# Ignore file for Opencast Matterhorn project
#

# ignore runtime artifacts
lib/matterhorn/
lib/ext/
inbox/
logs/
work/

# ignore maven target directories
target/

# ignore Eclipse project data
.project
.classpath
.metadata/
.settings/

# ignore NetBeans project data
nbproject/

# just in case.. ignore SVN subdir
.svn/

# OS X: related files
.DS_Store
.AppleDouble
.LSOverride
Icon

# OS X: Thumbnails
._*

# OS X: Files that might appear on external disk
.Spotlight-V100
.Trashes
# Ignore all temporary editor files
*.swp

# Ignore Maven files and local repository
/.m2/
<<<<<<< HEAD
/settings.xml
=======
/settings.xml

# Ignore Makefiles
# Sometimes they help, but they should never be tracked
Makefile
>>>>>>> 9cdc9e72
<|MERGE_RESOLUTION|>--- conflicted
+++ resolved
@@ -2,11 +2,11 @@
 #
 
 # ignore runtime artifacts
-lib/matterhorn/
-lib/ext/
-inbox/
-logs/
-work/
+lib/matterhorn/*
+lib/ext/*
+inbox/*
+logs/*
+work/*
 
 # ignore maven target directories
 target/
@@ -18,34 +18,18 @@
 .settings/
 
 # ignore NetBeans project data
-nbproject/
+*/nbproject/*
 
 # just in case.. ignore SVN subdir
-.svn/
+*/.svn/*
 
-# OS X: related files
-.DS_Store
-.AppleDouble
-.LSOverride
-Icon
-
-# OS X: Thumbnails
-._*
-
-# OS X: Files that might appear on external disk
-.Spotlight-V100
-.Trashes
 # Ignore all temporary editor files
 *.swp
 
 # Ignore Maven files and local repository
 /.m2/
-<<<<<<< HEAD
-/settings.xml
-=======
 /settings.xml
 
 # Ignore Makefiles
 # Sometimes they help, but they should never be tracked
-Makefile
->>>>>>> 9cdc9e72
+Makefile