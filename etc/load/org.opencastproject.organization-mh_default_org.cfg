--- conflicted
+++ resolved
@@ -163,8 +163,12 @@
 # Default: <none>
 #
 prop.engageui.link_mobile_redirect.url=http://opencast.org/matterhorn/
-<<<<<<< HEAD
-# Description for the mobile redirect, possible values: Text
+
+# Description for the mobile redirect.
+#
+# Value: <text>
+# Default: <none>
+#
 prop.engageui.link_mobile_redirect.description=For more information have a look at the official site.
 
 # Choose default player (theodul, paella, flash)
@@ -192,12 +196,3 @@
 prop.theodul.hotkey.prevEpisode=mod+n
 #Custom Theodul player hotkey functions .<appName>.<appFunction>=<hotkey>, see following example
 prop.theodul.hotkey.annotations.add=shift+mod+a
-=======
-
-# Description for the mobile redirect.
-#
-# Value: <text>
-# Default: <none>
-#
-prop.engageui.link_mobile_redirect.description=For more information have a look at the official site.
->>>>>>> 9cdc9e72
