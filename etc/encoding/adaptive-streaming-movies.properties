####
# Profile definitions for the encoding service.
#
# In order to understand how to configure a format, take a look a the
# documentation below:
#
# profile.<format>.name:
#     Name of the format, used in download dialogs of the frontend.
#
# profile.<format>.output:
#     Type of the distribution format.
#     [audio|visual|audiovisual|stream|enhancedaudio|image|imagesequence|cover|nothing]
#
# profile.<format>.suffix:
#     Extension that will be appended to the download.
#
# profile.<format>.mimetype:
#     Mime type used to provide proper content types.
#
# profile.<format>.input:
#     Track types for which this format is applicable.
#     [audio|visual|audiovisual|stream|enhancedaudio|image|imagesequence|cover|nothing]
##

profile.adaptive-2160p.http.name = encoding highest quality with 2160p for adaptive streaming
profile.adaptive-2160p.http.input = visual
profile.adaptive-2160p.http.output = visual
profile.adaptive-2160p.http.suffix = -preview.mp4
profile.adaptive-2160p.http.ffmpeg.command = -i #{in.video.path} \
  -c:v libx264 -crf 23 -maxrate 10000k -bufsize 10000k -profile:v high -level 4.0 -pix_fmt yuv420p \
  -x264opts keyint=25:min-keyint=25:no-scenecut -movflags +faststart \
<<<<<<< HEAD
  -filter:v scale=3840:2160:force_original_aspect_ratio=decrease:force_divisible_by=2,fps=25 \
=======
  -filter:v scale=3840:-2:force_original_aspect_ratio=decrease,fps=25 \
>>>>>>> ca0975f3
  -c:a aac -b:a 96k -ac 1 \
  -f mp4 #{out.dir}/#{out.name}#{out.suffix}

profile.adaptive-1080p.http.name = encoding high quality with 1080p for adaptive streaming
profile.adaptive-1080p.http.input = visual
profile.adaptive-1080p.http.output = visual
profile.adaptive-1080p.http.suffix = -preview.mp4
profile.adaptive-1080p.http.ffmpeg.command = -i #{in.video.path} \
  -c:v libx264 -crf 23 -maxrate 4000k -bufsize 8000k -profile:v high -level 4.0 -pix_fmt yuv420p \
  -x264opts keyint=25:min-keyint=25:no-scenecut -movflags +faststart \
<<<<<<< HEAD
  -filter:v scale=1920:1080:force_original_aspect_ratio=decrease:force_divisible_by=2,fps=25 \
=======
  -filter:v scale=1920:-2:force_original_aspect_ratio=decrease,fps=25 \
>>>>>>> ca0975f3
  -c:a aac -b:a 96k -ac 1 \
  -f mp4 #{out.dir}/#{out.name}#{out.suffix}

profile.adaptive-720p.http.name = encoding with 720p for adaptive streaming
profile.adaptive-720p.http.input = visual
profile.adaptive-720p.http.output = visual
profile.adaptive-720p.http.suffix = -preview.mp4
profile.adaptive-720p.http.ffmpeg.command = -i #{in.video.path} \
  -c:v libx264 -crf 23 -maxrate 1200k -bufsize 2400k -profile:v high -level 4.0 -pix_fmt yuv420p \
  -x264opts keyint=25:min-keyint=25:no-scenecut -movflags +faststart \
<<<<<<< HEAD
  -filter:v scale=1280:720:force_original_aspect_ratio=decrease:force_divisible_by=2,fps=25 \
=======
  -filter:v scale=1280:-2:force_original_aspect_ratio=decrease,fps=25 \
>>>>>>> ca0975f3
  -c:a aac -b:a 64k -ac 1 \
  -f mp4 #{out.dir}/#{out.name}#{out.suffix}

profile.adaptive-480p.http.name = encoding with 480p for adaptive streaming
profile.adaptive-480p.http.input = visual
profile.adaptive-480p.http.output = visual
profile.adaptive-480p.http.suffix = -preview.mp4
profile.adaptive-480p.http.ffmpeg.command = -i #{in.video.path} \
  -c:v libx264 -crf 23 -maxrate 800k -bufsize 800k -profile:v high -level 4.0 -pix_fmt yuv420p \
  -x264opts keyint=25:min-keyint=25:no-scenecut -movflags +faststart \
<<<<<<< HEAD
  -filter:v scale=640:480:force_original_aspect_ratio=decrease:force_divisible_by=2,fps=25 \
=======
  -filter:v scale=640:-2:force_original_aspect_ratio=decrease,fps=25 \
>>>>>>> ca0975f3
  -c:a aac -b:a 32k -ac 1 \
  -f mp4 #{out.dir}/#{out.name}#{out.suffix}

profile.adaptive-360p.http.name = encoding low quality with 360p for adaptive streaming
profile.adaptive-360p.http.input = visual
profile.adaptive-360p.http.output = visual
profile.adaptive-360p.http.suffix = -preview.mp4
profile.adaptive-360p.http.ffmpeg.command = -i #{in.video.path} \
  -c:v libx264 -crf 30 -maxrate 600k -bufsize 600k -profile:v high -level 4.0 -pix_fmt yuv420p \
  -x264opts keyint=25:min-keyint=25:no-scenecut -movflags +faststart \
<<<<<<< HEAD
  -filter:v scale=480:360:force_original_aspect_ratio=decrease:force_divisible_by=2,fps=25 \
=======
  -filter:v scale=480:-2:force_original_aspect_ratio=decrease:-2,fps=25 \
>>>>>>> ca0975f3
  -c:a aac -b:a 32k -ac 1 \
  -f mp4 #{out.dir}/#{out.name}#{out.suffix}

profile.adaptive-parallel.http.name = parallel encoding of 3 qualities for adaptive streaming
profile.adaptive-parallel.http.input = visual
profile.adaptive-parallel.http.output = visual
profile.adaptive-parallel.http.suffix.1080p-quality = -1080p.mp4
profile.adaptive-parallel.http.suffix.720p-quality = -720p.mp4
profile.adaptive-parallel.http.suffix.480p-quality = -480p.mp4
profile.adaptive-parallel.http.ffmpeg.command = -i #{in.video.path} \
  -c:v libx264 -crf 23 -maxrate 4000k -bufsize 8000k -profile:v high -level 4.0 -pix_fmt yuv420p \
    -x264opts keyint=25:min-keyint=25:no-scenecut -movflags +faststart \
<<<<<<< HEAD
    -vf scale=1920:1080:force_original_aspect_ratio=decrease:force_divisible_by=2,fps=25 \
    -c:a aac -b:a 96k -ac 1 -f mp4 #{out.dir}/#{out.name}#{out.suffix.1080p-quality} \
  -c:v libx264 -crf 23 -maxrate 1200k -bufsize 2400k -profile:v high -level 4.0 -pix_fmt yuv420p \
    -x264opts keyint=25:min-keyint=25:no-scenecut -movflags +faststart \
    -vf scale=1280:720:force_original_aspect_ratio=decrease:force_divisible_by=2,fps=25 \
    -c:a aac -b:a 64k -ac 1 -f mp4 #{out.dir}/#{out.name}#{out.suffix.720p-quality} \
  -c:v libx264 -crf 23 -maxrate 800k -bufsize 800k -profile:v high -level 4.0 -pix_fmt yuv420p \
    -x264opts keyint=25:min-keyint=25:no-scenecut -movflags +faststart \
    -vf scale=640:480:force_original_aspect_ratio=decrease:force_divisible_by=2,fps=25 \
=======
    -vf scale=1920:-2:force_original_aspect_ratio=decrease,fps=25 \
    -c:a aac -b:a 96k -ac 1 -f mp4 #{out.dir}/#{out.name}#{out.suffix.1080p-quality} \
  -c:v libx264 -crf 23 -maxrate 1200k -bufsize 2400k -profile:v high -level 4.0 -pix_fmt yuv420p \
    -x264opts keyint=25:min-keyint=25:no-scenecut -movflags +faststart \
    -vf scale=1280:-2:force_original_aspect_ratio=decrease,fps=25 \
    -c:a aac -b:a 64k -ac 1 -f mp4 #{out.dir}/#{out.name}#{out.suffix.720p-quality} \
  -c:v libx264 -crf 23 -maxrate 800k -bufsize 800k -profile:v high -level 4.0 -pix_fmt yuv420p \
    -x264opts keyint=25:min-keyint=25:no-scenecut -movflags +faststart \
    -vf scale=640:-2:force_original_aspect_ratio=decrease,fps=25 \
>>>>>>> ca0975f3
    -c:a aac -b:a 32k -ac 1 -f mp4 #{out.dir}/#{out.name}#{out.suffix.480p-quality}

profile.studio.adaptive-parallel.http.name = parallel encoding of studio video in multiple qualities for adaptive streaming
profile.studio.adaptive-parallel.http.input = visual
profile.studio.adaptive-parallel.http.output = visual
profile.studio.adaptive-parallel.http.suffix.2160p-quality = -2160p-quality.mp4
profile.studio.adaptive-parallel.http.suffix.1440p-quality = -1440p-quality.mp4
profile.studio.adaptive-parallel.http.suffix.1080p-quality = -1080p-quality.mp4
profile.studio.adaptive-parallel.http.suffix.720p-quality = -720p-quality.mp4
profile.studio.adaptive-parallel.http.suffix.360p-quality = -360p-quality.mp4
profile.studio.adaptive-parallel.http.jobload = 4
profile.studio.adaptive-parallel.http.ffmpeg.command.if-height-geq-1800 = \
  -filter:v scale=w=3840:h=trunc(3840/dar/2)*2,setsar=1,fps=25 \
    -c:v libx264 -tune film -pix_fmt yuv420p \
    -x264opts keyint=25:min-keyint=25:no-scenecut -maxrate 14800k -bufsize 14800k \
    -c:a aac -b:a 128k -ac 2 \
    -movflags +faststart #{out.dir}/#{out.name}#{out.suffix.2160p-quality}
profile.studio.adaptive-parallel.http.ffmpeg.command.if-height-geq-1260 = \
  -filter:v scale=w=2560:h=trunc(2560/dar/2)*2,setsar=1,fps=25 \
    -c:v libx264 -tune film -pix_fmt yuv420p \
    -x264opts keyint=25:min-keyint=25:no-scenecut -maxrate 9800k -bufsize 9800k \
    -c:a aac -b:a 128k -ac 2 \
    -movflags +faststart #{out.dir}/#{out.name}#{out.suffix.1440p-quality}
profile.studio.adaptive-parallel.http.ffmpeg.command.if-height-geq-900 = \
  -filter:v scale=w=1920:h=trunc(1920/dar/2)*2,setsar=1,fps=25 \
    -c:v libx264 -tune film -pix_fmt yuv420p \
    -x264opts keyint=25:min-keyint=25:no-scenecut -maxrate 4800k -bufsize 4800k \
    -c:a aac -b:a 128k -ac 2 \
    -movflags +faststart #{out.dir}/#{out.name}#{out.suffix.1080p-quality}
profile.studio.adaptive-parallel.http.ffmpeg.command = -i #{in.video.path} \
  #{if-height-geq-1800} \
  #{if-height-geq-1260} \
  #{if-height-geq-900} \
  -filter:v scale=w=1280:h=trunc(1280/dar/2)*2,setsar=1,fps=25 \
    -c:v libx264 -tune film -pix_fmt yuv420p \
    -x264opts keyint=25:min-keyint=25:no-scenecut -maxrate 2400k -bufsize 2400k \
    -c:a aac -b:a 128k -ac 2 \
    -movflags +faststart #{out.dir}/#{out.name}#{out.suffix.720p-quality} \
  -filter:v scale=w=640:h=trunc(640/dar/2)*2,setsar=1,fps=25 \
    -c:v libx264 -tune film -pix_fmt yuv420p \
    -x264opts keyint=25:min-keyint=25:no-scenecut -maxrate 1200k -bufsize 1200k \
    -c:a aac -b:a 64k -ac 1 \
    -movflags +faststart #{out.dir}/#{out.name}#{out.suffix.360p-quality}<|MERGE_RESOLUTION|>--- conflicted
+++ resolved
@@ -29,11 +29,7 @@
 profile.adaptive-2160p.http.ffmpeg.command = -i #{in.video.path} \
   -c:v libx264 -crf 23 -maxrate 10000k -bufsize 10000k -profile:v high -level 4.0 -pix_fmt yuv420p \
   -x264opts keyint=25:min-keyint=25:no-scenecut -movflags +faststart \
-<<<<<<< HEAD
-  -filter:v scale=3840:2160:force_original_aspect_ratio=decrease:force_divisible_by=2,fps=25 \
-=======
   -filter:v scale=3840:-2:force_original_aspect_ratio=decrease,fps=25 \
->>>>>>> ca0975f3
   -c:a aac -b:a 96k -ac 1 \
   -f mp4 #{out.dir}/#{out.name}#{out.suffix}
 
@@ -44,11 +40,7 @@
 profile.adaptive-1080p.http.ffmpeg.command = -i #{in.video.path} \
   -c:v libx264 -crf 23 -maxrate 4000k -bufsize 8000k -profile:v high -level 4.0 -pix_fmt yuv420p \
   -x264opts keyint=25:min-keyint=25:no-scenecut -movflags +faststart \
-<<<<<<< HEAD
-  -filter:v scale=1920:1080:force_original_aspect_ratio=decrease:force_divisible_by=2,fps=25 \
-=======
   -filter:v scale=1920:-2:force_original_aspect_ratio=decrease,fps=25 \
->>>>>>> ca0975f3
   -c:a aac -b:a 96k -ac 1 \
   -f mp4 #{out.dir}/#{out.name}#{out.suffix}
 
@@ -59,11 +51,7 @@
 profile.adaptive-720p.http.ffmpeg.command = -i #{in.video.path} \
   -c:v libx264 -crf 23 -maxrate 1200k -bufsize 2400k -profile:v high -level 4.0 -pix_fmt yuv420p \
   -x264opts keyint=25:min-keyint=25:no-scenecut -movflags +faststart \
-<<<<<<< HEAD
-  -filter:v scale=1280:720:force_original_aspect_ratio=decrease:force_divisible_by=2,fps=25 \
-=======
   -filter:v scale=1280:-2:force_original_aspect_ratio=decrease,fps=25 \
->>>>>>> ca0975f3
   -c:a aac -b:a 64k -ac 1 \
   -f mp4 #{out.dir}/#{out.name}#{out.suffix}
 
@@ -74,11 +62,7 @@
 profile.adaptive-480p.http.ffmpeg.command = -i #{in.video.path} \
   -c:v libx264 -crf 23 -maxrate 800k -bufsize 800k -profile:v high -level 4.0 -pix_fmt yuv420p \
   -x264opts keyint=25:min-keyint=25:no-scenecut -movflags +faststart \
-<<<<<<< HEAD
-  -filter:v scale=640:480:force_original_aspect_ratio=decrease:force_divisible_by=2,fps=25 \
-=======
   -filter:v scale=640:-2:force_original_aspect_ratio=decrease,fps=25 \
->>>>>>> ca0975f3
   -c:a aac -b:a 32k -ac 1 \
   -f mp4 #{out.dir}/#{out.name}#{out.suffix}
 
@@ -89,11 +73,7 @@
 profile.adaptive-360p.http.ffmpeg.command = -i #{in.video.path} \
   -c:v libx264 -crf 30 -maxrate 600k -bufsize 600k -profile:v high -level 4.0 -pix_fmt yuv420p \
   -x264opts keyint=25:min-keyint=25:no-scenecut -movflags +faststart \
-<<<<<<< HEAD
-  -filter:v scale=480:360:force_original_aspect_ratio=decrease:force_divisible_by=2,fps=25 \
-=======
   -filter:v scale=480:-2:force_original_aspect_ratio=decrease:-2,fps=25 \
->>>>>>> ca0975f3
   -c:a aac -b:a 32k -ac 1 \
   -f mp4 #{out.dir}/#{out.name}#{out.suffix}
 
@@ -106,17 +86,6 @@
 profile.adaptive-parallel.http.ffmpeg.command = -i #{in.video.path} \
   -c:v libx264 -crf 23 -maxrate 4000k -bufsize 8000k -profile:v high -level 4.0 -pix_fmt yuv420p \
     -x264opts keyint=25:min-keyint=25:no-scenecut -movflags +faststart \
-<<<<<<< HEAD
-    -vf scale=1920:1080:force_original_aspect_ratio=decrease:force_divisible_by=2,fps=25 \
-    -c:a aac -b:a 96k -ac 1 -f mp4 #{out.dir}/#{out.name}#{out.suffix.1080p-quality} \
-  -c:v libx264 -crf 23 -maxrate 1200k -bufsize 2400k -profile:v high -level 4.0 -pix_fmt yuv420p \
-    -x264opts keyint=25:min-keyint=25:no-scenecut -movflags +faststart \
-    -vf scale=1280:720:force_original_aspect_ratio=decrease:force_divisible_by=2,fps=25 \
-    -c:a aac -b:a 64k -ac 1 -f mp4 #{out.dir}/#{out.name}#{out.suffix.720p-quality} \
-  -c:v libx264 -crf 23 -maxrate 800k -bufsize 800k -profile:v high -level 4.0 -pix_fmt yuv420p \
-    -x264opts keyint=25:min-keyint=25:no-scenecut -movflags +faststart \
-    -vf scale=640:480:force_original_aspect_ratio=decrease:force_divisible_by=2,fps=25 \
-=======
     -vf scale=1920:-2:force_original_aspect_ratio=decrease,fps=25 \
     -c:a aac -b:a 96k -ac 1 -f mp4 #{out.dir}/#{out.name}#{out.suffix.1080p-quality} \
   -c:v libx264 -crf 23 -maxrate 1200k -bufsize 2400k -profile:v high -level 4.0 -pix_fmt yuv420p \
@@ -126,7 +95,6 @@
   -c:v libx264 -crf 23 -maxrate 800k -bufsize 800k -profile:v high -level 4.0 -pix_fmt yuv420p \
     -x264opts keyint=25:min-keyint=25:no-scenecut -movflags +faststart \
     -vf scale=640:-2:force_original_aspect_ratio=decrease,fps=25 \
->>>>>>> ca0975f3
     -c:a aac -b:a 32k -ac 1 -f mp4 #{out.dir}/#{out.name}#{out.suffix.480p-quality}
 
 profile.studio.adaptive-parallel.http.name = parallel encoding of studio video in multiple qualities for adaptive streaming
