<?xml version="1.0" encoding="UTF-8"?>
<definition xmlns="http://workflow.opencastproject.org">
  <id>publish-uploaded-assets</id>
  <title>Publish uploaded assets</title>
  <tags>
     <!-- Only launched from add asset in admin-ng, not available for selection by end users via the UI -->
  </tags>
  <description>Publish uploaded assets</description>
  <configuration_panel>
  </configuration_panel>

  <operations>

    <!-- Apply the default workflow configuration -->

    <operation
      id="defaults"
      description="Applying default configuration values">
      <configurations>
        <configuration key="publishToEngage">true</configuration>
<<<<<<< HEAD
        <configuration key="publishToYouTube">false</configuration>
      </configurations>
    </operation>

    <!-- Tag for publish -->

    <operation
      id="tag"
      exception-handler-workflow="partial-error"
      description="Tagging media package elements for archival">
      <configurations>
        <configuration key="source-flavors">*/*</configuration>
        <configuration key="target-tags">+archive</configuration>
=======
>>>>>>> e9f740f5
      </configurations>
    </operation>

    <!-- - - - - - - - - - - - - - - - - - - - - - - - - - - - - - - - - - -->
    <!-- Publish to publication channels                                   -->
    <!--                                                                   -->
    <!-- Update the recording metadata in the publication channels.        -->
    <!-- - - - - - - - - - - - - - - - - - - - - - - - - - - - - - - - - - -->

    <!-- Publish to engage player -->

    <operation
      id="publish-engage"
      if="${publishToEngage}"
      exception-handler-workflow="partial-error"
      description="Update recording in Opencast Media Module">
      <configurations>
        <configuration key="download-source-flavors">${download-source-flavors}</configuration>
        <configuration key="strategy">merge</configuration>
        <configuration key="check-availability">false</configuration>
      </configurations>
    </operation>

    <!-- Archive the current state of the mediapackage -->

    <operation
      id="snapshot"
      description="Archiving new assets">
      <configurations>
        <configuration key="source-flavors">*/*</configuration>
      </configurations>
    </operation>

    <!-- Clean up work artifacts -->

    <operation
        id="cleanup"
        fail-on-error="false"
        description="Remove temporary processing artifacts">
      <configurations>
        <configuration key="delete-external">true</configuration>
        <!-- FixMe Don't clean up ACLs until workflow service no longer looks for them in the WFR. -->
        <configuration key="preserve-flavors">security/*</configuration>
      </configurations>
    </operation>

  </operations>

  <state-mappings>
    <state-mapping state="running">EVENTS.EVENTS.STATE_MAPPING.PUBLISHING</state-mapping>
    <state-mapping state="failing">EVENTS.EVENTS.STATE_MAPPING.PUBLISHING</state-mapping>
  </state-mappings>

</definition><|MERGE_RESOLUTION|>--- conflicted
+++ resolved
@@ -18,22 +18,6 @@
       description="Applying default configuration values">
       <configurations>
         <configuration key="publishToEngage">true</configuration>
-<<<<<<< HEAD
-        <configuration key="publishToYouTube">false</configuration>
-      </configurations>
-    </operation>
-
-    <!-- Tag for publish -->
-
-    <operation
-      id="tag"
-      exception-handler-workflow="partial-error"
-      description="Tagging media package elements for archival">
-      <configurations>
-        <configuration key="source-flavors">*/*</configuration>
-        <configuration key="target-tags">+archive</configuration>
-=======
->>>>>>> e9f740f5
       </configurations>
     </operation>
 
