--- conflicted
+++ resolved
@@ -172,6 +172,13 @@
   <!-- # OAuth (LTI) Support # -->
   <!-- ####################### -->
 
+  <bean name="oAuthConsumerDetailsService" class="org.opencastproject.kernel.security.OAuthSingleConsumerDetailsService">
+    <constructor-arg index="0" ref="userDetailsService" />
+    <constructor-arg index="1" value="consumerkey" />
+    <constructor-arg index="2" value="consumersecret" />
+    <constructor-arg index="3" value="constructorName" />
+  </bean>
+
   <bean name="oauthProtectedResourceFilter" class="org.opencastproject.kernel.security.LtiProcessingFilter">
     <property name="consumerDetailsService" ref="oAuthConsumerDetailsService" />
     <property name="tokenServices">
@@ -180,23 +187,7 @@
     <property name="nonceServices">
       <bean class="org.springframework.security.oauth.provider.nonce.InMemoryNonceServices" />
     </property>
-<<<<<<< HEAD
-    <property name="authHandler">
-      <bean class="org.opencastproject.kernel.security.LtiLaunchAuthenticationHandler">
-        <constructor-arg index="0" ref="userDetailsService" />
-        <!-- Uncomment to allow the included keys to be trusted to provide known user details
-        <constructor-arg index="1">
-          <list>
-            <value>trustedKey</value>
-            <value>trustedKey2</value>
-          </list>
-        </constructor-arg>
-        -->
-      </bean>
-    </property>
-=======
     <property name="authHandler" ref="ltiLaunchAuthenticationHandler" />
->>>>>>> 8c9bba81
   </bean>
 
   <!-- ############### -->
