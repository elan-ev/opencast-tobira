CREATE TABLE SEQUENCE (
  SEQ_NAME VARCHAR(50) NOT NULL,
  SEQ_COUNT DECIMAL(38),
  PRIMARY KEY (SEQ_NAME)
) ENGINE=InnoDB DEFAULT CHARSET=utf8;

INSERT INTO SEQUENCE(SEQ_NAME, SEQ_COUNT) values ('SEQ_GEN', 0);

CREATE TABLE mh_bundleinfo (
  id BIGINT(20) NOT NULL,
  bundle_name VARCHAR(128) NOT NULL,
  build_number VARCHAR(128) DEFAULT NULL,
  host VARCHAR(128) NOT NULL,
  bundle_id BIGINT(20) NOT NULL,
  bundle_version VARCHAR(128) NOT NULL,
  db_schema_version VARCHAR(128) DEFAULT NULL,
  PRIMARY KEY (id),
  CONSTRAINT UNQ_mh_bundleinfo UNIQUE (host, bundle_name, bundle_version)
) ENGINE=InnoDB DEFAULT CHARSET=utf8;

CREATE TABLE mh_organization (
  id VARCHAR(128) NOT NULL,
  anonymous_role VARCHAR(255),
  name VARCHAR(255),
  admin_role VARCHAR(255),
  PRIMARY KEY (id)
) ENGINE=InnoDB DEFAULT CHARSET=utf8;

CREATE TABLE mh_organization_node (
  organization VARCHAR(128) NOT NULL,
  port int(11),
  name VARCHAR(255),
  PRIMARY KEY (organization, port, name),
  CONSTRAINT FK_mh_organization_node_organization FOREIGN KEY (organization) REFERENCES mh_organization (id) ON DELETE CASCADE
) ENGINE=InnoDB DEFAULT CHARSET=utf8;

CREATE INDEX IX_mh_organization_node_pk ON mh_organization_node (organization);
CREATE INDEX IX_mh_organization_node_name ON mh_organization_node (name);
CREATE INDEX IX_mh_organization_node_port ON mh_organization_node (port);

CREATE TABLE mh_organization_property (
  organization VARCHAR(128) NOT NULL,
  name VARCHAR(255) NOT NULL,
  value TEXT(65535),
  PRIMARY KEY (organization, name),
  CONSTRAINT FK_mh_organization_property_organization FOREIGN KEY (organization) REFERENCES mh_organization (id) ON DELETE CASCADE
) ENGINE=InnoDB DEFAULT CHARSET=utf8;

CREATE INDEX IX_mh_organization_property_pk ON mh_organization_property (organization);

CREATE TABLE mh_annotation (
  id BIGINT NOT NULL,
  inpoint INTEGER,
  outpoint INTEGER,
  mediapackage VARCHAR(128),
  session VARCHAR(128),
  created DATETIME,
  user_id VARCHAR(255),
  length INTEGER,
  type VARCHAR(128),
  value TEXT(65535),
  private TINYINT(1) DEFAULT 0,
  PRIMARY KEY (id)
) ENGINE=InnoDB DEFAULT CHARSET=utf8;

CREATE INDEX IX_mh_annotation_created ON mh_annotation (created);
CREATE INDEX IX_mh_annotation_inpoint ON mh_annotation (inpoint);
CREATE INDEX IX_mh_annotation_outpoint ON mh_annotation (outpoint);
CREATE INDEX IX_mh_annotation_mediapackage ON mh_annotation (mediapackage);
CREATE INDEX IX_mh_annotation_private ON mh_annotation (private);
CREATE INDEX IX_mh_annotation_user ON mh_annotation (user_id);
CREATE INDEX IX_mh_annotation_session ON mh_annotation (session);
CREATE INDEX IX_mh_annotation_type ON mh_annotation (type);

CREATE TABLE mh_capture_agent_role (
  id VARCHAR(128) NOT NULL,
  organization VARCHAR(128) NOT NULL,
  role VARCHAR(255),
  PRIMARY KEY (id, organization, role),
  CONSTRAINT FK_mh_capture_agent_role_organization FOREIGN KEY (organization) REFERENCES mh_organization (id) ON DELETE CASCADE
) ENGINE=InnoDB DEFAULT CHARSET=utf8;

CREATE INDEX IX_mh_capture_agent_role_pk ON mh_capture_agent_role (id, organization);

CREATE TABLE mh_capture_agent_state (
  id VARCHAR(128) NOT NULL,
  organization VARCHAR(128) NOT NULL,
  configuration TEXT(65535),
  state TEXT(65535) NOT NULL,
  last_heard_from BIGINT NOT NULL,
  url TEXT(65535),
  PRIMARY KEY (id, organization),
  CONSTRAINT FK_mh_capture_agent_state_organization FOREIGN KEY (organization) REFERENCES mh_organization (id) ON DELETE CASCADE
) ENGINE=InnoDB DEFAULT CHARSET=utf8;

CREATE TABLE mh_host_registration (
  id BIGINT NOT NULL,
  host VARCHAR(255) NOT NULL,
  address VARCHAR(39) NOT NULL,
  memory BIGINT NOT NULL,
  cores INTEGER NOT NULL,
  maintenance TINYINT(1) DEFAULT 0 NOT NULL,
  online TINYINT(1) DEFAULT 1 NOT NULL,
  active TINYINT(1) DEFAULT 1 NOT NULL,
  max_load FLOAT NOT NULL DEFAULT '1.0',
  PRIMARY KEY (id),
  CONSTRAINT UNQ_mh_host_registration UNIQUE (host)
) ENGINE=InnoDB DEFAULT CHARSET=utf8;

CREATE INDEX IX_mh_host_registration_online ON mh_host_registration (online);
CREATE INDEX IX_mh_host_registration_active ON mh_host_registration (active);

CREATE TABLE mh_service_registration (
  id BIGINT NOT NULL,
  path VARCHAR(255) NOT NULL,
  job_producer TINYINT(1) DEFAULT 0 NOT NULL,
  service_type VARCHAR(255) NOT NULL,
  online TINYINT(1) DEFAULT 1 NOT NULL,
  active TINYINT(1) DEFAULT 1 NOT NULL,
  online_from DATETIME,
  service_state int NOT NULL,
  state_changed DATETIME,
  warning_state_trigger BIGINT,
  error_state_trigger BIGINT,
  host_registration BIGINT,
  PRIMARY KEY (id),
  CONSTRAINT UNQ_mh_service_registration UNIQUE (host_registration, service_type),
  CONSTRAINT FK_mh_service_registration_host_registration FOREIGN KEY (host_registration) REFERENCES mh_host_registration (id) ON DELETE CASCADE
) ENGINE=InnoDB DEFAULT CHARSET=utf8;

CREATE INDEX IX_mh_service_registration_service_type ON mh_service_registration (service_type);
CREATE INDEX IX_mh_service_registration_service_state ON mh_service_registration (service_state);
CREATE INDEX IX_mh_service_registration_active ON mh_service_registration (active);
CREATE INDEX IX_mh_service_registration_host_registration ON mh_service_registration (host_registration);

CREATE TABLE mh_job (
  id BIGINT NOT NULL,
  status INTEGER,
  payload MEDIUMTEXT,
  date_started DATETIME,
  run_time BIGINT,
  creator TEXT(65535) NOT NULL,
  instance_version BIGINT,
  date_completed DATETIME,
  operation VARCHAR(128),
  dispatchable TINYINT(1) DEFAULT 1,
  organization VARCHAR(128) NOT NULL,
  date_created DATETIME,
  queue_time BIGINT,
  creator_service BIGINT,
  processor_service BIGINT,
  parent BIGINT,
  root BIGINT,
  job_load FLOAT NOT NULL DEFAULT 1.0,
  blocking_job BIGINT DEFAULT NULL,
  PRIMARY KEY (id),
  CONSTRAINT FK_mh_job_creator_service FOREIGN KEY (creator_service) REFERENCES mh_service_registration (id) ON DELETE CASCADE,
  CONSTRAINT FK_mh_job_processor_service FOREIGN KEY (processor_service) REFERENCES mh_service_registration (id) ON DELETE CASCADE,
  CONSTRAINT FK_mh_job_parent FOREIGN KEY (parent) REFERENCES mh_job (id) ON DELETE CASCADE,
  CONSTRAINT FK_mh_job_root FOREIGN KEY (root) REFERENCES mh_job (id) ON DELETE CASCADE,
  CONSTRAINT FK_mh_job_organization FOREIGN KEY (organization) REFERENCES mh_organization (id) ON DELETE CASCADE
) ENGINE=InnoDB DEFAULT CHARSET=utf8;

CREATE INDEX IX_mh_job_parent ON mh_job (parent);
CREATE INDEX IX_mh_job_root ON mh_job (root);
CREATE INDEX IX_mh_job_creator_service ON mh_job (creator_service);
CREATE INDEX IX_mh_job_processor_service ON mh_job (processor_service);
CREATE INDEX IX_mh_job_status ON mh_job (status);
CREATE INDEX IX_mh_job_date_created ON mh_job (date_created);
CREATE INDEX IX_mh_job_date_completed ON mh_job (date_completed);
CREATE INDEX IX_mh_job_dispatchable ON mh_job (dispatchable);
CREATE INDEX IX_mh_job_operation ON mh_job (operation);
CREATE INDEX IX_mh_job_statistics ON mh_job (processor_service, status, queue_time, run_time);

CREATE TABLE mh_job_argument (
  id BIGINT NOT NULL,
  argument TEXT(2147483647),
  argument_index INTEGER,
  CONSTRAINT FK_mh_job_argument_id FOREIGN KEY (id) REFERENCES mh_job (id) ON DELETE CASCADE
) ENGINE=InnoDB DEFAULT CHARSET=utf8;

CREATE INDEX IX_mh_job_argument_id ON mh_job_argument (id);

CREATE TABLE mh_blocking_job (
  id BIGINT NOT NULL,
  blocking_job_list BIGINT,
  job_index INTEGER,
  CONSTRAINT FK_blocking_job_id FOREIGN KEY (id) REFERENCES mh_job (id) ON DELETE CASCADE
) ENGINE=InnoDB DEFAULT CHARSET=utf8;

CREATE TABLE mh_job_context (
  id BIGINT NOT NULL,
  name VARCHAR(255) NOT NULL,
  value TEXT(65535),
  CONSTRAINT UNQ_mh_job_context UNIQUE (id, name),
  CONSTRAINT FK_mh_job_context_id FOREIGN KEY (id) REFERENCES mh_job (id) ON DELETE CASCADE
) ENGINE=InnoDB DEFAULT CHARSET=utf8;

CREATE INDEX IX_mh_job_context_id ON mh_job_context (id);

CREATE TABLE mh_job_mh_service_registration (
  Job_id BIGINT NOT NULL,
  servicesRegistration_id BIGINT NOT NULL,
  PRIMARY KEY (Job_id, servicesRegistration_id),
  CONSTRAINT FK_mh_job_mh_service_registration_Job_id FOREIGN KEY (Job_id) REFERENCES mh_job (id) ON DELETE CASCADE,
  CONSTRAINT FK_mh_job_mh_service_registration_servicesRegistration_id FOREIGN KEY (servicesRegistration_id) REFERENCES mh_service_registration (id) ON DELETE CASCADE
) ENGINE=InnoDB DEFAULT CHARSET=utf8;

CREATE INDEX IX_mh_job_mh_service_registration_servicesRegistration_id ON mh_job_mh_service_registration (servicesRegistration_id);

CREATE TABLE mh_incident (
  id BIGINT NOT NULL,
  jobid BIGINT,
  timestamp DATETIME,
  code VARCHAR(255),
  severity INTEGER,
  parameters TEXT(65535),
  details TEXT(65535),
  PRIMARY KEY (id),
  CONSTRAINT FK_mh_incident_jobid FOREIGN KEY (jobid) REFERENCES mh_job (id) ON DELETE CASCADE
) ENGINE=InnoDB DEFAULT CHARSET=utf8;

CREATE INDEX IX_mh_incident_jobid ON mh_incident (jobid);
CREATE INDEX IX_mh_incident_severity ON mh_incident (severity);

CREATE TABLE mh_incident_text (
  id VARCHAR(255) NOT NULL,
  text VARCHAR(2038) NOT NULL,
  PRIMARY KEY (id)
) ENGINE=InnoDB DEFAULT CHARSET=utf8;

CREATE TABLE mh_scheduled_event (
  id BIGINT NOT NULL,
  mediapackage_id VARCHAR(128),
  dublin_core TEXT(65535),
  capture_agent_metadata TEXT(65535),
  access_control TEXT(65535),
  opt_out TINYINT(1) NOT NULL DEFAULT '0',
  blacklisted TINYINT(1) NOT NULL DEFAULT '0',
  review_status VARCHAR(255) DEFAULT NULL,
  review_date DATETIME DEFAULT NULL,
  PRIMARY KEY (id)
) ENGINE=InnoDB DEFAULT CHARSET=utf8;

CREATE TABLE mh_search (
  id VARCHAR(128) NOT NULL,
  series_id VARCHAR(128),
  organization VARCHAR(128),
  deletion_date DATETIME,
  access_control TEXT(65535),
  mediapackage_xml MEDIUMTEXT,
  modification_date DATETIME,
  PRIMARY KEY (id),
  CONSTRAINT FK_mh_search_organization FOREIGN KEY (organization) REFERENCES mh_organization (id) ON DELETE CASCADE
) ENGINE=InnoDB DEFAULT CHARSET=utf8;

CREATE INDEX IX_mh_search_organization ON mh_search (organization);

CREATE TABLE mh_series (
  id VARCHAR(128) NOT NULL,
  organization VARCHAR(128) NOT NULL,
  access_control TEXT(65535),
  dublin_core TEXT(65535),
  opt_out   tinyint(1) NOT NULL DEFAULT '0',
  PRIMARY KEY (id, organization),
  CONSTRAINT FK_mh_series_organization FOREIGN KEY (organization) REFERENCES mh_organization (id) ON DELETE CASCADE
) ENGINE=InnoDB DEFAULT CHARSET=utf8;

CREATE TABLE mh_oaipmh (
  id VARCHAR(128) NOT NULL,
  organization VARCHAR(128) NOT NULL,
  repo_id VARCHAR(255) NOT NULL,
  series_id VARCHAR(128),
  deleted tinyint(1) DEFAULT '0',
  -- set to current date and time on insert and update
  modification_date DATETIME DEFAULT NULL,
  mediapackage_xml TEXT(65535) NOT NULL,
  series_dublincore_xml TEXT(65535),
  episode_dublincore_xml TEXT(65535),
  series_acl_xml TEXT(65535),
  PRIMARY KEY (id, repo_id, organization),
  CONSTRAINT UNQ_mh_oaipmh UNIQUE (modification_date)
) ENGINE=InnoDB DEFAULT CHARSET=utf8;

CREATE INDEX IX_mh_oaipmh_modification_date ON mh_oaipmh (modification_date);

<<<<<<< HEAD
-- set to current date and time on insert
CREATE TRIGGER mh_init_oaipmh_date BEFORE INSERT ON `mh_oaipmh`
FOR EACH ROW SET NEW.modification_date = NOW();

-- set to current date and time on update
CREATE TRIGGER mh_update_oaipmh_date BEFORE UPDATE ON `mh_oaipmh`
FOR EACH ROW SET NEW.modification_date = NOW();

CREATE TABLE mh_oaipmh_harvesting (
  url VARCHAR(255) NOT NULL,
  last_harvested datetime,
  PRIMARY KEY (url)
) ENGINE=InnoDB DEFAULT CHARSET=utf8;

=======
>>>>>>> 2d3d5b61
CREATE TABLE mh_user_session (
  session_id VARCHAR(50) NOT NULL,
  user_ip VARCHAR(255),
  user_agent VARCHAR(255),
  user_id VARCHAR(255),
  PRIMARY KEY (session_id)
) ENGINE=InnoDB DEFAULT CHARSET=utf8;

CREATE INDEX IX_mh_user_session_user_id ON mh_user_session (user_id);

CREATE TABLE mh_user_action (
  id BIGINT NOT NULL,
  inpoint INTEGER,
  outpoint INTEGER,
  mediapackage VARCHAR(128),
  session_id VARCHAR(50) NOT NULL,
  created DATETIME,
  length INTEGER,
  type VARCHAR(128),
  playing TINYINT(1) DEFAULT 0,
  PRIMARY KEY (id),
  CONSTRAINT FK_mh_user_action_session_id FOREIGN KEY (session_id) REFERENCES mh_user_session (session_id) ON DELETE CASCADE
) ENGINE=InnoDB DEFAULT CHARSET=utf8;

CREATE INDEX IX_mh_user_action_created ON mh_user_action (created);
CREATE INDEX IX_mh_user_action_inpoint ON mh_user_action (inpoint);
CREATE INDEX IX_mh_user_action_outpoint ON mh_user_action (outpoint);
CREATE INDEX IX_mh_user_action_mediapackage_id ON mh_user_action (mediapackage);
CREATE INDEX IX_mh_user_action_type ON mh_user_action (type);

CREATE TABLE mh_oaipmh_harvesting (
  url VARCHAR(255) NOT NULL,
  last_harvested datetime,
  PRIMARY KEY (url)
) ENGINE=InnoDB DEFAULT CHARSET=utf8;

CREATE TABLE mh_archive_asset (
  id bigint(20) NOT NULL,
  mediapackageelement varchar(128) NOT NULL,
  mediapackage varchar(128) NOT NULL,
  organization varchar(128) NOT NULL,
  checksum varchar(255) NOT NULL,
  uri varchar(255) NOT NULL,
  version bigint(20) NOT NULL,
  PRIMARY KEY (id),
  CONSTRAINT UNQ_mh_archive_asset UNIQUE (organization,mediapackage,mediapackageelement,version),
  CONSTRAINT FK_mh_archive_asset_organization FOREIGN KEY (organization) REFERENCES mh_organization (id) ON DELETE CASCADE
) ENGINE=InnoDB DEFAULT CHARSET=utf8;

CREATE INDEX IX_mh_archive_asset_mediapackage on mh_archive_asset (mediapackage);
CREATE INDEX IX_mh_archive_asset_checksum on mh_archive_asset (checksum);
CREATE INDEX IX_mh_archive_asset_uri on mh_archive_asset (uri);

CREATE TABLE mh_archive_episode (
  id varchar(128) NOT NULL,
  version bigint(20) NOT NULL,
  organization varchar(128) NOT NULL DEFAULT '',
  deleted tinyint(1) NOT NULL DEFAULT '0',
  access_control mediumtext,
  mediapackage_xml mediumtext,
  modification_date datetime DEFAULT NULL,
  PRIMARY KEY (id,version,organization),
  CONSTRAINT FK_mh_archive_episode_organization FOREIGN KEY (organization) REFERENCES mh_organization (id) ON DELETE CASCADE
) ENGINE=InnoDB DEFAULT CHARSET=utf8;

CREATE INDEX IX_mh_archive_episode_id on mh_archive_episode (id);
CREATE INDEX IX_mh_archive_episode_organization on mh_archive_episode (organization);
CREATE INDEX IX_mh_archive_episode_version on mh_archive_episode (version);
CREATE INDEX IX_mh_archive_episode_deleted on mh_archive_episode (deleted);

CREATE TABLE mh_archive_version_claim (
  mediapackage varchar(128) NOT NULL,
  last_claimed bigint(20) NOT NULL,
  PRIMARY KEY (mediapackage)
) ENGINE=InnoDB DEFAULT CHARSET=utf8;

CREATE INDEX IX_mh_archive_version_claim_mediapackage on mh_archive_version_claim (mediapackage);
CREATE INDEX IX_mh_archive_version_claim_last_claimed on mh_archive_version_claim (last_claimed);

--
-- ACL manager
--
CREATE TABLE mh_acl_managed_acl (
  pk BIGINT(20) NOT NULL,
  acl TEXT NOT NULL,
  name VARCHAR(128) NOT NULL,
  organization_id VARCHAR(128) NOT NULL,
  PRIMARY KEY (pk),
  CONSTRAINT UNQ_mh_acl_managed_acl UNIQUE (name, organization_id)
) ENGINE=InnoDB DEFAULT CHARSET=utf8;

CREATE TABLE mh_acl_episode_transition (
  pk BIGINT(20) NOT NULL,
  workflow_params VARCHAR(255) DEFAULT NULL,
  application_date DATETIME DEFAULT NULL,
  workflow_id VARCHAR(128) DEFAULT NULL,
  done TINYINT(1) DEFAULT 0,
  episode_id VARCHAR(128) DEFAULT NULL,
  organization_id VARCHAR(128) DEFAULT NULL,
  managed_acl_fk BIGINT(20) DEFAULT NULL,
  PRIMARY KEY (pk),
  CONSTRAINT UNQ_mh_acl_episode_transition UNIQUE (episode_id, organization_id, application_date),
  CONSTRAINT FK_mh_acl_episode_transition_managed_acl_fk FOREIGN KEY (managed_acl_fk) REFERENCES mh_acl_managed_acl (pk)
) ENGINE=InnoDB DEFAULT CHARSET=utf8;

CREATE TABLE mh_acl_series_transition (
  pk BIGINT(20) NOT NULL,
  workflow_params VARCHAR(255) DEFAULT NULL,
  application_date DATETIME DEFAULT NULL,
  workflow_id VARCHAR(128) DEFAULT NULL,
  override TINYINT(1) DEFAULT 0,
  done TINYINT(1) DEFAULT 0,
  organization_id VARCHAR(128) DEFAULT NULL,
  series_id VARCHAR(128) DEFAULT NULL,
  managed_acl_fk BIGINT(20) DEFAULT NULL,
  PRIMARY KEY (pk),
  CONSTRAINT UNQ_mh_acl_series_transition UNIQUE (series_id, organization_id, application_date),
  CONSTRAINT FK_mh_acl_series_transition_managed_acl_fk FOREIGN KEY (managed_acl_fk) REFERENCES mh_acl_managed_acl (pk)
) ENGINE=InnoDB DEFAULT CHARSET=utf8;

CREATE TABLE mh_role (
  id bigint(20) NOT NULL,
  description varchar(255) DEFAULT NULL,
  name varchar(128) DEFAULT NULL,
  organization varchar(128) DEFAULT NULL,
  PRIMARY KEY (id),
  CONSTRAINT UNQ_mh_role UNIQUE (name, organization),
  CONSTRAINT FK_mh_role_organization FOREIGN KEY (organization) REFERENCES mh_organization (id) ON DELETE CASCADE
) ENGINE=InnoDB DEFAULT CHARSET=utf8;

CREATE TABLE mh_group (
  id bigint(20) NOT NULL,
  group_id varchar(128) DEFAULT NULL,
  description varchar(255) DEFAULT NULL,
  name varchar(128) DEFAULT NULL,
  role varchar(255) DEFAULT NULL,
  organization varchar(128) DEFAULT NULL,
  PRIMARY KEY (id),
  CONSTRAINT UNQ_mh_group UNIQUE (group_id, organization),
  CONSTRAINT FK_mh_group_organization FOREIGN KEY (organization) REFERENCES mh_organization (id)
) ENGINE=InnoDB DEFAULT CHARSET=utf8;

CREATE TABLE mh_group_member (
  group_id bigint(20) NOT NULL,
  member varchar(255) DEFAULT NULL
) ENGINE=InnoDB DEFAULT CHARSET=utf8;

CREATE TABLE mh_group_role (
  group_id bigint(20) NOT NULL,
  role_id bigint(20) NOT NULL,
  PRIMARY KEY (group_id,role_id),
  CONSTRAINT UNQ_mh_group_role UNIQUE (group_id, role_id),
  CONSTRAINT FK_mh_group_role_group_id FOREIGN KEY (group_id) REFERENCES mh_group (id),
  CONSTRAINT FK_mh_group_role_role_id FOREIGN KEY (role_id) REFERENCES mh_role (id)
) ENGINE=InnoDB DEFAULT CHARSET=utf8;

CREATE TABLE mh_user (
  id bigint(20) NOT NULL,
  username varchar(128) DEFAULT NULL,
  password text,
  name varchar(256) DEFAULT NULL,
  email varchar(256) DEFAULT NULL,
  organization varchar(128) DEFAULT NULL,
  manageable TINYINT(1) NOT NULL DEFAULT '1',
  PRIMARY KEY (id),
  CONSTRAINT UNQ_mh_user UNIQUE (username, organization),
  CONSTRAINT FK_mh_user_organization FOREIGN KEY (organization) REFERENCES mh_organization (id) ON DELETE CASCADE
) ENGINE=InnoDB DEFAULT CHARSET=utf8;

CREATE INDEX IX_mh_role_pk ON mh_role (name, organization);

CREATE TABLE mh_user_role (
  user_id bigint(20) NOT NULL,
  role_id bigint(20) NOT NULL,
  PRIMARY KEY (user_id,role_id),
  CONSTRAINT UNQ_mh_user_role UNIQUE (user_id, role_id),
  CONSTRAINT FK_mh_user_role_role_id FOREIGN KEY (role_id) REFERENCES mh_role (id),
  CONSTRAINT FK_mh_user_role_user_id FOREIGN KEY (user_id) REFERENCES mh_user (id)
) ENGINE=InnoDB DEFAULT CHARSET=utf8;

CREATE TABLE mh_user_ref (
  id bigint(20) NOT NULL,
  username varchar(128) DEFAULT NULL,
  last_login datetime DEFAULT NULL,
  email varchar(255) DEFAULT NULL,
  name varchar(255) DEFAULT NULL,
  login_mechanism varchar(255) DEFAULT NULL,
  organization varchar(128) DEFAULT NULL,
  PRIMARY KEY (id),
  CONSTRAINT UNQ_mh_user_ref UNIQUE (username, organization),
  CONSTRAINT FK_mh_user_ref_organization FOREIGN KEY (organization) REFERENCES mh_organization (id)
) ENGINE=InnoDB DEFAULT CHARSET=utf8;

CREATE TABLE mh_user_ref_role (
  user_id bigint(20) NOT NULL,
  role_id bigint(20) NOT NULL,
  PRIMARY KEY (user_id, role_id),
  CONSTRAINT UNQ_mh_user_ref_role UNIQUE (user_id, role_id),
  CONSTRAINT FK_mh_user_ref_role_role_id FOREIGN KEY (role_id) REFERENCES mh_role (id),
  CONSTRAINT FK_mh_user_ref_role_user_id FOREIGN KEY (user_id) REFERENCES mh_user_ref (id)
) ENGINE=InnoDB DEFAULT CHARSET=utf8;

CREATE TABLE mh_user_settings (
  id bigint(20) NOT NULL,
  setting_key VARCHAR(255) NOT NULL,
  setting_value text NOT NULL,
  username varchar(128) NOT NULL,
  organization varchar(128) NOT NULL,
  PRIMARY KEY (id),
  CONSTRAINT UNQ_mh_user_settings UNIQUE (username, organization)
) ENGINE=InnoDB DEFAULT CHARSET=utf8;

CREATE TABLE mh_email_configuration (
  id BIGINT(20) NOT NULL,
  organization VARCHAR(128) NOT NULL,
  port INT(5) DEFAULT NULL,
  transport VARCHAR(255) DEFAULT NULL,
  username VARCHAR(255) DEFAULT NULL,
  server VARCHAR(255) NOT NULL,
  ssl_enabled TINYINT(1) NOT NULL DEFAULT '0',
  password VARCHAR(255) DEFAULT NULL,
  PRIMARY KEY (id),
  CONSTRAINT UNQ_mh_email_configuration UNIQUE (organization),
  CONSTRAINT FK_mh_email_configuration_organization FOREIGN KEY (organization) REFERENCES mh_organization (id) ON DELETE CASCADE
) ENGINE=InnoDB DEFAULT CHARSET=utf8;

CREATE INDEX IX_mh_email_configuration_organization ON mh_email_configuration (organization);

CREATE TABLE mh_message_signature (
  id BIGINT(20) NOT NULL,
  organization VARCHAR(128) NOT NULL,
  name VARCHAR(255) NOT NULL,
  creation_date DATETIME NOT NULL,
  sender VARCHAR(255) NOT NULL,
  sender_name VARCHAR(255) NOT NULL,
  reply_to VARCHAR(255) DEFAULT NULL,
  reply_to_name VARCHAR(255) DEFAULT NULL,
  signature VARCHAR(255) NOT NULL,
  creator_username VARCHAR(255) NOT NULL,
  PRIMARY KEY (id),
  CONSTRAINT UNQ_mh_message_signature UNIQUE (organization, name),
  CONSTRAINT FK_mh_message_signature_organization FOREIGN KEY (organization) REFERENCES mh_organization (id) ON DELETE CASCADE
) ENGINE=InnoDB DEFAULT CHARSET=utf8;

CREATE INDEX IX_mh_message_signature_organization ON mh_message_signature (organization);
CREATE INDEX IX_mh_message_signature_name ON mh_message_signature (name);

CREATE TABLE mh_message_template (
  id BIGINT(20) NOT NULL,
  organization VARCHAR(128) NOT NULL,
  body TEXT(65535) NOT NULL,
  creation_date DATETIME NOT NULL,
  subject VARCHAR(255) NOT NULL,
  name VARCHAR(255) NOT NULL,
  template_type VARCHAR(255) DEFAULT NULL,
  creator_username VARCHAR(255) NOT NULL,
  hidden TINYINT(1) NOT NULL DEFAULT '0',
  PRIMARY KEY (id),
  CONSTRAINT UNQ_mh_message_template UNIQUE (organization, name),
  CONSTRAINT FK_mh_message_template_organization FOREIGN KEY (organization) REFERENCES mh_organization (id) ON DELETE CASCADE
) ENGINE=InnoDB DEFAULT CHARSET=utf8;

CREATE INDEX IX_mh_message_template_organization ON mh_message_template (organization);
CREATE INDEX IX_mh_message_template_name ON mh_message_template (name);

CREATE TABLE mh_event_comment (
  id BIGINT(20) NOT NULL,
  organization VARCHAR(128) NOT NULL,
  event VARCHAR(128) NOT NULL,
  creation_date DATETIME NOT NULL,
  author VARCHAR(255) NOT NULL,
  text TEXT(65535) NOT NULL,
  reason VARCHAR(255) DEFAULT NULL,
  modification_date DATETIME NOT NULL,
  resolved_status TINYINT(1) NOT NULL DEFAULT '0',
  PRIMARY KEY (id)
) ENGINE=InnoDB DEFAULT CHARSET=utf8;

CREATE TABLE mh_event_comment_reply (
  id BIGINT(20) NOT NULL,
  event_comment_id BIGINT(20) NOT NULL,
  creation_date DATETIME NOT NULL,
  author VARCHAR(255) NOT NULL,
  text TEXT(65535) NOT NULL,
  modification_date DATETIME NOT NULL,
  PRIMARY KEY (id),
  CONSTRAINT FK_mh_event_comment_reply_mh_event_comment FOREIGN KEY (event_comment_id) REFERENCES mh_event_comment (id)
) ENGINE=InnoDB DEFAULT CHARSET=utf8;

CREATE TABLE mh_series_elements (
  series VARCHAR(128) NOT NULL,
  organization VARCHAR(128) NOT NULL,
  type VARCHAR(128) NOT NULL,
  data BLOB,
  PRIMARY KEY (series, organization, type)
) ENGINE=InnoDB DEFAULT CHARSET=utf8;

CREATE TABLE mh_series_property (
  organization VARCHAR(128) NOT NULL,
  series VARCHAR(128) NOT NULL,
  name VARCHAR(255) NOT NULL,
  value TEXT(65535),
  PRIMARY KEY (organization, series, name),
  CONSTRAINT FK_mh_series_property_organization_series FOREIGN KEY (organization, series) REFERENCES mh_series (organization, id) ON DELETE CASCADE
) ENGINE=InnoDB DEFAULT CHARSET=utf8;

CREATE INDEX IX_mh_series_property_pk ON mh_series_property (series);

CREATE TABLE mh_themes (
    id BIGINT(20) NOT NULL,
    organization VARCHAR(128) NOT NULL,
    creation_date DATETIME NOT NULL,
    username VARCHAR(128) NOT NULL,
    name VARCHAR(255) NOT NULL,
    isDefault tinyint(1) NOT NULL DEFAULT '0',
    description VARCHAR(255),
    bumper_active tinyint(1) NOT NULL DEFAULT '0',
    bumper_file VARCHAR(128),
    license_slide_active tinyint(1) NOT NULL DEFAULT '0',
    license_slide_background VARCHAR(128),
    license_slide_description VARCHAR(255),
    title_slide_active tinyint(1) NOT NULL DEFAULT '0',
    title_slide_background VARCHAR(128),
    title_slide_metadata VARCHAR(255),
    trailer_active tinyint(1) NOT NULL DEFAULT '0',
    trailer_file VARCHAR(128),
    watermark_active tinyint(1) NOT NULL DEFAULT '0',
    watermark_position VARCHAR(255),
    watermark_file VARCHAR(128),
    PRIMARY KEY (id),
    CONSTRAINT FK_mh_themes_organization FOREIGN KEY (organization) REFERENCES mh_organization (id) ON DELETE CASCADE
) ENGINE=InnoDB DEFAULT CHARSET=utf8;<|MERGE_RESOLUTION|>--- conflicted
+++ resolved
@@ -284,7 +284,6 @@
 
 CREATE INDEX IX_mh_oaipmh_modification_date ON mh_oaipmh (modification_date);
 
-<<<<<<< HEAD
 -- set to current date and time on insert
 CREATE TRIGGER mh_init_oaipmh_date BEFORE INSERT ON `mh_oaipmh`
 FOR EACH ROW SET NEW.modification_date = NOW();
@@ -293,14 +292,6 @@
 CREATE TRIGGER mh_update_oaipmh_date BEFORE UPDATE ON `mh_oaipmh`
 FOR EACH ROW SET NEW.modification_date = NOW();
 
-CREATE TABLE mh_oaipmh_harvesting (
-  url VARCHAR(255) NOT NULL,
-  last_harvested datetime,
-  PRIMARY KEY (url)
-) ENGINE=InnoDB DEFAULT CHARSET=utf8;
-
-=======
->>>>>>> 2d3d5b61
 CREATE TABLE mh_user_session (
   session_id VARCHAR(50) NOT NULL,
   user_ip VARCHAR(255),
