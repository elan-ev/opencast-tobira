--- conflicted
+++ resolved
@@ -77,11 +77,7 @@
         if: matrix.java == 11
         working-directory: assemblies
         run: |
-<<<<<<< HEAD
-          mvn clean install \
-=======
           mvn clean install -Pallinone  \
->>>>>>> ae90c1d3
             --batch-mode \
             -Dorg.slf4j.simpleLogger.log.org.apache.maven.cli.transfer.Slf4jMavenTransferListener=warn \
             -Dhttp.keepAlive=false \
