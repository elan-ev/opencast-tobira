--- conflicted
+++ resolved
@@ -182,7 +182,6 @@
 /* border-bottom: 1px solid #cccccc; */
 }
 
-<<<<<<< HEAD
 .dropdown-submenu {
     position: relative;
 }
@@ -229,9 +228,8 @@
     -webkit-border-radius: 6px 0 6px 6px;
     -moz-border-radius: 6px 0 6px 6px;
     border-radius: 6px 0 6px 6px;
-=======
+
 #headerLogo {
     height: 36px;
     margin-top: -7px;
->>>>>>> 1db15466
 }