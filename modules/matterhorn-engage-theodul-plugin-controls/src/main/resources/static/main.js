/**
 * Licensed to The Apereo Foundation under one or more contributor license
 * agreements. See the NOTICE file distributed with this work for additional
 * information regarding copyright ownership.
 *
 *
 * The Apereo Foundation licenses this file to you under the Educational
 * Community License, Version 2.0 (the "License"); you may not use this file
 * except in compliance with the License. You may obtain a copy of the License
 * at:
 *
 *   http://opensource.org/licenses/ecl2.txt
 *
 * Unless required by applicable law or agreed to in writing, software
 * distributed under the License is distributed on an "AS IS" BASIS, WITHOUT
 * WARRANTIES OR CONDITIONS OF ANY KIND, either express or implied.  See the
 * License for the specific language governing permissions and limitations under
 * the License.
 *
 */
/*jslint browser: true, nomen: true*/
/*global define*/
define(["require", "jquery", "underscore", "backbone", "basil", "bootbox", "engage/core"], function(require, $, _, Backbone, Basil, Bootbox, Engage) {
    "use strict";

    var insertIntoDOM = true;
    var PLUGIN_NAME = "Engage Controls";
    var PLUGIN_TYPE = "engage_controls";
    var PLUGIN_VERSION = "1.0";
    var PLUGIN_TEMPLATE_DESKTOP = Engage.controls_top ? "templates/desktop_top.html" : "templates/desktop_bottom.html";
    // provide this additional template if the controls are below the video to have content above the video
    var PLUGIN_TEMPLATE_DESKTOP_TOP_IFBOTTOM = Engage.controls_top ? "none" : "templates/desktop_top_ifbottom.html";
    var PLUGIN_TEMPLATE_EMBED = "templates/embed.html";
    var PLUGIN_TEMPLATE_MOBILE = "templates/mobile.html";
    var PLUGIN_STYLES_DESKTOP = [
        Engage.controls_top ? "styles/desktop_top.css" : "styles/desktop_bottom.css",
        "lib/bootstrap/css/bootstrap.css",
        "lib/jqueryui/themes/base/jquery-ui.css"
    ];
    var PLUGIN_STYLES_EMBED = [
        "styles/embed.css"
    ];
    var PLUGIN_STYLES_MOBILE = [
        "styles/mobile.css"
    ];

    var basilOptions = {
        namespace: "mhStorage"
    };
    Basil = new window.Basil(basilOptions);

    var plugin;
    var events = {
        play: new Engage.Event("Video:play", "plays the video", "both"),
        pause: new Engage.Event("Video:pause", "pauses the video", "both"),
        fullscreenEnable: new Engage.Event("Video:fullscreenEnable", "", "both"),
        mute: new Engage.Event("Video:mute", "", "both"),
        unmute: new Engage.Event("Video:unmute", "", "both"),
        muteToggle: new Engage.Event("Video:muteToggle", "", "both"),
        segmentMouseover: new Engage.Event("Segment:mouseOver", "the mouse is over a segment", "both"),
        segmentMouseout: new Engage.Event("Segment:mouseOut", "the mouse is off a segment", "both"),
        volumeSet: new Engage.Event("Video:volumeSet", "", "both"),
        playbackRateChanged: new Engage.Event("Video:playbackRateChanged", "The video playback rate changed", "both"),
        fullscreenCancel: new Engage.Event("Video:fullscreenCancel", "", "trigger"),
        sliderStart: new Engage.Event("Slider:start", "", "trigger"),
        sliderStop: new Engage.Event("Slider:stop", "", "trigger"),
        sliderMousein: new Engage.Event("Slider:mouseIn", "the mouse entered the slider", "trigger"),
        sliderMouseout: new Engage.Event("Slider:mouseOut", "the mouse is off the slider", "trigger"),
        sliderMousemove: new Engage.Event("Slider:mouseMoved", "the mouse is moving over the slider", "trigger"),
        seek: new Engage.Event("Video:seek", "seek video to a given position in seconds", "trigger"),
        customOKMessage: new Engage.Event("Notification:customOKMessage", "a custom message with an OK button", "trigger"),
        customSuccess: new Engage.Event("Notification:customSuccess", "a custom success message", "trigger"),
        customError: new Engage.Event("Notification:customError", "an error occurred", "trigger"),
        qualitySet: new Engage.Event("Video:qualitySet", "", "trigger"),
        volumeUp: new Engage.Event("Video:volumeUp", "", "handler"),
        volumeDown: new Engage.Event("Video:volumeDown", "", "handler"),
        plugin_load_done: new Engage.Event("Core:plugin_load_done", "", "handler"),
        fullscreenChange: new Engage.Event("Video:fullscreenChange", "notices a fullscreen change", "handler"),
        ready: new Engage.Event("Video:ready", "all videos loaded successfully", "handler"),
        timeupdate: new Engage.Event("Video:timeupdate", "notices a timeupdate", "handler"),
        ended: new Engage.Event("Video:ended", "end of the video", "handler"),
        usingFlash: new Engage.Event("Video:usingFlash", "flash is being used", "handler"),
        mediaPackageModelError: new Engage.Event("MhConnection:mediaPackageModelError", "", "handler"),
        aspectRatioSet: new Engage.Event("Video:aspectRatioSet", "the aspect ratio has been calculated", "handler"),
        isAudioOnly: new Engage.Event("Video:isAudioOnly", "whether it's audio only or not", "handler"),
        videoFormatsFound: new Engage.Event("Video:videoFormatsFound", "", "handler"),
        numberOfVideodisplaysSet: new Engage.Event("Video:numberOfVideodisplaysSet", "the number of videodisplays has been set", "trigger"),
        focusVideo: new Engage.Event("Video:focusVideo", "increases the size of one video", "handler"),
        resetLayout: new Engage.Event("Video:resetLayout", "resets the layout of the videodisplays", "handler"),
        movePiP: new Engage.Event("Video:movePiP", "moves the smaller picture over the larger to the different corners", "handler"),
        togglePiP: new Engage.Event("Video:togglePiP", "switches between PiP and next to each other layout", "handler")
    };

    var isDesktopMode = false;
    var isEmbedMode = false;
    var isMobileMode = false;
    
    var $headerLogo = "#headerLogo";
    var $mediaModuleLink = "#mediamodulelink";

    // desktop, embed and mobile logic
    switch (Engage.model.get("mode")) {
        case "embed":
            plugin = {
                insertIntoDOM: insertIntoDOM,
                name: PLUGIN_NAME,
                type: PLUGIN_TYPE,
                version: PLUGIN_VERSION,
                styles: PLUGIN_STYLES_EMBED,
                template: PLUGIN_TEMPLATE_EMBED,
                events: events
            };
            isEmbedMode = true;
            break;
        case "mobile":
            plugin = {
                insertIntoDOM: insertIntoDOM,
                name: PLUGIN_NAME,
                type: PLUGIN_TYPE,
                version: PLUGIN_VERSION,
                styles: PLUGIN_STYLES_MOBILE,
                template: PLUGIN_TEMPLATE_MOBILE,
                events: events
            };
            isMobileMode = true;
            break;
        case "desktop":
        default:
            plugin = {
                insertIntoDOM: insertIntoDOM,
                name: PLUGIN_NAME,
                type: PLUGIN_TYPE,
                version: PLUGIN_VERSION,
                styles: PLUGIN_STYLES_DESKTOP,
                template: PLUGIN_TEMPLATE_DESKTOP,
                template_topIfBottom: PLUGIN_TEMPLATE_DESKTOP_TOP_IFBOTTOM,
                events: events
            };
            isDesktopMode = true;
            break;
    }

    /* change these variables */
    var embedHeightOne = 280;
    var embedHeightTwo = 315;
    var embedHeightThree = 360;
    var embedHeightFour = 480;
    var embedHeightFive = 720;
    var min_segment_duration = 5000;
    var logoLink = false;
    var logo = plugin_path + "images/logo.png";
    var showEmbed = true;

    /* don't change these variables */
    var Utils;
    var volUpDown = 5.0;
    var storage_volume = "volume";
    var storage_lastvolume = "lastvolume";
    var storage_muted = "muted";
    var storage_pip = "pictureinpicture";
    var storage_pip_pos = "pictureinpictureposition";
    var storage_focus_video = "focusvideo";
    var bootstrapPath = "lib/bootstrap/js/bootstrap";
    var jQueryUIPath = "lib/jqueryui/jquery-ui";
    var id_engage_controls = "engage_controls";
    var id_engage_controls_topIfBottom = "engage_controls_second";
    var id_slider = "slider";
    var id_volume = "volume";
    var id_volumeIcon = "volumeIcon";
    var id_dropdownMenuPlaybackRate = "dropdownMenuPlaybackRate";
    var id_playbackRate050 = "playback050";
    var id_playbackRate075 = "playback075";
    var id_playbackRate100 = "playback100";
    var id_playbackRate125 = "playback125";
    var id_playbackRate150 = "playback150";
    var id_pipIndicator = "pipIndicator";
    var id_pipLeft = "pipLeft";
    var id_pipRight = "pipRight";
    var id_pipOff = "pipOff";
    var id_qualityLow = "qualityLow";
    var id_qualityMedium = "qualityMedium";
    var id_qualityHigh = "qualityHigh";
    var id_qualityIndicator = "qualityIndicator";
    var id_playpause_controls = "playpause_controls";
    var id_fullscreen_button = "fullscreen_button";
    var id_embed_button = "embed_button";
    var id_backward_button = "backward_button";
    var id_forward_button = "forward_button";
    var id_navigation_time = "navigation_time";
    var id_navigation_time_current = "navigation_time_current";
    var id_play_button = "play_button";
    var id_pause_button = "pause_button";
    var id_unmute_button = "unmute_button";
    var id_mute_button = "mute_button";
    var id_segmentNo = "segment_";
    var id_embed0 = "embed0";
    var id_embed1 = "embed1";
    var id_embed2 = "embed2";
    var id_embed3 = "embed3";
    var id_embed4 = "embed4";
    var id_playbackRateIndicator = "playbackRateIndicator";
    var id_playbackRemTime050 = "playbackRemTime050";
    var id_playbackRemTime075 = "playbackRemTime075";
    var id_playbackRemTime100 = "playbackRemTime100";
    var id_playbackRemTime125 = "playbackRemTime125";
    var id_playbackRemTime150 = "playbackRemTime150";
    var id_loggedInNotLoggedIn = "loggedInNotLoggedIn";
    var id_loginlogout = "loginlogout";
    var id_str_loginlogout = "str_loginlogout";
    var id_dropdownMenuLoginInfo = "dropdownMenuLoginInfo";
    var class_dropdown = "dropdown-toggle";
    var videosReady = false;
    var enableFullscreenButton = false;
    var currentTime = 0;
    var videoDataModelChange = "change:videoDataModel";
    var infoMeChange = "change:infoMe";
    var mediapackageChange = "change:mediaPackage";
    var event_slidestart = "slidestart";
    var event_slidestop = "slidestop";
    var plugin_path = "";
    var plugin_path_topIfBottom = "";
    var initCount = 7;
    var isPlaying = false;
    var isSliding = false;
    var duration;
    var usingFlash = false;
    var isAudioOnly = false;
    var segments = {};
    var mediapackageError = false;
    var aspectRatioTriggered = false;
    var aspectRatioWidth;
    var aspectRatioHeight;
    var aspectRatio;
    var embedWidthOne;
    var embedWidthTwo;
    var embedWidthThree;
    var embedWidthFour;
    var embedWidthFive;
    var loggedIn = false;
    var username = "Anonymous";
    var translations = new Array();
    var askedForLogin = false;
    var springSecurityLoginURL = "/j_spring_security_check";
    var springSecurityLogoutURL = "/j_spring_security_logout";
    var springLoggedInStrCheck = "<title>Opencast – Login Page</title>";
    var controlsViewTopIfBottom = undefined;
    var controlsView = undefined;
    var resolutions = undefined;
    var pipPos = "left";
    var pipStatus = true;
    var numberVideos = 1;
    var currentFocusFlavor = "focus.none";
    var videosInitialReadyness = true;

    function initTranslate(language, funcSuccess, funcError) {
        var path = Engage.getPluginPath("EngagePluginControls").replace(/(\.\.\/)/g, "");
        var jsonstr = window.location.origin + "/engage/theodul/" + path; // this solution is really bad, fix it...
        
        Engage.log("Controls: selecting language " + language);
        jsonstr += "language/" + language + ".json";
        
        $.ajax({
            url: jsonstr,
            dataType: "json",
            async: false,
            success: function(data) {
                if (data) {
                    data.value_locale = language;
                    translations = data;
                    if (funcSuccess) {
                        funcSuccess(translations);
                    }
                } else {
                    if (funcError) {
                        funcError();
                    }
                }
            },
            error: function(jqXHR, textStatus, errorThrown) {
                if (funcError) {
                    funcError();
                }
            }
        });
    }

    function translate(str, strIfNotFound) {
        return (translations[str] != undefined) ? translations[str] : strIfNotFound;
    }

    function login() {
        if (!askedForLogin) {
            askedForLogin = true;
            var username = "User";
            var password = "Password";

            Bootbox.dialog({
                title: translate("loginInformation", "Log in"),
                message: '<form class="form-signin">' +
                    '<h2 class="form-signin-heading">' + translate("enterUsernamePassword", "Please enter your username and password") + '</h2>' +
                    '<input id="username" type="text" class="form-control form-control-custom" name="username" placeholder="' + translate("username", "Username") + '" required="true" autofocus="" />' +
                    '<input id="password" type="password" class="form-control form-control-custom" name="password" placeholder="' + translate("password", "Password") + '" required="true" />' +
                    '<label class="checkbox">' +
                    '<input type="checkbox" value="' + translate("rememberMe", "Remember me") + '" id="rememberMe" name="rememberMe" checked> ' + translate("rememberMe", "Remember me") +
                    '</label>' +
                    '</form>',
                buttons: {
                    cancel: {
                        label: translate("cancel", "Cancel"),
                        className: "btn-default",
                        callback: function() {
                            askedForLogin = false;
                        }
                    },
                    login: {
                        label: translate("login", "Log in"),
                        className: "btn-success",
                        callback: function() {
                            var username = $("#username").val().trim();
                            var password = $("#password").val().trim();
                            if ((username !== null) && (username.length > 0) && (password !== null) && (password.length > 0)) {
                                $.ajax({
                                    type: "POST",
                                    url: springSecurityLoginURL,
                                    data: {
                                        "j_username": username,
                                        "j_password": password,
                                        "_spring_security_remember_me": $("#rememberMe").is(":checked")
                                    }
                                }).done(function(msg) {
                                    password = "";
                                    if (msg.indexOf(springLoggedInStrCheck) == -1) {
                                        Engage.trigger(events.customSuccess.getName(), translate("loginSuccessful", "Successfully logged in. Please reload the page if the page does not reload automatically."));
                                        location.reload();
                                    } else {
                                        Engage.trigger(events.customSuccess.getName(), translate("loginFailed", "Failed to log in."));
                                    }
                                    askedForLogin = false;
                                }).fail(function(msg) {
                                    password = "";
                                    Engage.trigger(events.customSuccess.getName(), translate("loginFailed", "Failed to log in."));
                                    askedForLogin = false;
                                });
                            } else {
                                askedForLogin = false;
                            }
                        }
                    }
                },
                className: "usernamePassword-modal",
                onEscape: function() {
                    askedForLogin = false;
                },
                closeButton: false
            });
        }
    }

    function logout() {
        Engage.trigger(events.customSuccess.getName(), translate("loggingOut", "You are being logged out, please wait a moment."));
        $.ajax({
            type: "GET",
            url: springSecurityLogoutURL,
        }).done(function(msg) {
            location.reload();
            Engage.trigger(events.customSuccess.getName(), translate("logoutSuccessful", "Successfully logged out. Please reload the page if the page does not reload automatically."));
        }).fail(function(msg) {
            Engage.trigger(events.customSuccess.getName(), translate("logoutFailed", "Failed to log out."));
        });
    }

    function checkLoginStatus() {
        $("#" + id_loginlogout).unbind("click");
        if (Engage.model.get("infoMe").loggedIn) {
            loggedIn = true;
            username = Engage.model.get("infoMe").username;
            $("#" + id_loggedInNotLoggedIn).html(username);
            $("#" + id_str_loginlogout).html(translate("logout", "Log out"));
            $("#" + id_loginlogout).click(logout);
        } else {
            loggedIn = false;
            username = "Anonymous";
            $("#" + id_loggedInNotLoggedIn).html(translate("loggedOut", "Logged out"));
            $("#" + id_str_loginlogout).html(translate("login", "Log in"));
            $("#" + id_loginlogout).click(login);
        }
        $("#" + id_dropdownMenuLoginInfo).removeClass("disabled");
    }

    var ControlsView = Backbone.View.extend({
        el: $("#" + id_engage_controls), // every view has an element associated with it
        initialize: function(videoDataModel, template, plugin_path) {
            this.setElement($(plugin.container));
            this.model = videoDataModel;
            this.template = template;
            this.pluginPath = plugin_path;

            // bind the render function always to the view
            _.bindAll(this, "render");
            // listen for changes of the model and bind the render function to this
            this.model.bind("change", this.render);
            this.render();
        },
        render: function() {
            if (!mediapackageError) {
                duration = parseInt(this.model.get("duration"));
                segments = Engage.model.get("mediaPackage").get("segments");
<<<<<<< HEAD
                var pipPosition = pipPos;
                if (!pipStatus) {
                    pipPosition = "off";
=======
                
                segments = Utils.repairSegmentLength(segments, duration, min_segment_duration);
                
                if (Engage.model.get("meInfo")) {
                    if (Engage.model.get("meInfo").get("logo_player")) {
                        logo = Engage.model.get("meInfo").get("logo_player");
                    }
                    if (Engage.model.get("meInfo").get("link_mediamodule")) {
                        logoLink = window.location.protocol + "//" + window.location.host + "/engage/ui/index.html"; // link to the media module
                    }
                    if (! Engage.model.get("meInfo").get("show_embed_links")) {
                        showEmbed = false;
                    }               
                }
                var translatedQualites = new Array();
                if (resolutions) {
                    for (var i = 0; i < resolutions.length; i++) {
                        translatedQualites[resolutions[i]] = translate(resolutions[i], resolutions[i]);
                    }
>>>>>>> 1db15466
                }

                var tempVars = {
                    plugin_path: this.pluginPath,
                    startTime: Utils.formatSeconds(0),
                    durationMS: (duration && (duration > 0)) ? duration : 1, // duration in ms
                    duration: (duration ? Utils.formatSeconds(duration / 1000) : Utils.formatSeconds(0)), // formatted duration
                    logoLink: logoLink,
                    segments: segments,
                    str_prevChapter: translate("prevChapter", "Go to previous chapter"),
                    str_nextChapter: translate("nextChapter", "Go to next chapter"),
                    str_playPauseVideo: translate("playPauseVideo", "Play or pause the video"),
                    str_playVideo: translate("playVideo", "Play the video"),
                    str_pauseVideo: translate("pauseVideo", "Pause the video"),
                    str_volumeSlider: translate("volumeSlider", "Volume slider"),
                    str_muteVolume: translate("muteVolume", "Mute volume"),
                    str_unmuteVolume: translate("unmuteVolume", "Unmute Volume"),
                    str_message_inputField: translate("message_inputField", "Input field shows current video time. Can be edited."),
                    str_totalVideoLength: translate("totalVideoLength", "Total length of the video:"),
                    str_openMediaModule: translate("openMediaModule", "Go to Media Module"),
                    str_playbackRateButton: translate("playbackRateButton", "Playback rate button. Select playback rate from dropdown."),
                    str_playbackRate: translate("playbackRate", "Playback rate"),
                    str_remainingTime: translate("remainingTime", "remaining time"),
                    str_embedButton: translate("embedButton", "Embed Button. Select embed size from dropdown."),
                    loggedIn: false,
                    str_checkingStatus: translate("checkingLoginStatus", "Checking login status..."),
                    str_loginLogout: translate("loginLogout", "Login/Logout"),
                    str_fullscreen: translate("fullscreen", "Fullscreen"),
                    str_qualityButton: translate("quality", "Quality"),
                    str_quality: translate("quality", "Quality"),
<<<<<<< HEAD
                    str_qualityLow: translate("qualityLow", "Low"),
                    str_qualityMedium: translate("qualityMedium", "Medium"),
                    str_qualityHigh: translate("qualityHigh", "High"),
                    str_layoutButton: translate("layout", "Layout"),
                    str_pictureInPicture: translate("pictureInPicture", "Picture in Picture"),
                    str_left: translate("left", "left"),
                    str_right: translate("right", "right"),
                    str_off: translate("off", "off"),
                    hasqualities: resolutions !== undefined,
                    hasmultiplevideos: numberVideos > 1,
                    controlsTop: Engage.controls_top,
                    pip_position: translate(pipPosition, pipPosition)
=======
                    qualities: resolutions,
                    translatedqualities: translatedQualites,
                    hasqualities: resolutions !== undefined,
                    controlsTop: Engage.controls_top,
                    logo: logo,
                    show_embed: showEmbed
>>>>>>> 1db15466
                };

                // compile template and load it
                this.$el.html(_.template(this.template, tempVars));
                if (isDesktopMode) {
                    initControlsEvents();
                    if (aspectRatioTriggered) {
                        calculateEmbedAspectRatios();
                        addEmbedRatioEvents();
                    }
                    if (tempVars.hasqualities) {
                        addQualityChangeEvents();
                    }
<<<<<<< HEAD
                    if (tempVars.hasmultiplevideos) {
                        addLayoutEvents();
                    }
=======
>>>>>>> 1db15466
                    ready();
                    playPause();
                    timeUpdate();
                    // init dropdown menus
                    $("." + class_dropdown).dropdown();
                    addNonFlashEvents();
                    checkLoginStatus();
                }
            }
        }
    });

    // provide this additional view if the controls are below the video to have content above the video
    var ControlsViewTop_ifBottom = Backbone.View.extend({
        el: $("#" + id_engage_controls_topIfBottom), // every view has an element associated with it
        initialize: function(videoDataModel, template, plugin_path) {
            this.setElement($(plugin.containerSecondIfBottom));
            this.model = videoDataModel;
            this.template = template;
            this.pluginPath = plugin_path;

            // bind the render function always to the view
            _.bindAll(this, "render");
            // listen for changes of the model and bind the render function to this
            this.model.bind("change", this.render);
            this.render();
        },
        render: function() {
            if (!mediapackageError) {
                if (Engage.model.get("meInfo")) {
                    if (Engage.model.get("meInfo").get("logo_player")) {
                        logo = Engage.model.get("meInfo").get("logo_player");
                    }
                    if (Engage.model.get("meInfo").get("link_mediamodule")) {
                        logoLink = window.location.protocol + "//" + window.location.host + "/engage/ui/index.html"; // link to the media module
                    }
                    if (! Engage.model.get("meInfo").get("show_embed_links")) {
                        showEmbed = false;
                    }               
                }                
                var tempVars = {
                    plugin_path: this.pluginPath,
                    logoLink: logoLink,
                    str_openMediaModule: translate("openMediaModule", "Go to Media Module"),
                    str_embedButton: translate("embedButton", "Embed Button. Select embed size from dropdown."),
                    str_fullscreen: translate("fullscreen", "Fullscreen"),
                    loggedIn: false,
                    str_checkingStatus: translate("checkingLoginStatus", "Checking login status..."),
                    str_loginLogout: translate("loginLogout", "Login/Logout"),
                    logo: logo,
                    show_embed: showEmbed
                };

                // compile template and load into the html
                this.$el.html(_.template(this.template, tempVars));
            }
        }
    });

    function addNonFlashEvents() {
        if (!mediapackageError && !usingFlash && !isAudioOnly) {
            // setup listeners for the playback rate
            $("#" + id_playbackRate050).click(function(e) {
                e.preventDefault();
                $("#" + id_playbackRateIndicator).html(Utils.getFormattedPlaybackRate(0.5));
                Engage.trigger(plugin.events.playbackRateChanged.getName(), 0.5);
            });
            $("#" + id_playbackRate075).click(function(e) {
                e.preventDefault();
                $("#" + id_playbackRateIndicator).html(Utils.getFormattedPlaybackRate(0.75));
                Engage.trigger(plugin.events.playbackRateChanged.getName(), 0.75);
            });
            $("#" + id_playbackRate100).click(function(e) {
                e.preventDefault();
                $("#" + id_playbackRateIndicator).html(Utils.getFormattedPlaybackRate(1.0));
                Engage.trigger(plugin.events.playbackRateChanged.getName(), 1.0);
            });
            $("#" + id_playbackRate125).click(function(e) {
                e.preventDefault();
                $("#" + id_playbackRateIndicator).html(Utils.getFormattedPlaybackRate(1.25));
                Engage.trigger(plugin.events.playbackRateChanged.getName(), 1.25);
            });
            $("#" + id_playbackRate150).click(function(e) {
                e.preventDefault();
                $("#" + id_playbackRateIndicator).html(Utils.getFormattedPlaybackRate(1.5));
                Engage.trigger(plugin.events.playbackRateChanged.getName(), 1.5);
            });
        }
    }

    function addQualityChangeEvents() {
        if (!mediapackageError) {
<<<<<<< HEAD
            $("#" + id_qualityLow).click(function(e) {
                e.preventDefault();
                $("#" + id_qualityIndicator).html(translate("qualityLow", "Low"));
                Engage.trigger(plugin.events.qualitySet.getName(), "low");
            });
            $("#" + id_qualityMedium).click(function(e) {
                e.preventDefault();
                $("#" + id_qualityIndicator).html(translate("qualityMedium", "Medium"));
                Engage.trigger(plugin.events.qualitySet.getName(), "medium");
            });
            $("#" + id_qualityHigh).click(function(e) {
                e.preventDefault();
                $("#" + id_qualityIndicator).html(translate("qualityHigh", "High"));
                Engage.trigger(plugin.events.qualitySet.getName(), "high");
            });
            var q = Engage.model.get("quality");
            $("#" + id_qualityIndicator).html(q.charAt(0).toUpperCase() + q.substring(1));            
        }
    }
    
    function addLayoutEvents() {
        $("#" + id_pipLeft).click(function(e) {
            e.preventDefault();
            $("#" + id_pipIndicator).html(translate("left", "left"));
            Engage.trigger(plugin.events.movePiP.getName(), "left");
            Engage.trigger(plugin.events.togglePiP.getName(), true);
        });
        $("#" + id_pipRight).click(function(e) {
            e.preventDefault();
            $("#" + id_pipIndicator).html(translate("right", "right"));
            Engage.trigger(plugin.events.movePiP.getName(), "right");
            Engage.trigger(plugin.events.togglePiP.getName(), true);
        });
        $("#" + id_pipOff).click(function(e) {
            e.preventDefault();
            $("#" + id_pipIndicator).html(translate("off", "off"));
            Engage.trigger(plugin.events.togglePiP.getName(), false);            
=======
            for (var i = 0; i < resolutions.length; i++) {
                var quality = resolutions[i];
                addQualityListener(quality);
            }
            var q = Engage.model.get("quality");
            $("#" + id_qualityIndicator).html(q.charAt(0).toUpperCase() + q.substring(1));
        }
    }
    
    function addQualityListener(quality) {
        $("#quality" + quality).click(function(element) {
                    element.preventDefault();
                    $("#" + id_qualityIndicator).html(translate(quality, quality));
                    Engage.trigger(plugin.events.qualitySet.getName(), quality);
>>>>>>> 1db15466
        });
    }

    function triggerEmbedMessage(ratioWidth, ratioHeight) {
        var str = window.location.href;
        if (str.indexOf("mode=desktop") == -1) {
            str += "&mode=embed";
        } else {
            str = Utils.replaceAll(str, "mode=desktop", "mode=embed");
        }
        var code = "<iframe src=\"" + str + "\" style=\"border:0px #FFFFFF none;\" name=\"Opencast media player\" scrolling=\"no\" frameborder=\"0\" marginheight=\"0px\" marginwidth=\"0px\" width=\"" + ratioWidth + "\" height=\"" + ratioHeight + "\" allowfullscreen=\"true\" webkitallowfullscreen=\"true\" mozallowfullscreen=\"true\"></iframe>";
        code = Utils.escapeHtml(code);
        Engage.trigger(plugin.events.customOKMessage.getName(), "Copy the following code and paste it to the body of your html page: <div class=\"well well-sm well-alert\">" + code + "</div>");
    }

    function addEmbedRatioEvents() {
        if (!mediapackageError) {
            // setup listeners for the embed buttons
            $("#" + id_embed0).click(function(e) {
                e.preventDefault();
                triggerEmbedMessage(embedWidthOne, embedHeightOne);
            });
            $("#" + id_embed1).click(function(e) {
                e.preventDefault();
                triggerEmbedMessage(embedWidthTwo, embedHeightTwo);
            });
            $("#" + id_embed2).click(function(e) {
                e.preventDefault();
                triggerEmbedMessage(embedWidthThree, embedHeightThree);
            });
            $("#" + id_embed3).click(function(e) {
                e.preventDefault();
                triggerEmbedMessage(embedWidthFour, embedHeightFour);
            });
            $("#" + id_embed4).click(function(e) {
                e.preventDefault();
                triggerEmbedMessage(embedWidthFive, embedHeightFive);
            });
        }
    }

    function loadStoredInitialValues() {
        var vol = Basil.get(storage_volume);
        if (vol) {
            Basil.set(storage_lastvolume, vol);
            Engage.trigger(plugin.events.volumeSet.getName(), vol / 100);
        }

        var muted = Basil.get(storage_muted);
        if (muted == "true") {
            Engage.trigger(plugin.events.mute.getName());
        } else {
            Engage.trigger(plugin.events.unmute.getName());
        }
        
        var pipPos = Basil.get(storage_pip_pos);
        if (pipPos !== undefined) {
            Engage.trigger(plugin.events.movePiP.getName(), pipPos);
        }
        var pip = Basil.get(storage_pip);
        if (pip !== undefined && pip === false) {
            Engage.trigger(plugin.events.togglePiP.getName(), pip);
        }
        var focusVideo = Basil.get(storage_focus_video);
        if (focusVideo !== undefined ) {
//            Engage.trigger(plugin.events.focusVideo.getName(), focusVideo);
            currentFocusFlavor = focusVideo;
        }        
    }

    function initControlsEvents() {
        if (!mediapackageError) {
            // disable not used buttons
            Utils.disable(id_backward_button);
            Utils.disable(id_forward_button);
            Utils.disable(id_play_button);
            Utils.greyOut(id_backward_button);
            Utils.greyOut(id_forward_button);
            Utils.greyOut(id_play_button);
            Utils.disable(id_navigation_time);
            $("#" + id_navigation_time_current).keyup(function(e) {
                e.preventDefault();
                // enter
                if (e.keyCode == 13) {
                    $(this).blur();
                    try {
                        var time = Utils.getTimeInMilliseconds($(this).val());
                        if (!isNaN(time)) {
                            Engage.trigger(plugin.events.seek.getName(), time / 1000);
                        }
                    } catch (e) {
                        Engage.trigger(plugin.events.seek.getName(), 0);
                    }
                }
            });

            $("#" + id_slider).slider({
                range: "min",
                min: 0,
                max: 1000,
                value: 0
            });

            $("#" + id_volume).slider({
                range: "min",
                min: 1,
                max: 100,
                value: 100,
                change: function(event, ui) {}
            });

            $("#" + id_volumeIcon).click(function() {
                var isMute = Basil.get(storage_muted);
                if (isMute == "true") {
                    Engage.trigger(plugin.events.unmute.getName());
                    Basil.set(storage_muted, "false");
                } else {
                    Engage.trigger(plugin.events.mute.getName());
                    Basil.set(storage_muted, "true");
                }
            });

            $("#" + id_playpause_controls).click(function() {
                if (isPlaying) {
                    Engage.trigger(plugin.events.pause.getName(), false);
                } else {
                    Engage.trigger(plugin.events.play.getName(), false);
                }
            });

            $("#" + id_fullscreen_button).click(function(e) {
                e.preventDefault();
                var isInFullScreen = document.fullScreen ||
                    document.mozFullScreen ||
                    document.webkitIsFullScreen;
                if (!isInFullScreen) {
                    Engage.trigger(plugin.events.fullscreenEnable.getName());
                }
            });

            // slider events
            $("#" + id_slider).on(event_slidestart, function(event, ui) {
                isSliding = true;
                Engage.trigger(plugin.events.sliderStart.getName(), ui.value);
            });
            $("#" + id_slider).on(event_slidestop, function(event, ui) {
                isSliding = false;
                Engage.trigger(plugin.events.sliderStop.getName(), ui.value);
            });
            $("#" + id_slider).mouseover(function(e) {
                e.preventDefault();
                Engage.trigger(plugin.events.sliderMousein.getName());
            }).mouseout(function(e) {
                e.preventDefault();
                Engage.trigger(plugin.events.sliderMouseout.getName());
            }).mousemove(function(e) {
                e.preventDefault();
                var currPos = e.clientX / ($("#" + id_slider).width() + $("#" + id_slider).offset().left);
                var dur = (duration && (duration > 0)) ? duration : 1;
                currPos = (currPos < 0) ? 0 : ((currPos > 1) ? 1 : currPos);
                Engage.trigger(plugin.events.sliderMousemove.getName(), currPos * dur);
            });
            // volume event
            $("#" + id_volume).on(event_slidestop, function(event, ui) {
                Engage.trigger(plugin.events.volumeSet.getName(), ui.value / 100);
            });
            // check segments
            if (segments && (segments.length > 0)) {
                Engage.log("Controls: " + segments.length + " segments are available.");
                $.each(segments, function(i, v) {
                    $("#" + id_segmentNo + i).click(function(e) {
                        e.preventDefault();
                        var time = parseInt($(this).children().html());
                        if (!isNaN(time)) {
                            Engage.trigger(plugin.events.seek.getName(), time / 1000);
                        }
                    });
                    $("#" + id_segmentNo + i).mouseover(function(e) {
                        e.preventDefault();
                        Engage.trigger(plugin.events.segmentMouseover.getName(), i);
                    }).mouseout(function(e) {
                        e.preventDefault();
                        Engage.trigger(plugin.events.segmentMouseout.getName(), i);
                    });
                });
            }
        }
    }

    function getVolume() {
        var isMute = Basil.get(storage_muted);
        if (isMute == "true") {
            return 0;
        } else {
            var vol = $("#" + id_volume).slider("option", "value");
            return vol;
        }
    }

    function calculateEmbedAspectRatios() {
        if ((aspectRatioWidth > 0) && (aspectRatioHeight > 0)) {
            embedWidthOne = Utils.getAspectRatioWidth(aspectRatioWidth, aspectRatioHeight, embedHeightOne);
            embedWidthTwo = Utils.getAspectRatioWidth(aspectRatioWidth, aspectRatioHeight, embedHeightTwo);
            embedWidthThree = Utils.getAspectRatioWidth(aspectRatioWidth, aspectRatioHeight, embedHeightThree);
            embedWidthFour = Utils.getAspectRatioWidth(aspectRatioWidth, aspectRatioHeight, embedHeightFour);
            embedWidthFive = Utils.getAspectRatioWidth(aspectRatioWidth, aspectRatioHeight, embedHeightFive);

            $("#" + id_embed0).html("Embed " + embedWidthOne + "x" + embedHeightOne);
            $("#" + id_embed1).html("Embed " + embedWidthTwo + "x" + embedHeightTwo);
            $("#" + id_embed2).html("Embed " + embedWidthThree + "x" + embedHeightThree);
            $("#" + id_embed3).html("Embed " + embedWidthFour + "x" + embedHeightFour);
            $("#" + id_embed4).html("Embed " + embedWidthFive + "x" + embedHeightFive);
        } else {
            embedWidthOne = 310;
            embedHeightOne = 70;

            $("#" + id_embed0).html("Embed " + embedWidthOne + "x" + embedHeightOne);
            Utils.removeParentIfElementExists(id_embed1);
            Utils.removeParentIfElementExists(id_embed2);
            Utils.removeParentIfElementExists(id_embed3);
            Utils.removeParentIfElementExists(id_embed4);
        }

        $("#" + id_embed_button).removeClass("disabled");
    }

    function ready() {
        if (videosReady) {
            Utils.greyIn(id_play_button);
            Utils.enable(id_play_button);
            if (!isAudioOnly) {
                enableFullscreenButton = true;
                $("#" + id_fullscreen_button).removeClass("disabled");
            }   
            Engage.trigger(plugin.events.movePiP.getName(), pipPos);
            Engage.trigger(plugin.events.togglePiP.getName(), pipStatus);
            if (videosInitialReadyness) {
                Engage.trigger(plugin.events.focusVideo.getName(), currentFocusFlavor);
                videosInitialReadyness = false;
            }
        }
    }

    function playPause() {
        if (isPlaying) {
            $("#" + id_play_button).hide();
            $("#" + id_pause_button).show();
            if (!usingFlash && !isAudioOnly) {
                $("#" + id_dropdownMenuPlaybackRate).removeClass("disabled");
            }
        } else {
            $("#" + id_play_button).show();
            $("#" + id_pause_button).hide();
        }
    }

    function mute() {
        $("#" + id_unmute_button).hide();
        $("#" + id_mute_button).show();
        Engage.trigger(plugin.events.volumeSet.getName(), 0);
    }

    function unmute() {
        $("#" + id_unmute_button).show();
        $("#" + id_mute_button).hide();
        var vol = Basil.get(storage_lastvolume);
        if (vol) {
            Engage.trigger(plugin.events.volumeSet.getName(), vol / 100);
        } else {
            Engage.trigger(plugin.events.volumeSet.getName(), 1);
        }
    }

    function timeUpdate() {
        if (videosReady) {
            // set slider
            var duration = parseInt(Engage.model.get("videoDataModel").get("duration"));
            if (!isSliding && duration) {
                var normTime = (currentTime / (duration / 1000)) * 1000;
                $("#" + id_slider).slider("option", "value", normTime);
                if (!$("#" + id_navigation_time_current).is(":focus")) {
                    $("#" + id_navigation_time_current).val(Utils.formatSeconds(currentTime));
                }
            }
            var val = Math.round((duration / 1000) - currentTime);
            val = ((val >= 0) && (val <= (duration / 1000))) ? val : "-";
            $("#" + id_playbackRemTime050).html(Utils.formatSeconds(!isNaN(val) ? (val / 0.5) : val));
            $("#" + id_playbackRemTime075).html(Utils.formatSeconds(!isNaN(val) ? (val / 0.75) : val));
            $("#" + id_playbackRemTime100).html(Utils.formatSeconds(!isNaN(val) ? (val) : val));
            $("#" + id_playbackRemTime125).html(Utils.formatSeconds(!isNaN(val) ? (val / 1.25) : val));
            $("#" + id_playbackRemTime150).html(Utils.formatSeconds(!isNaN(val) ? (val / 1.5) : val));
        } else {
            $("#" + id_slider).slider("option", "value", 0);
        }
    }

    /**
     * Initializes the plugin
     */
    function initPlugin() {
        // only init if plugin template was inserted into the DOM
        if (isDesktopMode && plugin.inserted) {
            if (!Engage.controls_top && plugin.template_topIfBottom && (plugin.template_topIfBottom != "none")) {
                controlsViewTopIfBottom = new ControlsViewTop_ifBottom(Engage.model.get("videoDataModel"), plugin.template_topIfBottom, plugin.pluginPath_topIfBottom);
            }
            controlsView = new ControlsView(Engage.model.get("videoDataModel"), plugin.template, plugin.pluginPath);
            Engage.on(plugin.events.videoFormatsFound.getName(), function(formatarr) {
                if (formatarr) {
                    resolutions = formatarr;
                    if (controlsViewTopIfBottom) {
                        controlsViewTopIfBottom.render();
                    }
                    if (controlsView) {
                        controlsView.render();
                    }
<<<<<<< HEAD
                    addQualityChangeEvents();
                }
            });
            Engage.on(plugin.events.numberOfVideodisplaysSet.getName(), function(number) {
                numberVideos = number;
                if (number > 1) {
                    if (controlsViewTopIfBottom) {
                        controlsViewTopIfBottom.render();
                    }
                    if (controlsView) {
                        controlsView.render();
                    }
                    addLayoutEvents();
=======
>>>>>>> 1db15466
                }
            });
            Engage.on(plugin.events.aspectRatioSet.getName(), function(as) {
                if (as) {
                    aspectRatioWidth = as[0] || 0;
                    aspectRatioHeight = as[1] || 0;
                    aspectRatio = as[2] || 0;
                    aspectRatioTriggered = true;
                    if (isDesktopMode) {
                        calculateEmbedAspectRatios();
                        addEmbedRatioEvents();
                    }
                }
            });
            Engage.on(plugin.events.mediaPackageModelError.getName(), function(msg) {
                mediapackageError = true;
            });
            Engage.on(plugin.events.usingFlash.getName(), function(flash) {
                usingFlash = flash;
                addNonFlashEvents();
            });
            Engage.on(plugin.events.isAudioOnly.getName(), function(audio) {
                isAudioOnly = audio;
            });
            Engage.on(plugin.events.playbackRateChanged.getName(), function(pbr) {
                if ((pbr > 0) && (pbr < 2)) {
                    $("#" + id_playbackRateIndicator).html(Utils.getFormattedPlaybackRate(pbr));
                }
            });
            Engage.on(plugin.events.volumeSet.getName(), function(volume) {
                $("#" + id_volume).slider("value", volume * 100);
                if ((volume * 100) > 1) {
                    Basil.set(storage_lastvolume, volume * 100);
                }
                Basil.set(storage_volume, volume * 100);
                if (volume > 0) {
                    Basil.set(storage_muted, "false");
                } else {
                    Basil.set(storage_muted, "true");
                }
            });
            Engage.on(plugin.events.volumeUp.getName(), function(audio) {
                var vol = getVolume();
                if ((vol + volUpDown) <= 100) {
                    Engage.trigger(plugin.events.volumeSet.getName(), (vol + volUpDown) / 100);
                } else {
                    Engage.trigger(plugin.events.volumeSet.getName(), 1);
                }
                unmute();
            });
            Engage.on(plugin.events.volumeDown.getName(), function(audio) {
                var vol = getVolume();
                if ((vol - volUpDown) > 0) {
                    Engage.trigger(plugin.events.volumeSet.getName(), (vol - volUpDown) / 100);
                    unmute();
                } else {
                    Engage.trigger(plugin.events.mute.getName());
                }
            });
            Engage.on(plugin.events.ready.getName(), function() {
                if (!mediapackageError) {
                    videosReady = true;
                    ready();
                }
            });
            Engage.on(plugin.events.play.getName(), function() {
                if (!mediapackageError && videosReady) {
                    isPlaying = true;
                    playPause();
                    loadStoredInitialValues();
                }
            });
            Engage.on(plugin.events.pause.getName(), function() {
                if (!mediapackageError && videosReady) {
                    isPlaying = false;
                    playPause();
                }
            });
            Engage.on(plugin.events.mute.getName(), function() {
                if (!mediapackageError) {
                    mute();
                }
            });
            Engage.on(plugin.events.unmute.getName(), function() {
                if (!mediapackageError) {
                    unmute();
                }
            });
            Engage.on(plugin.events.muteToggle.getName(), function() {
                if (!mediapackageError) {
                    var muted = Basil.get(storage_muted);
                    if (muted == "true") {
                        Engage.trigger(plugin.events.unmute.getName());
                    } else {
                        Engage.trigger(plugin.events.mute.getName());
                    }
                }
            });
            Engage.on(plugin.events.fullscreenChange.getName(), function() {
                var isInFullScreen = document.fullScreen || document.mozFullScreen || document.webkitIsFullScreen;
                if (!isInFullScreen) {
                    Engage.trigger(plugin.events.fullscreenCancel.getName());
                }
            });
            Engage.on(plugin.events.timeupdate.getName(), function(_currentTime) {
                if (!mediapackageError) {
                    currentTime = _currentTime;
                    timeUpdate();
                }
            });
            Engage.on(plugin.events.ended.getName(), function() {
                if (!mediapackageError && videosReady) {
                    Engage.trigger(plugin.events.pause);
                }
            });
            Engage.on(plugin.events.segmentMouseover.getName(), function(no) {
                if (!mediapackageError) {
                    $("#" + id_segmentNo + no).addClass("segmentHover");
                }
            });
            Engage.on(plugin.events.segmentMouseout.getName(), function(no) {
                if (!mediapackageError) {
                    $("#" + id_segmentNo + no).removeClass("segmentHover");
                }
            });
            Engage.on(plugin.events.togglePiP.getName(), function(pip) {
                if (pip !== undefined) {
                    Basil.set(storage_pip, pip);                    
                    if (! pip) {
                        $("#" + id_pipIndicator).html(translate("off", "off"));
                    } else {
                        if (pipPos === "left") {
                            $("#" + id_pipIndicator).html(translate("left", "left"));
                        } else {
                            $("#" + id_pipIndicator).html(translate("right", "right"));
                        }
                    }
                    pipStatus = pip;
                }
            });   
            Engage.on(plugin.events.focusVideo.getName(), function(flavor) {
                if (flavor !== undefined && flavor !== null && flavor.indexOf("focus.") < 1) {
                    Basil.set(storage_focus_video, flavor);
                    currentFocusFlavor = flavor;
                }
            });
            Engage.on(plugin.events.resetLayout.getName(), function() {
                Basil.set(storage_focus_video, "focus.none1");
                currentFocusFlavor = "focus.none2";
            });          

            Engage.on(plugin.events.movePiP.getName(), function(pos) {
                if (pos !== undefined) {
                    Basil.set(storage_pip_pos, pos);
                    if (pos === "left") {
                        $("#" + id_pipIndicator).html(translate("left", "left"));
                    } else {
                        $("#" + id_pipIndicator).html(translate("right", "right"));
                    }
                    pipPos = pos;
                }
            });
            
            loadStoredInitialValues();
        }
    }

    if (isDesktopMode) {
        // init event
        Engage.log("Controls: Init");
        var relative_plugin_path = Engage.getPluginPath("EngagePluginControls");

        // listen on a change/set of the video data model
        Engage.model.on(videoDataModelChange, function() {
            initCount -= 1;
            if (initCount == 0) {
                initPlugin();
            }
        });

        // listen on a change/set of the InfoMe model
        Engage.model.on(infoMeChange, function() {
            initCount -= 1;
            if (initCount == 0) {
                initPlugin();
            }
        });

        // listen on a change/set of the mediaPackage model
        Engage.model.on(mediapackageChange, function() {
            initCount -= 1;
            if (initCount == 0) {
                initPlugin();
            }
        });

        // all plugins loaded
        Engage.on(plugin.events.plugin_load_done.getName(), function() {
            Engage.log("Controls: Plugin load done");
            initCount -= 1;
            if (initCount <= 0) {
                initPlugin();
            }
        });

        // load jquery-ui lib
        require([relative_plugin_path + jQueryUIPath], function() {
            Engage.log("Controls: Lib jQuery UI loaded");
            initCount -= 1;
            if (initCount <= 0) {
                initPlugin();
            }
        });

        // load bootstrap lib
        require([relative_plugin_path + bootstrapPath], function() {
            Engage.log("Controls: Lib bootstrap loaded");
            initCount -= 1;
            if (initCount <= 0) {
                initPlugin();
            }
        });

        // load utils class
        require([relative_plugin_path + "utils"], function(utils) {
            Engage.log("Controls: Utils class loaded");
            Utils = new utils();
            initTranslate(Utils.detectLanguage(), function() {
                Engage.log("Controls: Successfully translated.");
                initCount -= 1;
                if (initCount <= 0) {
                    initPlugin();
                }
            }, function() {
                Engage.log("Controls: Error translating...");
                initCount -= 1;
                if (initCount <= 0) {
                    initPlugin();
                }
            });
        });
    }

    return plugin;
});<|MERGE_RESOLUTION|>--- conflicted
+++ resolved
@@ -405,11 +405,11 @@
             if (!mediapackageError) {
                 duration = parseInt(this.model.get("duration"));
                 segments = Engage.model.get("mediaPackage").get("segments");
-<<<<<<< HEAD
+                
                 var pipPosition = pipPos;
                 if (!pipStatus) {
                     pipPosition = "off";
-=======
+                }
                 
                 segments = Utils.repairSegmentLength(segments, duration, min_segment_duration);
                 
@@ -429,7 +429,6 @@
                     for (var i = 0; i < resolutions.length; i++) {
                         translatedQualites[resolutions[i]] = translate(resolutions[i], resolutions[i]);
                     }
->>>>>>> 1db15466
                 }
 
                 var tempVars = {
@@ -460,27 +459,18 @@
                     str_fullscreen: translate("fullscreen", "Fullscreen"),
                     str_qualityButton: translate("quality", "Quality"),
                     str_quality: translate("quality", "Quality"),
-<<<<<<< HEAD
-                    str_qualityLow: translate("qualityLow", "Low"),
-                    str_qualityMedium: translate("qualityMedium", "Medium"),
-                    str_qualityHigh: translate("qualityHigh", "High"),
                     str_layoutButton: translate("layout", "Layout"),
                     str_pictureInPicture: translate("pictureInPicture", "Picture in Picture"),
                     str_left: translate("left", "left"),
                     str_right: translate("right", "right"),
                     str_off: translate("off", "off"),
+                    pip_position: translate(pipPosition, pipPosition),
+                    translatedqualities: translatedQualites,
                     hasqualities: resolutions !== undefined,
                     hasmultiplevideos: numberVideos > 1,
                     controlsTop: Engage.controls_top,
-                    pip_position: translate(pipPosition, pipPosition)
-=======
-                    qualities: resolutions,
-                    translatedqualities: translatedQualites,
-                    hasqualities: resolutions !== undefined,
-                    controlsTop: Engage.controls_top,
                     logo: logo,
                     show_embed: showEmbed
->>>>>>> 1db15466
                 };
 
                 // compile template and load it
@@ -494,12 +484,9 @@
                     if (tempVars.hasqualities) {
                         addQualityChangeEvents();
                     }
-<<<<<<< HEAD
                     if (tempVars.hasmultiplevideos) {
                         addLayoutEvents();
                     }
-=======
->>>>>>> 1db15466
                     ready();
                     playPause();
                     timeUpdate();
@@ -592,25 +579,21 @@
 
     function addQualityChangeEvents() {
         if (!mediapackageError) {
-<<<<<<< HEAD
-            $("#" + id_qualityLow).click(function(e) {
-                e.preventDefault();
-                $("#" + id_qualityIndicator).html(translate("qualityLow", "Low"));
-                Engage.trigger(plugin.events.qualitySet.getName(), "low");
-            });
-            $("#" + id_qualityMedium).click(function(e) {
-                e.preventDefault();
-                $("#" + id_qualityIndicator).html(translate("qualityMedium", "Medium"));
-                Engage.trigger(plugin.events.qualitySet.getName(), "medium");
-            });
-            $("#" + id_qualityHigh).click(function(e) {
-                e.preventDefault();
-                $("#" + id_qualityIndicator).html(translate("qualityHigh", "High"));
-                Engage.trigger(plugin.events.qualitySet.getName(), "high");
-            });
+            for (var i = 0; i < resolutions.length; i++) {
+                var quality = resolutions[i];
+                addQualityListener(quality);
+            }
             var q = Engage.model.get("quality");
-            $("#" + id_qualityIndicator).html(q.charAt(0).toUpperCase() + q.substring(1));            
-        }
+            $("#" + id_qualityIndicator).html(q.charAt(0).toUpperCase() + q.substring(1));
+        }
+    }
+
+    function addQualityListener(quality) {
+        $("#quality" + quality).click(function(element) {
+                    element.preventDefault();
+                    $("#" + id_qualityIndicator).html(translate(quality, quality));
+                    Engage.trigger(plugin.events.qualitySet.getName(), quality);
+        });
     }
     
     function addLayoutEvents() {
@@ -629,23 +612,7 @@
         $("#" + id_pipOff).click(function(e) {
             e.preventDefault();
             $("#" + id_pipIndicator).html(translate("off", "off"));
-            Engage.trigger(plugin.events.togglePiP.getName(), false);            
-=======
-            for (var i = 0; i < resolutions.length; i++) {
-                var quality = resolutions[i];
-                addQualityListener(quality);
-            }
-            var q = Engage.model.get("quality");
-            $("#" + id_qualityIndicator).html(q.charAt(0).toUpperCase() + q.substring(1));
-        }
-    }
-    
-    function addQualityListener(quality) {
-        $("#quality" + quality).click(function(element) {
-                    element.preventDefault();
-                    $("#" + id_qualityIndicator).html(translate(quality, quality));
-                    Engage.trigger(plugin.events.qualitySet.getName(), quality);
->>>>>>> 1db15466
+            Engage.trigger(plugin.events.togglePiP.getName(), false);
         });
     }
 
@@ -961,7 +928,6 @@
                     if (controlsView) {
                         controlsView.render();
                     }
-<<<<<<< HEAD
                     addQualityChangeEvents();
                 }
             });
@@ -975,8 +941,6 @@
                         controlsView.render();
                     }
                     addLayoutEvents();
-=======
->>>>>>> 1db15466
                 }
             });
             Engage.on(plugin.events.aspectRatioSet.getName(), function(as) {
