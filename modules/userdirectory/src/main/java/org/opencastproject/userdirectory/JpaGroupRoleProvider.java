/**
 * Licensed to The Apereo Foundation under one or more contributor license
 * agreements. See the NOTICE file distributed with this work for additional
 * information regarding copyright ownership.
 *
 *
 * The Apereo Foundation licenses this file to you under the Educational
 * Community License, Version 2.0 (the "License"); you may not use this file
 * except in compliance with the License. You may obtain a copy of the License
 * at:
 *
 *   http://opensource.org/licenses/ecl2.txt
 *
 * Unless required by applicable law or agreed to in writing, software
 * distributed under the License is distributed on an "AS IS" BASIS, WITHOUT
 * WARRANTIES OR CONDITIONS OF ANY KIND, either express or implied.  See the
 * License for the specific language governing permissions and limitations under
 * the License.
 *
 */

package org.opencastproject.userdirectory;

import org.opencastproject.index.IndexProducer;
import org.opencastproject.message.broker.api.MessageReceiver;
import org.opencastproject.message.broker.api.MessageSender;
import org.opencastproject.message.broker.api.group.GroupItem;
import org.opencastproject.message.broker.api.index.AbstractIndexProducer;
import org.opencastproject.message.broker.api.index.IndexRecreateObject;
import org.opencastproject.message.broker.api.index.IndexRecreateObject.Service;
import org.opencastproject.security.api.DefaultOrganization;
import org.opencastproject.security.api.Group;
import org.opencastproject.security.api.GroupProvider;
import org.opencastproject.security.api.JaxbGroup;
import org.opencastproject.security.api.JaxbGroupList;
import org.opencastproject.security.api.JaxbOrganization;
import org.opencastproject.security.api.JaxbRole;
import org.opencastproject.security.api.Organization;
import org.opencastproject.security.api.OrganizationDirectoryService;
import org.opencastproject.security.api.Role;
import org.opencastproject.security.api.RoleProvider;
import org.opencastproject.security.api.SecurityService;
import org.opencastproject.security.api.UnauthorizedException;
import org.opencastproject.security.api.UserDirectoryService;
import org.opencastproject.security.api.UserProvider;
import org.opencastproject.security.impl.jpa.JpaGroup;
import org.opencastproject.security.impl.jpa.JpaOrganization;
import org.opencastproject.security.impl.jpa.JpaRole;
import org.opencastproject.security.util.SecurityUtil;
import org.opencastproject.userdirectory.api.AAIRoleProvider;
import org.opencastproject.userdirectory.api.GroupRoleProvider;
import org.opencastproject.userdirectory.utils.UserDirectoryUtils;
import org.opencastproject.util.NotFoundException;

import org.apache.commons.lang3.StringUtils;
import org.apache.commons.lang3.text.WordUtils;
import org.osgi.service.component.ComponentContext;
import org.osgi.service.component.annotations.Activate;
import org.osgi.service.component.annotations.Component;
import org.osgi.service.component.annotations.Reference;
import org.slf4j.Logger;
import org.slf4j.LoggerFactory;

import java.io.IOException;
import java.util.ArrayList;
import java.util.HashSet;
import java.util.Iterator;
import java.util.List;
import java.util.Set;
import java.util.regex.Pattern;

import javax.persistence.EntityManager;
import javax.persistence.EntityManagerFactory;
import javax.persistence.EntityTransaction;

/**
 * Manages and locates users using JPA.
 */
@Component(
  property = {
    "service.description=Provides a group role directory"
  },
  immediate = true,
  service = { RoleProvider.class, JpaGroupRoleProvider.class }
)
<<<<<<< HEAD
public class JpaGroupRoleProvider extends AbstractIndexProducer implements RoleProvider, GroupProvider {
=======
public class JpaGroupRoleProvider extends AbstractIndexProducer implements AAIRoleProvider, GroupProvider, GroupRoleProvider {
>>>>>>> ca0975f3

  /** The logger */
  private static final Logger logger = LoggerFactory.getLogger(JpaGroupRoleProvider.class);

  /** The JPA persistence unit name */
  public static final String PERSISTENCE_UNIT = "org.opencastproject.common";

  /** The message broker service */
  protected MessageSender messageSender;

  /** The message broker receiver */
  protected MessageReceiver messageReceiver;

  /** The security service */
  protected SecurityService securityService = null;

  /** The factory used to generate the entity manager */
  protected EntityManagerFactory emf = null;

  /** The organization directory service */
  protected OrganizationDirectoryService organizationDirectoryService;

  /** The user directory service */
  protected UserDirectoryService userDirectoryService = null;

  /** The component context */
  private ComponentContext cc;

  /** OSGi DI */
  @Reference(name = "entityManagerFactory", target = "(osgi.unit.name=org.opencastproject.common)")
  public void setEntityManagerFactory(EntityManagerFactory emf) {
    this.emf = emf;
  }

  /**
   * Sets the user directory service
   *
   * @param userDirectoryService
   *          the userDirectoryService to set
   */
  @Reference(name = "userDirectoryService")
  public void setUserDirectoryService(UserDirectoryService userDirectoryService) {
    this.userDirectoryService = userDirectoryService;
  }

  /**
   * @param messageSender
   *          The messageSender to set
   */
  @Reference(name = "message-broker-sender")
  public void setMessageSender(MessageSender messageSender) {
    this.messageSender = messageSender;
  }

  /**
   * @param messageReceiver
   *          The messageReceiver to set
   */
  @Reference(name = "message-broker-receiver")
  public void setMessageReceiver(MessageReceiver messageReceiver) {
    this.messageReceiver = messageReceiver;
  }

  /**
   * @param securityService
   *          the securityService to set
   */
  @Reference(name = "security-service")
  public void setSecurityService(SecurityService securityService) {
    this.securityService = securityService;
  }

  /**
   * @param organizationDirectoryService
   *          the organizationDirectoryService to set
   */
  @Reference(name = "organization-directory-service")
  public void setOrganizationDirectoryService(OrganizationDirectoryService organizationDirectoryService) {
    this.organizationDirectoryService = organizationDirectoryService;
  }

  /**
   * Callback for activation of this component.
   *
   * @param cc
   *          the component context
   */
  @Activate
  public void activate(ComponentContext cc) {
    logger.debug("Activate group role provider");
    this.cc = cc;

    // Set up persistence
    super.activate();
  }

  /**
   * {@inheritDoc}
   *
   * @see org.opencastproject.userdirectory.api.AAIRoleProvider#getRoles()
   */
  @Override
  public Iterator<Role> getRoles() {
    String orgId = securityService.getOrganization().getId();
    return getGroupsRoles(UserDirectoryPersistenceUtil.findGroups(orgId, 0, 0, emf)).iterator();
  }

  /**
   * {@inheritDoc}
   *
   * @see org.opencastproject.security.api.RoleProvider#getRolesForUser(String)
   */
  @Override
  public List<Role> getRolesForUser(String userName) {
    String orgId = securityService.getOrganization().getId();
    return getGroupsRoles(UserDirectoryPersistenceUtil.findGroupsByUser(userName, orgId, emf));
  }

  /**
   * {@inheritDoc}
   *
   * @see org.opencastproject.security.api.RoleProvider#getRolesForUser(String)
   */
  @Override
  public List<Role> getRolesForGroup(String groupName) {
    List<Role> roles = new ArrayList<>();
    String orgId = securityService.getOrganization().getId();
    Group group = UserDirectoryPersistenceUtil.findGroupByRole(groupName, orgId, emf);
    if (group != null) {
      for (Role role : group.getRoles()) {
        roles.add(new JaxbRole(role.getName(), role.getOrganizationId(), role.getDescription(), Role.Type.DERIVED));
      }
    } else {
      logger.warn("Group {} not found", groupName);
    }
    return roles;
  }


  /**
   * {@inheritDoc}
   *
   * @see org.opencastproject.security.api.RoleProvider#getOrganization()
   */
  @Override
  public String getOrganization() {
    return UserProvider.ALL_ORGANIZATIONS;
  }

  /**
   * {@inheritDoc}
   *
   * @see org.opencastproject.security.api.RoleProvider#findRoles(String, Role.Target, int, int)
   */
  @Override
  public Iterator<Role> findRoles(String query, Role.Target target, int offset, int limit) {
    if (query == null)
      throw new IllegalArgumentException("Query must be set");
    String orgId = securityService.getOrganization().getId();

    //  Here we want to return only the ROLE_GROUP_ names, not the roles associated with a group
    List<JpaGroup> groups = UserDirectoryPersistenceUtil.findGroups(orgId, 0, 0, emf);

    List<Role> roles = new ArrayList<Role>();
    for (JpaGroup group : groups) {
      if (like(group.getRole(), query))
        roles.add(new JaxbRole(group.getRole(), JaxbOrganization.fromOrganization(group.getOrganization()), "", Role.Type.GROUP));
    }

    Set<Role> result = new HashSet<Role>();
    int i = 0;
    for (Role entry : roles) {
      if (limit != 0 && result.size() >= limit)
        break;
      if (i >= offset)
        result.add(entry);
      i++;
    }
    return result.iterator();
  }

  /**
   * Updates a user's group membership
   *
   * @param userName
   *          the username
   * @param orgId
   *          the user's organization
   * @param roleList
   *          the list of group role names
   */
  public void updateGroupMembershipFromRoles(String userName, String orgId, List<String> roleList) {
      updateGroupMembershipFromRoles(userName, orgId, roleList, "");
  }

  /**
   * Updates a user's group membership
   *
   * @param userName
   *          the username
   * @param orgId
              the user's organization
   * @param roleList
   *          the list of group role names
   * @param prefix
   *          handle only roles with given prefix
   */
  public void updateGroupMembershipFromRoles(String userName, String orgId, List<String> roleList, String prefix) {

    logger.debug("updateGroupMembershipFromRoles({}, size={})", userName, roleList.size());

    // The list of groups for this user represented by the roleList is considered authoritative,
    // so remove the user from any groups which aren't represented in the roleList, and add the
    // user to all groups which are in the roleList.

    Set<String> membershipRoles = new HashSet<String>();

    // List of the user's groups
    List<JpaGroup> membership = UserDirectoryPersistenceUtil.findGroupsByUser(userName, orgId, emf);
    for (JpaGroup group : membership) {
      if (StringUtils.isNotBlank(prefix) && !group.getRole().startsWith(prefix)) {
        //ignore groups of other providers
        continue;
      }
      try {
        if (roleList.contains(group.getRole())) {
          // record this membership
          membershipRoles.add(group.getRole());
        } else {
          // remove user from this group
          logger.debug("Removing user {} from group {}", userName, group.getRole());
          group.getMembers().remove(userName);
          addGroup(group);
        }
      } catch (UnauthorizedException e) {
         logger.warn("Unauthorized to add or remove user {} from group {}", userName, group.getRole(), e);
      }
    }

    // Now add the user to any groups that they are not already a member of
    for (String rolename : roleList) {
      if (!membershipRoles.contains(rolename)) {
        JpaGroup group = UserDirectoryPersistenceUtil.findGroupByRole(rolename, orgId, emf);
        try {
          if (group != null) {
            logger.debug("Adding user {} to group {}", userName, rolename);
            group.getMembers().add(userName);
            addGroup(group);
          } else {
            logger.warn("Cannot add user {} to group {} - no group found with that role", userName, rolename);
          }
        } catch (UnauthorizedException e) {
          logger.warn("Unauthorized to add user {} to group {}", userName, group.getRole(), e);
        }
      }
    }

  }

  /**
   * Loads a group from persistence
   *
   * @param groupId
   *          the group id
   * @param orgId
   *          the organization id
   * @return the loaded group or <code>null</code> if not found
   */
  public Group loadGroup(String groupId, String orgId) {
    return UserDirectoryPersistenceUtil.findGroup(groupId, orgId, emf);
  }

  /**
   * Adds or updates a group to the persistence.
   *
   * @param group
   *          the group to add
   */
  @Override
  public void addGroup(final JpaGroup group) throws UnauthorizedException {
    if (group != null && !UserDirectoryUtils.isCurrentUserAuthorizedHandleRoles(securityService, group.getRoles()))
      throw new UnauthorizedException("The user is not allowed to add or update a group with the admin role");

    Group existingGroup = loadGroup(group.getGroupId(), group.getOrganization().getId());
    if (existingGroup != null && !UserDirectoryUtils.isCurrentUserAuthorizedHandleRoles(securityService, existingGroup.getRoles()))
      throw new UnauthorizedException("The user is not allowed to update a group with the admin role");

    Set<JpaRole> roles = UserDirectoryPersistenceUtil.saveRoles(group.getRoles(), emf);
    JpaOrganization organization = UserDirectoryPersistenceUtil.saveOrganization(group.getOrganization(), emf);

    JpaGroup jpaGroup = new JpaGroup(group.getGroupId(), organization, group.getName(), group.getDescription(), roles,
            group.getMembers());

    // Then save the jpaGroup
    EntityManager em = null;
    EntityTransaction tx = null;
    try {
      em = emf.createEntityManager();
      tx = em.getTransaction();
      tx.begin();
      JpaGroup foundGroup = UserDirectoryPersistenceUtil.findGroup(jpaGroup.getGroupId(), jpaGroup.getOrganization()
              .getId(), emf);
      if (foundGroup == null) {
        em.persist(jpaGroup);
      } else {
        foundGroup.setName(jpaGroup.getName());
        foundGroup.setDescription(jpaGroup.getDescription());
        foundGroup.setMembers(jpaGroup.getMembers());
        foundGroup.setRoles(roles);
        em.merge(foundGroup);
      }
      tx.commit();
      messageSender.sendObjectMessage(GroupItem.GROUP_QUEUE, MessageSender.DestinationType.Queue,
              GroupItem.update(JaxbGroup.fromGroup(jpaGroup)));
    } finally {
      if (tx.isActive()) {
        tx.rollback();
      }
      if (em != null)
        em.close();
    }
  }

  private void removeGroup(String groupId, String orgId) throws NotFoundException, UnauthorizedException, Exception {
    Group group = loadGroup(groupId, orgId);
    if (group != null && !UserDirectoryUtils.isCurrentUserAuthorizedHandleRoles(securityService, group.getRoles()))
      throw new UnauthorizedException("The user is not allowed to delete a group with the admin role");

    UserDirectoryPersistenceUtil.removeGroup(groupId, orgId, emf);
    messageSender.sendObjectMessage(GroupItem.GROUP_QUEUE, MessageSender.DestinationType.Queue,
            GroupItem.delete(groupId));
  }

  /**
   * Returns all roles from a given group list
   *
   * @param groups
   *          the group list
   * @return the role list
   */
  private List<Role> getGroupsRoles(List<JpaGroup> groups) {
    List<Role> roles = new ArrayList<Role>();
    for (Group group : groups) {
      roles.add(new JaxbRole(group.getRole(), JaxbOrganization.fromOrganization(group.getOrganization()), "", Role.Type.GROUP));
      for (Role role : group.getRoles()) {
        roles.add(new JaxbRole(role.getName(), role.getOrganizationId(), role.getDescription(), Role.Type.DERIVED));
      }

    }
    return roles;
  }

  public Iterator<Group> getGroups() {
    String orgId = securityService.getOrganization().getId();
    return new ArrayList<Group>(UserDirectoryPersistenceUtil.findGroups(orgId, 0, 0, emf)).iterator();
  }

  private boolean like(final String str, final String expr) {
    if (str == null)
      return false;
    String regex = expr.replace("_", ".").replace("%", ".*?");
    Pattern p = Pattern.compile(regex, Pattern.CASE_INSENSITIVE | Pattern.DOTALL);
    return p.matcher(str).matches();
  }

  /**
   * Retrieves a group list based on input constraints.
   *
   * @param limit
   *          the int amount to limit the results
   * @param offset
   *          the offset to start this result set at
   * @return the JaxbGroupList of results
   * @throws IOException
   *           if unexpected IO exception occurs
   */
  public JaxbGroupList getGroupsAsJson(int limit, int offset)
          throws IOException {
    return getGroupsAsXml(limit, offset);
  }

  /**
   * Returns a XML representation of the list of groups available the current user's organization.
   *
   * @param limit
   *          the int amount to limit the results
   * @param offset
   *          the offset to start this result set at
   * @return the JaxbGroupList of results
   * @throws IOException
   *           if unexpected IO exception occurs
   */
  public JaxbGroupList getGroupsAsXml(int limit, int offset)
          throws IOException {
    if (limit < 1)
      limit = 100;
    String orgId = securityService.getOrganization().getId();
    JaxbGroupList groupList = new JaxbGroupList();
    List<JpaGroup> groups = UserDirectoryPersistenceUtil.findGroups(orgId, limit, offset, emf);
    for (JpaGroup group : groups) {
      groupList.add(group);
    }
    return groupList;
  }

  /**
   * Remove a group by id
   *
   * @param groupId
   *          the id of the group to remove
   * @throws Exception
   *           unexpected error occurred
   * @throws UnauthorizedException
   *           user is not authorized to remove this group
   * @throws NotFoundException
   *           the group was not found
   */
  public void removeGroup(String groupId) throws NotFoundException, UnauthorizedException, Exception {
    String orgId = securityService.getOrganization().getId();
    removeGroup(groupId, orgId);
  }

  /**
   * Create a new group
   *
   * @param name
   *          the name of the group
   * @param description
   *          a description of the group
   * @param roles
   *          the roles of the group
   * @param users
   *          the users in the group
   * @throws IllegalArgumentException
   *           if missing or bad parameters
   * @throws UnauthorizedException
   *           if user does not have rights to create group
   * @throws ConflictException
   *           if group already exists
   */
  public void createGroup(String name, String description, String roles, String users)
          throws IllegalArgumentException, UnauthorizedException, ConflictException {
    JpaOrganization organization = (JpaOrganization) securityService.getOrganization();

    HashSet<JpaRole> roleSet = new HashSet<JpaRole>();
    if (roles != null) {
      for (String role : StringUtils.split(roles, ",")) {
        roleSet.add(new JpaRole(StringUtils.trim(role), organization));
      }
    }

    HashSet<String> members = new HashSet<String>();
    if (users != null) {
      for (String member : StringUtils.split(users, ",")) {
        members.add(StringUtils.trim(member));
      }
    }

    final String groupId = name.toLowerCase().replaceAll("\\W", "_");

    JpaGroup existingGroup = UserDirectoryPersistenceUtil.findGroup(groupId, organization.getId(), emf);
    if (existingGroup != null)
      throw new ConflictException("group already exists");

    addGroup(new JpaGroup(groupId, organization, name, description, roleSet, members));

  }

  /**
   * {@inheritDoc}
   *
   * @see org.opencastproject.userdirectory.api.GroupRoleProvider#updateGroup(String, String, String, String, String)
   */
  @Override
  public void updateGroup(String groupId, String name, String description, String roles, String users)
          throws NotFoundException, UnauthorizedException {
    JpaOrganization organization = (JpaOrganization) securityService.getOrganization();

    JpaGroup group = UserDirectoryPersistenceUtil.findGroup(groupId, organization.getId(), emf);
    if (group == null)
      throw new NotFoundException();

    if (StringUtils.isNotBlank(name))
      group.setName(StringUtils.trim(name));

    if (StringUtils.isNotBlank(description))
      group.setDescription(StringUtils.trim(description));

    if (StringUtils.isNotBlank(roles)) {
      HashSet<JpaRole> roleSet = new HashSet<JpaRole>();
      for (String role : StringUtils.split(roles, ",")) {
        roleSet.add(new JpaRole(StringUtils.trim(role), organization));
      }
      group.setRoles(roleSet);
    } else {
      group.setRoles(new HashSet<JpaRole>());
    }

    if (users != null) {

      HashSet<String> members = new HashSet<String>();
      HashSet<String> invalidateUsers = new HashSet<String>();

      Set<String> groupMembers = group.getMembers();

      for (String member : StringUtils.split(users, ",")) {
        String newMember = StringUtils.trim(member);
        members.add(newMember);
        if (!groupMembers.contains(newMember)) {
          invalidateUsers.add(newMember);
        }
      }

      for (String member : groupMembers) {
        if (!members.contains(member)) {
          invalidateUsers.add(member);
        }
      }

      group.setMembers(members);

      // Invalidate cache entries for users who have been added or removed
      for (String member : invalidateUsers) {
        userDirectoryService.invalidate(member);
      }
    }
    addGroup(group);
  }

  @Override
  public void repopulate(final String indexName) {
    final String destinationId = GroupItem.GROUP_QUEUE_PREFIX + WordUtils.capitalize(indexName);
    for (final Organization organization : organizationDirectoryService.getOrganizations()) {
      SecurityUtil.runAs(securityService, organization, SecurityUtil.createSystemUser(cc, organization), () -> {
        final List<JpaGroup> groups = UserDirectoryPersistenceUtil.findGroups(organization.getId(), 0, 0, emf);
        int total = groups.size();
        final int responseInterval = (total < 100) ? 1 : (total / 100);
        int current = 1;
        logger.info(
                "Re-populating index '{}' with groups of organization {}. There are {} group(s) to add to the index.",
                indexName, securityService.getOrganization().getId(), total);
        for (JpaGroup group : groups) {
          messageSender.sendObjectMessage(destinationId, MessageSender.DestinationType.Queue,
                  GroupItem.update(JaxbGroup.fromGroup(group)));
          if (((current % responseInterval) == 0) || (current == total)) {
            messageSender.sendObjectMessage(IndexProducer.RESPONSE_QUEUE, MessageSender.DestinationType.Queue,
                  IndexRecreateObject.update(indexName, IndexRecreateObject.Service.Groups, total, current));
          }
          current++;
        }
      });
    }
    Organization organization = new DefaultOrganization();
    SecurityUtil.runAs(securityService, organization, SecurityUtil.createSystemUser(cc, organization), () -> {
      messageSender.sendObjectMessage(IndexProducer.RESPONSE_QUEUE, MessageSender.DestinationType.Queue,
              IndexRecreateObject.end(indexName, IndexRecreateObject.Service.Groups));
    });
  }

  @Override
  public MessageReceiver getMessageReceiver() {
    return messageReceiver;
  }

  @Override
  public Service getService() {
    return Service.Groups;
  }

  @Override
  public String getClassName() {
    return JpaGroupRoleProvider.class.getName();
  }

  @Override
  public MessageSender getMessageSender() {
    return messageSender;
  }

  @Override
  public SecurityService getSecurityService() {
    return securityService;
  }

  @Override
  public String getSystemUserName() {
    return SecurityUtil.getSystemUserName(cc);
  }

}<|MERGE_RESOLUTION|>--- conflicted
+++ resolved
@@ -83,11 +83,7 @@
   immediate = true,
   service = { RoleProvider.class, JpaGroupRoleProvider.class }
 )
-<<<<<<< HEAD
-public class JpaGroupRoleProvider extends AbstractIndexProducer implements RoleProvider, GroupProvider {
-=======
 public class JpaGroupRoleProvider extends AbstractIndexProducer implements AAIRoleProvider, GroupProvider, GroupRoleProvider {
->>>>>>> ca0975f3
 
   /** The logger */
   private static final Logger logger = LoggerFactory.getLogger(JpaGroupRoleProvider.class);
