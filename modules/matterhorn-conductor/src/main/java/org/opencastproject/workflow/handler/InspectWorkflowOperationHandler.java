/**
 *  Copyright 2009, 2010 The Regents of the University of California
 *  Licensed under the Educational Community License, Version 2.0
 *  (the "License"); you may not use this file except in compliance
 *  with the License. You may obtain a copy of the License at
 *
 *  http://www.osedu.org/licenses/ECL-2.0
 *
 *  Unless required by applicable law or agreed to in writing,
 *  software distributed under the License is distributed on an "AS IS"
 *  BASIS, WITHOUT WARRANTIES OR CONDITIONS OF ANY KIND, either express
 *  or implied. See the License for the specific language governing
 *  permissions and limitations under the License.
 *
 */
package org.opencastproject.workflow.handler;

import static java.lang.String.format;

import org.opencastproject.inspection.api.MediaInspectionException;
import org.opencastproject.inspection.api.MediaInspectionService;
import org.opencastproject.job.api.Job;
import org.opencastproject.job.api.JobContext;
import org.opencastproject.mediapackage.Catalog;
import org.opencastproject.mediapackage.MediaPackage;
import org.opencastproject.mediapackage.MediaPackageElementParser;
import org.opencastproject.mediapackage.MediaPackageElements;
import org.opencastproject.mediapackage.MediaPackageException;
import org.opencastproject.mediapackage.MediaPackageReferenceImpl;
import org.opencastproject.mediapackage.Track;
import org.opencastproject.mediapackage.UnsupportedElementException;
import org.opencastproject.metadata.dublincore.DublinCore;
import org.opencastproject.metadata.dublincore.DublinCoreCatalog;
import org.opencastproject.metadata.dublincore.DublinCoreCatalogService;
import org.opencastproject.metadata.dublincore.DublinCoreValue;
import org.opencastproject.metadata.dublincore.EncodingSchemeUtils;
import org.opencastproject.metadata.dublincore.Precision;
import org.opencastproject.util.NotFoundException;
import org.opencastproject.workflow.api.AbstractWorkflowOperationHandler;
import org.opencastproject.workflow.api.WorkflowInstance;
import org.opencastproject.workflow.api.WorkflowOperationException;
import org.opencastproject.workflow.api.WorkflowOperationInstance;
import org.opencastproject.workflow.api.WorkflowOperationResult;
import org.opencastproject.workflow.api.WorkflowOperationResult.Action;
import org.opencastproject.workspace.api.Workspace;

import org.apache.commons.io.FilenameUtils;
import org.apache.commons.io.IOUtils;
import org.slf4j.Logger;
import org.slf4j.LoggerFactory;

import java.io.File;
import java.io.FileInputStream;
import java.io.IOException;
import java.io.InputStream;
import java.util.SortedMap;
import java.util.TreeMap;

/**
 * Workflow operation used to inspect all tracks of a media package.
 */
public class InspectWorkflowOperationHandler extends AbstractWorkflowOperationHandler {

  /** The logging facility */
  private static final Logger logger = LoggerFactory.getLogger(ComposeWorkflowOperationHandler.class);

  /** The configuration options for this handler */
  private static final SortedMap<String, String> CONFIG_OPTIONS;

  /** Option for rewriting existing metadata */
  private static final String OPT_OVERWRITE = "overwrite";

<<<<<<< HEAD
  static {
    CONFIG_OPTIONS = new TreeMap<String, String>();
    CONFIG_OPTIONS.put(OPT_OVERWRITE, "Whether to rewrite existing metadata");
=======
  /** Option to adjust whether mediapackages without media should be accepted */
  private static final String OPT_ACCEPT_NO_MEDIA = "accept-no-media";

  static {
    CONFIG_OPTIONS = new TreeMap<String, String>();
    CONFIG_OPTIONS.put(OPT_OVERWRITE, "Whether to rewrite existing metadata");
    CONFIG_OPTIONS.put(OPT_ACCEPT_NO_MEDIA, "Whether mediapackages with no media tracks should be accepted");
>>>>>>> f9626ee3
  }

  /** The inspection service */
  private MediaInspectionService inspectionService = null;

  /** The dublin core catalog service */
  private DublinCoreCatalogService dcService;

  /** The local workspace */
  private Workspace workspace;

  public void setDublincoreService(DublinCoreCatalogService dcService) {
    this.dcService = dcService;
  }

  /**
   * {@inheritDoc}
   * 
   * @see org.opencastproject.workflow.api.WorkflowOperationHandler#getConfigurationOptions()
   */
  @Override
  public SortedMap<String, String> getConfigurationOptions() {
    return CONFIG_OPTIONS;
  }

  /**
   * Callback for the OSGi declarative services configuration.
   * 
   * @param inspectionService
   *          the inspection service
   */
  protected void setInspectionService(MediaInspectionService inspectionService) {
    this.inspectionService = inspectionService;
  }

  /**
   * Callback for declarative services configuration that will introduce us to the local workspace service.
   * Implementation assumes that the reference is configured as being static.
   * 
   * @param workspace
   *          an instance of the workspace
   */
  public void setWorkspace(Workspace workspace) {
    this.workspace = workspace;
  }

  /**
   * {@inheritDoc}
   * 
   * @see org.opencastproject.workflow.api.WorkflowOperationHandler#start(org.opencastproject.workflow.api.WorkflowInstance,
   *      JobContext)
   */
  @Override
  public WorkflowOperationResult start(WorkflowInstance workflowInstance, JobContext context)
          throws WorkflowOperationException {
    MediaPackage mediaPackage = (MediaPackage) workflowInstance.getMediaPackage().clone();
    // Inspect the tracks
    long totalTimeInQueue = 0;
<<<<<<< HEAD
    long timeToExecute = 0;

    WorkflowOperationInstance operation = workflowInstance.getCurrentOperation();
    boolean rewrite = "true".equalsIgnoreCase(operation.getConfiguration(OPT_OVERWRITE));
=======

    WorkflowOperationInstance operation = workflowInstance.getCurrentOperation();
    boolean rewrite = "true".equalsIgnoreCase(operation.getConfiguration(OPT_OVERWRITE));
    boolean acceptNoMedia = "true".equalsIgnoreCase(operation.getConfiguration(OPT_ACCEPT_NO_MEDIA));

    // Test if there are tracks in the mediapackage
    if (mediaPackage.getTracks().length == 0) {
      logger.warn("Recording {} contains no media", mediaPackage);
      if (!acceptNoMedia)
        throw new WorkflowOperationException("Mediapackage " + mediaPackage + " contains no media");
    }
>>>>>>> f9626ee3

    for (Track track : mediaPackage.getTracks()) {

      logger.info("Inspecting track '{}' of {}", track.getIdentifier(), mediaPackage);

      Job inspectJob = null;
      try {
        inspectJob = inspectionService.enrich(track, rewrite);
        if (!waitForStatus(inspectJob).isSuccess()) {
          throw new WorkflowOperationException("Track " + track + " could not be inspected");
        }
      } catch (MediaInspectionException e) {
        throw new WorkflowOperationException("Error inspecting media package", e);
      } catch (MediaPackageException e) {
        throw new WorkflowOperationException("Error parsing media package", e);
      }

      // add this receipt's queue and execution times to the total
      long timeInQueue = inspectJob.getQueueTime() == null ? 0 : inspectJob.getQueueTime();
      totalTimeInQueue += timeInQueue;

      Track inspectedTrack;
      try {
        inspectedTrack = (Track) MediaPackageElementParser.getFromXml(inspectJob.getPayload());
      } catch (MediaPackageException e) {
        throw new WorkflowOperationException("Unable to parse track from job " + inspectJob.getId(), e);
      }

      if (inspectedTrack == null)
        throw new WorkflowOperationException("Track " + track + " could not be inspected");

      if (inspectedTrack.getStreams().length == 0)
        throw new WorkflowOperationException(format("Track %s does not contain any streams", track));

      // Replace the original track with the inspected one
      try {
        mediaPackage.remove(track);
        mediaPackage.add(inspectedTrack);
      } catch (UnsupportedElementException e) {
        logger.error("Error adding {} to media package", inspectedTrack, e);
      }
    }

    // Update dublin core with metadata
    try {
      updateDublinCore(mediaPackage);
    } catch (Exception e) {
      logger.warn("Unable to update dublin core data: {}", e.getMessage(), e);
      throw new WorkflowOperationException(e.getMessage());
    }

    return createResult(mediaPackage, Action.CONTINUE, totalTimeInQueue);
  }

  /**
   * Updates those dublin core fields that can be gathered from the technical metadata.
   * 
   * @param mediaPackage
   *          the media package
   */
  protected void updateDublinCore(MediaPackage mediaPackage) throws Exception {
    // Complete episode dublin core catalog (if available)
    Catalog[] dcCatalogs = mediaPackage.getCatalogs(MediaPackageElements.EPISODE,
            MediaPackageReferenceImpl.ANY_MEDIAPACKAGE);
    if (dcCatalogs.length > 0) {
      DublinCoreCatalog dublinCore = loadDublinCoreCatalog(dcCatalogs[0]);

      // Extent
      if (mediaPackage.getDuration() != null && !dublinCore.hasValue(DublinCore.PROPERTY_EXTENT)) {
        DublinCoreValue extent = EncodingSchemeUtils.encodeDuration(mediaPackage.getDuration());
        dublinCore.set(DublinCore.PROPERTY_EXTENT, extent);
        logger.debug("Setting dc:extent to '{}'", extent.getValue());
      }

      // Date created
      if (mediaPackage.getDate() != null && !dublinCore.hasValue(DublinCore.PROPERTY_CREATED)) {
        DublinCoreValue date = EncodingSchemeUtils.encodeDate(mediaPackage.getDate(), Precision.Minute);
        dublinCore.set(DublinCore.PROPERTY_CREATED, date);
        logger.debug("Setting dc:date to '{}'", date.getValue());
      }

      // Serialize changed dublin core
      InputStream in = dcService.serialize(dublinCore);
      String mpId = mediaPackage.getIdentifier().toString();
      String elementId = dcCatalogs[0].getIdentifier();
      workspace.put(mpId, elementId, FilenameUtils.getName(dcCatalogs[0].getURI().getPath()), in);
      dcCatalogs[0].setURI(workspace.getURI(mpId, elementId));
    }
  }

  /**
   * Loads a dublin core catalog from a mediapackage's catalog reference
   * 
   * @param catalog
   *          the mediapackage's reference to this catalog
   * @return the dublin core
   * @throws IOException
   *           if there is a problem loading or parsing the dublin core object
   */
  protected DublinCoreCatalog loadDublinCoreCatalog(Catalog catalog) throws IOException {
    InputStream in = null;
    try {
      File f = workspace.get(catalog.getURI());
      in = new FileInputStream(f);
      return dcService.load(in);
    } catch (NotFoundException e) {
      throw new IOException("Unable to open catalog " + catalog + ": " + e.getMessage());
    } finally {
      IOUtils.closeQuietly(in);
    }
  }

}<|MERGE_RESOLUTION|>--- conflicted
+++ resolved
@@ -70,11 +70,6 @@
   /** Option for rewriting existing metadata */
   private static final String OPT_OVERWRITE = "overwrite";
 
-<<<<<<< HEAD
-  static {
-    CONFIG_OPTIONS = new TreeMap<String, String>();
-    CONFIG_OPTIONS.put(OPT_OVERWRITE, "Whether to rewrite existing metadata");
-=======
   /** Option to adjust whether mediapackages without media should be accepted */
   private static final String OPT_ACCEPT_NO_MEDIA = "accept-no-media";
 
@@ -82,7 +77,6 @@
     CONFIG_OPTIONS = new TreeMap<String, String>();
     CONFIG_OPTIONS.put(OPT_OVERWRITE, "Whether to rewrite existing metadata");
     CONFIG_OPTIONS.put(OPT_ACCEPT_NO_MEDIA, "Whether mediapackages with no media tracks should be accepted");
->>>>>>> f9626ee3
   }
 
   /** The inspection service */
@@ -141,12 +135,6 @@
     MediaPackage mediaPackage = (MediaPackage) workflowInstance.getMediaPackage().clone();
     // Inspect the tracks
     long totalTimeInQueue = 0;
-<<<<<<< HEAD
-    long timeToExecute = 0;
-
-    WorkflowOperationInstance operation = workflowInstance.getCurrentOperation();
-    boolean rewrite = "true".equalsIgnoreCase(operation.getConfiguration(OPT_OVERWRITE));
-=======
 
     WorkflowOperationInstance operation = workflowInstance.getCurrentOperation();
     boolean rewrite = "true".equalsIgnoreCase(operation.getConfiguration(OPT_OVERWRITE));
@@ -158,7 +146,6 @@
       if (!acceptNoMedia)
         throw new WorkflowOperationException("Mediapackage " + mediaPackage + " contains no media");
     }
->>>>>>> f9626ee3
 
     for (Track track : mediaPackage.getTracks()) {
 
