--- conflicted
+++ resolved
@@ -67,24 +67,10 @@
                 + "count(job.status) as numJobs, "
                 + "avg(job.queueTime) as meanQueue, "
                 + "avg(job.runTime) as meanRun FROM Job job group by job.processorServiceRegistrationId, job.status"),
-<<<<<<< HEAD
-        //TODO: Figure out how to do IN clauses in JPQL.  Not as easy as job.status in ($foo), that doesn't compile
-        @NamedQuery(name = "ServiceRegistration.hostloads", query = "SELECT job.processorServiceRegistration as serviceRegistration, job.status, sum(job.jobLoad) "
-                + "FROM Job job "
-                + "WHERE job.processorServiceRegistration.online=true and job.processorServiceRegistration.active=true and job.processorServiceRegistration.hostRegistration.maintenanceMode=false "
-                + "and (job.status = org.opencastproject.job.api.Job.Status.QUEUED or job.status = org.opencastproject.job.api.Job.Status.RUNNING or job.status = org.opencastproject.job.api.Job.Status.DISPATCHING) "
-                + "GROUP BY job.processorServiceRegistration, job.status"),
-        @NamedQuery(name = "ServiceRegistration.individualhostload", query = "SELECT job.processorServiceRegistration as serviceRegistration, job.status, sum(job.jobLoad) "
-                + "FROM Job job "
-                + "WHERE job.processorServiceRegistration.online=true and job.processorServiceRegistration.active=true and job.processorServiceRegistration.hostRegistration.maintenanceMode=false "
-                + "and job.processorServiceRegistration.hostRegistration = :host "
-                + "and (job.status = org.opencastproject.job.api.Job.Status.QUEUED or job.status = org.opencastproject.job.api.Job.Status.RUNNING or job.status = org.opencastproject.job.api.Job.Status.DISPATCHING) "
-=======
         @NamedQuery(name = "ServiceRegistration.hostloads", query = "SELECT job.processorServiceRegistration as serviceRegistration, job.status, sum(job.jobLoad) "
                 + "FROM Job job "
                 + "WHERE job.processorServiceRegistration.online=true and job.processorServiceRegistration.active=true and job.processorServiceRegistration.hostRegistration.maintenanceMode=false "
                 + "and job.status in :statuses "
->>>>>>> 766930ff
                 + "GROUP BY job.processorServiceRegistration, job.status"),
         @NamedQuery(name = "ServiceRegistration.getRegistration", query = "SELECT r from ServiceRegistration r "
                 + "where r.hostRegistration.baseUrl = :host and r.serviceType = :serviceType"),
