--- conflicted
+++ resolved
@@ -162,12 +162,8 @@
     });
 
     function initPlugin() {
-<<<<<<< HEAD
         if (plugin.inserted) {
-=======
-        if (isDesktopMode && plugin.inserted) {
             initTranslate(Engage.model.get("language"));
->>>>>>> 2b14e4c8
             var descriptionView = new DescriptionView(Engage.model.get("mediaPackage"), plugin.template);
             Engage.on(plugin.events.mediaPackageModelError.getName(), function(msg) {
                 mediapackageError = true;
