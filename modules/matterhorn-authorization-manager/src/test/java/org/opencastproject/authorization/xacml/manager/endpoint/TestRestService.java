--- conflicted
+++ resolved
@@ -42,8 +42,6 @@
 import org.opencastproject.authorization.xacml.manager.impl.AclTransitionDb;
 import org.opencastproject.authorization.xacml.manager.impl.persistence.JpaAclDb;
 import org.opencastproject.authorization.xacml.manager.impl.persistence.OsgiJpaAclTransitionDb;
-import org.opencastproject.distribution.api.DownloadDistributionService;
-import org.opencastproject.job.api.JobProducer;
 import org.opencastproject.mediapackage.Attachment;
 import org.opencastproject.mediapackage.MediaPackage;
 import org.opencastproject.mediapackage.MediaPackageBuilderImpl;
@@ -90,14 +88,7 @@
   public static final SecurityService securityService;
   public static final SeriesService seriesService;
   public static final AuthorizationService authorizationService;
-<<<<<<< HEAD
   public static final AssetManager assetManager;
-  public static final DownloadDistributionServiceImpl distributionService = new DownloadDistributionServiceImpl();
-=======
-  public static final Archive<?> archive;
-  public static final ServiceRegistry serviceRegistry;
-  public static final DownloadDistributionService distributionService = EasyMock.createNiceMock(DownloadDistributionService.class);
->>>>>>> 59c90d75
   public static final MessageSender messageSender;
   public static final Workspace workspace;
   public static final EntityManagerFactory authorizationEMF = newTestEntityManagerFactory(
@@ -130,30 +121,6 @@
     return aclServiceFactory;
   }
 
-<<<<<<< HEAD
-=======
-  private static ServiceRegistry newServiceRegistry() {
-    // DefaultOrganization defaultOrganization = new DefaultOrganization();
-    // User anonymous = new JaxbUser("anonymous", defaultOrganization, new JaxbRole(
-    // DefaultOrganization.DEFAULT_ORGANIZATION_ANONYMOUS, defaultOrganization));
-    UserDirectoryService userDirectoryService = EasyMock.createMock(UserDirectoryService.class);
-    // EasyMock.expect(userDirectoryService.loadUser((String) EasyMock.anyObject())).andReturn(anonymous).anyTimes();
-    EasyMock.replay(userDirectoryService);
-
-    // Organization organization = new DefaultOrganization();
-    OrganizationDirectoryService organizationDirectoryService = EasyMock.createMock(OrganizationDirectoryService.class);
-    // EasyMock.expect(organizationDirectoryService.getOrganization((String) EasyMock.anyObject()))
-    // .andReturn(organization).anyTimes();
-    EasyMock.replay(organizationDirectoryService);
-    try {
-      return new ServiceRegistryInMemoryImpl(EasyMock.createNiceMock(JobProducer.class), securityService, userDirectoryService,
-              organizationDirectoryService, EasyMock.createNiceMock(IncidentService.class));
-    } catch (ServiceRegistryException e) {
-      throw new RuntimeException(e);
-    }
-  }
-
->>>>>>> 59c90d75
   @Override
   protected SecurityService getSecurityService() {
     return securityService;
