/**
 * Licensed to The Apereo Foundation under one or more contributor license
 * agreements. See the NOTICE file distributed with this work for additional
 * information regarding copyright ownership.
 *
 *
 * The Apereo Foundation licenses this file to you under the Educational
 * Community License, Version 2.0 (the "License"); you may not use this file
 * except in compliance with the License. You may obtain a copy of the License
 * at:
 *
 *   http://opensource.org/licenses/ecl2.txt
 *
 * Unless required by applicable law or agreed to in writing, software
 * distributed under the License is distributed on an "AS IS" BASIS, WITHOUT
 * WARRANTIES OR CONDITIONS OF ANY KIND, either express or implied.  See the
 * License for the specific language governing permissions and limitations under
 * the License.
 *
 */

package org.opencastproject.distribution.streaming;

import static java.lang.String.format;
import static org.opencastproject.util.PathSupport.path;

import org.opencastproject.distribution.api.DistributionException;
import org.opencastproject.distribution.api.DistributionService;
import org.opencastproject.job.api.AbstractJobProducer;
import org.opencastproject.job.api.Job;
import org.opencastproject.mediapackage.MediaPackage;
import org.opencastproject.mediapackage.MediaPackageElement;
import org.opencastproject.mediapackage.MediaPackageElementParser;
import org.opencastproject.mediapackage.MediaPackageException;
import org.opencastproject.mediapackage.MediaPackageParser;
import org.opencastproject.security.api.OrganizationDirectoryService;
import org.opencastproject.security.api.SecurityService;
import org.opencastproject.security.api.UserDirectoryService;
import org.opencastproject.serviceregistry.api.ServiceRegistry;
import org.opencastproject.serviceregistry.api.ServiceRegistryException;
import org.opencastproject.util.FileSupport;
import org.opencastproject.util.NotFoundException;
import org.opencastproject.util.UrlSupport;
import org.opencastproject.workspace.api.Workspace;

import org.apache.commons.io.FileUtils;
import org.apache.commons.io.FilenameUtils;
import org.apache.commons.lang.StringUtils;
import org.osgi.service.cm.ConfigurationException;
import org.osgi.service.cm.ManagedService;
import org.osgi.service.component.ComponentContext;
import org.slf4j.Logger;
import org.slf4j.LoggerFactory;

import java.io.File;
import java.io.IOException;
import java.net.URI;
import java.net.URISyntaxException;
import java.util.Arrays;
import java.util.Dictionary;
import java.util.List;
import org.opencastproject.mediapackage.track.TrackImpl;

/**
 * Distributes media to the local media delivery directory.
 */
public class StreamingDistributionService extends AbstractJobProducer implements DistributionService, ManagedService {

  /** Logging facility */
  private static final Logger logger = LoggerFactory.getLogger(StreamingDistributionService.class);

  /** Receipt type */
  public static final String JOB_TYPE = "org.opencastproject.distribution.streaming";

  /** List of available operations on jobs */
  private enum Operation {
    Distribute, Retract
  };

  /** Default distribution directory */
  public static final String DEFAULT_DISTRIBUTION_DIR = "opencast" + File.separator;

  /** The load on the system introduced by creating a distribute job */
  public static final float DEFAULT_DISTRIBUTE_JOB_LOAD = 0.1f;

  /** The load on the system introduced by creating a retract job */
  public static final float DEFAULT_RETRACT_JOB_LOAD = 1.0f;

  /** The key to look for in the service configuration file to override the {@link DEFAULT_DISTRIBUTE_JOB_LOAD} */
  public static final String DISTRIBUTE_JOB_LOAD_KEY = "job.load.streaming.distribute";

  /** The key to look for in the service configuration file to override the {@link DEFAULT_RETRACT_JOB_LOAD} */
  public static final String RETRACT_JOB_LOAD_KEY = "job.load.streaming.retract";

  /** The load on the system introduced by creating a distribute job */
  private float distributeJobLoad = DEFAULT_DISTRIBUTE_JOB_LOAD;

  /** The load on the system introduced by creating a retract job */
  private float retractJobLoad = DEFAULT_RETRACT_JOB_LOAD;

  /** The workspace reference */
  protected Workspace workspace = null;

  /** The service registry */
  protected ServiceRegistry serviceRegistry = null;

  /** The security service */
  protected SecurityService securityService = null;

  /** The user directory service */
  protected UserDirectoryService userDirectoryService = null;

  /** The organization directory service */
  protected OrganizationDirectoryService organizationDirectoryService = null;

  /** The distribution directory */
  protected File distributionDirectory = null;

  /** The base URL for streaming */
  protected String streamingUrl = null;

  /** Compatibility mode for nginx and maybe other streaming servers*/
  protected boolean flvCompatibilityMode = false;

  /**
   * Creates a new instance of the streaming distribution service.
   */
  public StreamingDistributionService() {
    super(JOB_TYPE);
  }

  protected void activate(ComponentContext cc) {
    // Get the configured streaming and server URLs
    if (cc != null) {
      streamingUrl = StringUtils.trimToNull(cc.getBundleContext().getProperty("org.opencastproject.streaming.url"));
      if (streamingUrl == null)
        logger.warn("Stream url was not set (org.opencastproject.streaming.url)");
      else
        logger.info("streaming url is {}", streamingUrl);

      String distributionDirectoryPath = StringUtils.trimToNull(cc.getBundleContext().getProperty(
              "org.opencastproject.streaming.directory"));
      if (distributionDirectoryPath == null)
        logger.warn("Streaming distribution directory must be set (org.opencastproject.streaming.directory)");
      else {
        distributionDirectory = new File(distributionDirectoryPath);
        if (!distributionDirectory.isDirectory()) {
          try {
            FileUtils.forceMkdir(distributionDirectory);
          } catch (IOException e) {
            throw new IllegalStateException("Distribution directory does not exist and can't be created", e);
          }
        }
      }

      String compatibility = StringUtils.trimToNull(cc.getBundleContext().getProperty(
              "org.opencastproject.streaming.flvcompatibility"));
      if (compatibility != null) {
        flvCompatibilityMode = Boolean.parseBoolean(compatibility);
        logger.info("Streaming distribution is using FLV compatibility mode");
      }

      logger.info("Streaming distribution directory is {}", distributionDirectory);
    }
  }

  /**
   * {@inheritDoc}
   *
   * @see org.opencastproject.distribution.api.DistributionService#distribute(String,
   *      org.opencastproject.mediapackage.MediaPackage, String)
   */
  @Override
  public Job distribute(String channelId, MediaPackage mediapackage, String elementId) throws DistributionException,
          MediaPackageException {
    if (mediapackage == null)
      throw new MediaPackageException("Mediapackage must be specified");
    if (elementId == null)
      throw new MediaPackageException("Element ID must be specified");
    if (channelId == null)
      throw new MediaPackageException("Channel ID must be specified");

    if (StringUtils.isBlank(streamingUrl))
      throw new IllegalStateException("Stream url must be set (org.opencastproject.streaming.url)");
    if (distributionDirectory == null)
      throw new IllegalStateException(
              "Streaming distribution directory must be set (org.opencastproject.streaming.directory)");

    try {
      return serviceRegistry.createJob(JOB_TYPE, Operation.Distribute.toString(),
              Arrays.asList(channelId, MediaPackageParser.getAsXml(mediapackage), elementId), distributeJobLoad);
    } catch (ServiceRegistryException e) {
      throw new DistributionException("Unable to create a job", e);
    }
  }

  /**
   * Distribute a Mediapackage element to the download distribution service.
   *
   * @param mediapackage
   *          The media package that contains the element to distribute.
   * @param elementId
   *          The id of the element that should be distributed contained within the media package.
   * @return A reference to the MediaPackageElement that has been distributed.
   * @throws DistributionException
   *           Thrown if the parent directory of the MediaPackageElement cannot be created, if the MediaPackageElement
   *           cannot be copied or another unexpected exception occurs.
   */
  public MediaPackageElement distributeElement(String channelId, final MediaPackage mediapackage, String elementId)
          throws DistributionException {
    if (mediapackage == null)
      throw new IllegalArgumentException("Mediapackage must be specified");
    if (elementId == null)
      throw new IllegalArgumentException("Element ID must be specified");
    if (channelId == null)
      throw new IllegalArgumentException("Channel ID must be specified");

    final MediaPackageElement element = mediapackage.getElementById(elementId);

    // Streaming servers only deal with tracks
    if (!MediaPackageElement.Type.Track.equals(element.getElementType())) {
      logger.debug("Skipping {} {} for distribution to the streaming server", element.getElementType().toString()
              .toLowerCase(), element.getIdentifier());
      return null;
    }

    // Make sure the element exists
    if (mediapackage.getElementById(elementId) == null)
      throw new IllegalStateException("No element " + elementId + " found in mediapackage");

    try {
      File source;
      try {
        source = workspace.get(element.getURI());
      } catch (NotFoundException e) {
        throw new DistributionException("Unable to find " + element.getURI() + " in the workspace", e);
      } catch (IOException e) {
        throw new DistributionException("Error loading " + element.getURI() + " from the workspace", e);
      }
      File destination = getDistributionFile(channelId, mediapackage, element);

      // Put the file in place
      try {
        FileUtils.forceMkdir(destination.getParentFile());
      } catch (IOException e) {
        throw new DistributionException("Unable to create " + destination.getParentFile(), e);
      }
      logger.info("Distributing {} to {}", elementId, destination);

      try {
        FileSupport.link(source, destination, true);
      } catch (IOException e) {
        throw new DistributionException("Unable to copy " + source + " to " + destination, e);
      }

      // Create a representation of the distributed file in the mediapackage
      final MediaPackageElement distributedElement = (MediaPackageElement) element.clone();
      try {
        distributedElement.setURI(getDistributionUri(channelId, mediapackage, element));
      } catch (URISyntaxException e) {
        throw new DistributionException("Distributed element produces an invalid URI", e);
      }
      distributedElement.setIdentifier(null);
      ((TrackImpl)distributedElement).setTransport(TrackImpl.StreamingProtocol.RTMP);

      logger.info("Finished distribution of {}", element);
      return distributedElement;

    } catch (Exception e) {
      logger.warn("Error distributing " + element, e);
      if (e instanceof DistributionException) {
        throw (DistributionException) e;
      } else {
        throw new DistributionException(e);
      }
    }
  }

  /**
   * {@inheritDoc}
   *
   * @see org.opencastproject.distribution.api.DistributionService#retract(String,
   *      org.opencastproject.mediapackage.MediaPackage, String) java.lang.String)
   */
  @Override
  public Job retract(String channelId, MediaPackage mediaPackage, String elementId) throws DistributionException {
    if (mediaPackage == null)
      throw new IllegalArgumentException("Mediapackage must be specified");
    if (elementId == null)
      throw new IllegalArgumentException("Element ID must be specified");
    if (channelId == null)
      throw new IllegalArgumentException("Channel ID must be specified");

    try {
      return serviceRegistry.createJob(JOB_TYPE, Operation.Retract.toString(),
              Arrays.asList(channelId, MediaPackageParser.getAsXml(mediaPackage), elementId), retractJobLoad);
    } catch (ServiceRegistryException e) {
      throw new DistributionException("Unable to create a job", e);
    }
  }

  /**
   * Retracts the mediapackage with the given identifier from the distribution channel.
   *
   * @param channelId
   *          the channel id
   * @param mediapackage
   *          the mediapackage
   * @param elementId
   *          the element identifier
   * @return the retracted element or <code>null</code> if the element was not retracted
   */
  protected MediaPackageElement retractElement(String channelId, MediaPackage mediapackage, String elementId)
          throws DistributionException {

    if (mediapackage == null)
      throw new IllegalArgumentException("Mediapackage must be specified");
    if (elementId == null)
      throw new IllegalArgumentException("Element ID must be specified");

    // Make sure the element exists
    final MediaPackageElement element = mediapackage.getElementById(elementId);
    if (element == null)
      throw new IllegalStateException("No element " + elementId + " found in mediapackage");

    try {
      final File elementFile = getDistributionFile(channelId, mediapackage, element);
      final File mediapackageDir = getMediaPackageDirectory(channelId, mediapackage);

      // Does the file exist? If not, the current element has not been distributed to this channel
      // or has been removed otherwise
      if (!elementFile.exists())
        return element;

      // Try to remove the file and - if possible - the parent folder
      FileUtils.forceDelete(elementFile);
      File elementDir = elementFile.getParentFile();
      if (elementDir != null && elementDir.isDirectory() && elementDir.list().length == 0) {
        FileSupport.delete(elementDir);
      }
      if (mediapackageDir.isDirectory() && mediapackageDir.list().length == 0) {
        FileSupport.delete(mediapackageDir);
      }
      logger.info("Finished rectracting element {} of media package {}", elementId, mediapackage);

      return element;
    } catch (Exception e) {
      logger.warn("Error retracting element " + elementId + " of mediapackage " + mediapackage, e);
      if (e instanceof DistributionException) {
        throw (DistributionException) e;
      } else {
        throw new DistributionException(e);
      }
    }

  }

  /**
   * Gets the destination file to copy the contents of a mediapackage element.
   *
   * @return The file to copy the content to
   */
  protected File getDistributionFile(String channelId, MediaPackage mp, MediaPackageElement element) {
    String uriString = element.getURI().toString();
    final String directoryName = distributionDirectory.getAbsolutePath();
    if (uriString.startsWith(streamingUrl)) {
      if (uriString.lastIndexOf(".") < (uriString.length() - 4)) {
        if (uriString.contains("mp4:")) {
          uriString += ".mp4";
          uriString = uriString.replace("mp4:", "");
        } else if (uriString.contains("flv:")) {
          uriString += ".flv";
          uriString = uriString.replace("flv:", "");
        } else if (uriString.contains("mp3:")) {
          uriString += ".mp3";
          uriString = uriString.replace("mp3:", "");
        } else {
          uriString += ".flv";
        }
      }
      String[] splitUrl = uriString.substring(streamingUrl.length() + 1).split("/");
      if (splitUrl.length < 4) {
        logger.warn(format(
                "Malformed URI %s. Must be of format .../{channelId}/{mediapackageId}/{elementId}/{fileName}."
                        + " Trying URI without channelId", uriString));
        return new File(path(directoryName, splitUrl[0], splitUrl[1], splitUrl[2]));
      } else {
        return new File(path(directoryName, splitUrl[0], splitUrl[1], splitUrl[2], splitUrl[3]));
      }
    }
    return new File(path(directoryName, channelId, mp.getIdentifier().compact(), element.getIdentifier(),
            FilenameUtils.getName(uriString)));
  }

  /**
   * Gets the directory containing the distributed files for this mediapackage.
   *
   * @return the filesystem directory
   */
  protected File getMediaPackageDirectory(String channelId, MediaPackage mediaPackage) {
    return new File(distributionDirectory, path(channelId, mediaPackage.getIdentifier().compact()));
  }

  /**
   * Gets the URI for the element to be distributed.
   *
   * @return The resulting URI after distribution
   * @throws URISyntaxException
   *           if the concrete implementation tries to create a malformed uri
   */
  protected URI getDistributionUri(String channelId, MediaPackage mp, MediaPackageElement element)
          throws URISyntaxException {
    String elementId = element.getIdentifier();
    String fileName = FilenameUtils.getBaseName(element.getURI().toString());
    String tag = FilenameUtils.getExtension(element.getURI().toString()) + ":";

    // removes the tag for flv files, but keeps it for all others (mp4 needs it)
    if (flvCompatibilityMode && "flv:".equals(tag))
    tag = "";

    return new URI(UrlSupport.concat(streamingUrl, tag + channelId, mp.getIdentifier().compact(), elementId, fileName));
  }

  /**
   * {@inheritDoc}
   *
   * @see org.opencastproject.job.api.AbstractJobProducer#process(org.opencastproject.job.api.Job)
   */
  @Override
  protected String process(Job job) throws Exception {
    Operation op = null;
    String operation = job.getOperation();
    List<String> arguments = job.getArguments();
    try {
      op = Operation.valueOf(operation);
      String channelId = arguments.get(0);
      MediaPackage mediapackage = MediaPackageParser.getFromXml(arguments.get(1));
      String elementId = arguments.get(2);
      switch (op) {
        case Distribute:
          MediaPackageElement distributedElement = distributeElement(channelId, mediapackage, elementId);
          return (distributedElement != null) ? MediaPackageElementParser.getAsXml(distributedElement) : null;
        case Retract:
          MediaPackageElement retractedElement = null;
          if (distributionDirectory != null && StringUtils.isNotBlank(streamingUrl)) {
            retractedElement = retractElement(channelId, mediapackage, elementId);
          }
          return (retractedElement != null) ? MediaPackageElementParser.getAsXml(retractedElement) : null;
        default:
          throw new IllegalStateException("Don't know how to handle operation '" + operation + "'");
      }
    } catch (IllegalArgumentException e) {
      throw new ServiceRegistryException("This service can't handle operations of type '" + op + "'", e);
    } catch (IndexOutOfBoundsException e) {
      throw new ServiceRegistryException("This argument list for operation '" + op + "' does not meet expectations", e);
    } catch (Exception e) {
      throw new ServiceRegistryException("Error handling operation '" + op + "'", e);
    }
  }

  /**
   * Callback for the OSGi environment to set the workspace reference.
   *
   * @param workspace
   *          the workspace
   */
  protected void setWorkspace(Workspace workspace) {
    this.workspace = workspace;
  }

  /**
   * Callback for the OSGi environment to set the service registry reference.
   *
   * @param serviceRegistry
   *          the service registry
   */
  protected void setServiceRegistry(ServiceRegistry serviceRegistry) {
    this.serviceRegistry = serviceRegistry;
  }

  /**
   * {@inheritDoc}
   *
   * @see org.opencastproject.job.api.AbstractJobProducer#getServiceRegistry()
   */
  @Override
  protected ServiceRegistry getServiceRegistry() {
    return serviceRegistry;
  }

  /**
   * Callback for setting the security service.
   *
   * @param securityService
   *          the securityService to set
   */
  public void setSecurityService(SecurityService securityService) {
    this.securityService = securityService;
  }

  /**
   * Callback for setting the user directory service.
   *
   * @param userDirectoryService
   *          the userDirectoryService to set
   */
  public void setUserDirectoryService(UserDirectoryService userDirectoryService) {
    this.userDirectoryService = userDirectoryService;
  }

  /**
   * Sets a reference to the organization directory service.
   *
   * @param organizationDirectory
   *          the organization directory
   */
  public void setOrganizationDirectoryService(OrganizationDirectoryService organizationDirectory) {
    this.organizationDirectoryService = organizationDirectory;
  }

  /**
   * {@inheritDoc}
   *
   * @see org.opencastproject.job.api.AbstractJobProducer#getSecurityService()
   */
  @Override
  protected SecurityService getSecurityService() {
    return securityService;
  }

  /**
   * {@inheritDoc}
   *
   * @see org.opencastproject.job.api.AbstractJobProducer#getUserDirectoryService()
   */
  @Override
  protected UserDirectoryService getUserDirectoryService() {
    return userDirectoryService;
  }

  /**
   * {@inheritDoc}
   *
   * @see org.opencastproject.job.api.AbstractJobProducer#getOrganizationDirectoryService()
   */
  @Override
  protected OrganizationDirectoryService getOrganizationDirectoryService() {
    return organizationDirectoryService;
  }

  @Override
  public void updated(@SuppressWarnings("rawtypes") Dictionary properties) throws ConfigurationException {
    String distributeStringJobLoad = StringUtils.trimToNull((String) properties.get(DISTRIBUTE_JOB_LOAD_KEY));
    if (distributeStringJobLoad != null) {
      try {
        distributeJobLoad = Float.parseFloat(distributeStringJobLoad);
        if (distributeJobLoad < 0) {
          logger.warn("Distribute job load set to less than 0, defaulting to 0");
          distributeJobLoad = 0.0f;
        }
        logger.info("Set distribute job load to {}", distributeJobLoad);
      } catch (NumberFormatException e) {
        logger.warn("Can not set distribute job loads to {}. {} must be a float", distributeStringJobLoad,
                DISTRIBUTE_JOB_LOAD_KEY);
        distributeJobLoad = DEFAULT_DISTRIBUTE_JOB_LOAD;
        logger.info("Set distribute job load to default of {}", distributeJobLoad);
      }
<<<<<<< HEAD
=======
    } else {
      logger.info("No job load configuration found, set distribute job load to default of {}", distributeJobLoad);
>>>>>>> a5ec91d6
    }

    String retractStringJobLoad = StringUtils.trimToNull((String) properties.get(RETRACT_JOB_LOAD_KEY));
    if (retractStringJobLoad != null) {
      try {
        retractJobLoad = Float.parseFloat(retractStringJobLoad);
        if (retractJobLoad < 0) {
          logger.warn("Retract job load set to less than 0, defaulting to 0");
          retractJobLoad = 0.0f;
        }
        logger.info("Set retract job load to {}", retractJobLoad);
      } catch (NumberFormatException e) {
        logger.warn("Can not set retract job loads to {}. {} must be a float", retractStringJobLoad,
                RETRACT_JOB_LOAD_KEY);
        retractJobLoad = DEFAULT_RETRACT_JOB_LOAD;
        logger.info("Set retract job load to default of {}", retractJobLoad);
      }
<<<<<<< HEAD
=======
    } else {
      logger.info("No job load configuration found, set retract job load to default of {}", retractJobLoad);
>>>>>>> a5ec91d6
    }
  }
}<|MERGE_RESOLUTION|>--- conflicted
+++ resolved
@@ -565,11 +565,8 @@
         distributeJobLoad = DEFAULT_DISTRIBUTE_JOB_LOAD;
         logger.info("Set distribute job load to default of {}", distributeJobLoad);
       }
-<<<<<<< HEAD
-=======
     } else {
       logger.info("No job load configuration found, set distribute job load to default of {}", distributeJobLoad);
->>>>>>> a5ec91d6
     }
 
     String retractStringJobLoad = StringUtils.trimToNull((String) properties.get(RETRACT_JOB_LOAD_KEY));
@@ -587,11 +584,8 @@
         retractJobLoad = DEFAULT_RETRACT_JOB_LOAD;
         logger.info("Set retract job load to default of {}", retractJobLoad);
       }
-<<<<<<< HEAD
-=======
     } else {
       logger.info("No job load configuration found, set retract job load to default of {}", retractJobLoad);
->>>>>>> a5ec91d6
     }
   }
 }