--- conflicted
+++ resolved
@@ -58,14 +58,6 @@
       <groupId>com.fasterxml.jackson.core</groupId>
       <artifactId>jackson-databind</artifactId>
     </dependency>
-<<<<<<< HEAD
-    <dependency>
-      <groupId>junit</groupId>
-      <artifactId>junit</artifactId>
-      <scope>test</scope>
-    </dependency>
-=======
->>>>>>> ca0975f3
   </dependencies>
   <build>
     <plugins>
@@ -104,16 +96,6 @@
         <groupId>org.apache.maven.plugins</groupId>
         <artifactId>maven-dependency-plugin</artifactId>
         <extensions>true</extensions>
-<<<<<<< HEAD
-        <configuration>
-          <ignoredUnusedDeclaredDependencies>
-            <!-- provide a logger for tests -->
-            <ignoredUnusedDeclaredDependency>org.slf4j:slf4j-log4j12</ignoredUnusedDeclaredDependency>
-            <ignoredUnusedDeclaredDependency>log4j:log4j</ignoredUnusedDeclaredDependency>
-          </ignoredUnusedDeclaredDependencies>
-        </configuration>
-=======
->>>>>>> ca0975f3
       </plugin>
     </plugins>
   </build>
