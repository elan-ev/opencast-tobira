/**
 * Licensed to The Apereo Foundation under one or more contributor license
 * agreements. See the NOTICE file distributed with this work for additional
 * information regarding copyright ownership.
 *
 *
 * The Apereo Foundation licenses this file to you under the Educational
 * Community License, Version 2.0 (the "License"); you may not use this file
 * except in compliance with the License. You may obtain a copy of the License
 * at:
 *
 *   http://opensource.org/licenses/ecl2.txt
 *
 * Unless required by applicable law or agreed to in writing, software
 * distributed under the License is distributed on an "AS IS" BASIS, WITHOUT
 * WARRANTIES OR CONDITIONS OF ANY KIND, either express or implied.  See the
 * License for the specific language governing permissions and limitations under
 * the License.
 *
 */


package org.opencastproject.mediapackage;

import static org.opencastproject.mediapackage.MediaPackageSupport.Filters.presentations;
import static org.opencastproject.util.data.Monadics.mlist;

import org.opencastproject.mediapackage.MediaPackageElement.Type;
import org.opencastproject.mediapackage.identifier.Id;
import org.opencastproject.mediapackage.identifier.IdImpl;
import org.opencastproject.util.DateTimeSupport;
import org.opencastproject.util.IoSupport;
import org.opencastproject.util.XmlSafeParser;

import org.apache.commons.io.IOUtils;
import org.apache.commons.lang3.StringUtils;
import org.slf4j.Logger;
import org.slf4j.LoggerFactory;
import org.w3c.dom.Node;
<<<<<<< HEAD
import org.xml.sax.SAXException;
=======
import org.w3c.dom.bootstrap.DOMImplementationRegistry;
import org.w3c.dom.ls.DOMImplementationLS;
import org.w3c.dom.ls.LSOutput;
import org.w3c.dom.ls.LSSerializer;
>>>>>>> 04bdfdcd

import java.io.ByteArrayInputStream;
import java.io.ByteArrayOutputStream;
import java.io.IOException;
import java.io.InputStream;
import java.net.URI;
import java.util.ArrayList;
import java.util.Arrays;
import java.util.Collection;
import java.util.Date;
import java.util.HashSet;
import java.util.List;
import java.util.Map;
import java.util.Set;
import java.util.TreeSet;
import java.util.UUID;

import javax.xml.bind.JAXBContext;
import javax.xml.bind.JAXBException;
import javax.xml.bind.Unmarshaller;
import javax.xml.bind.annotation.XmlAccessType;
import javax.xml.bind.annotation.XmlAccessorType;
import javax.xml.bind.annotation.XmlAttribute;
import javax.xml.bind.annotation.XmlElement;
import javax.xml.bind.annotation.XmlElementWrapper;
import javax.xml.bind.annotation.XmlRootElement;
import javax.xml.bind.annotation.XmlType;
import javax.xml.bind.annotation.adapters.XmlAdapter;
import javax.xml.transform.stream.StreamSource;

/**
 * Default implementation for a media media package.
 */
@XmlType(name = "mediapackage", namespace = "http://mediapackage.opencastproject.org", propOrder = { "title", "series",
        "seriesTitle", "creators", "contributors", "subjects", "license", "language", "tracks", "catalogs",
        "attachments", "publications" })
@XmlRootElement(name = "mediapackage", namespace = "http://mediapackage.opencastproject.org")
@XmlAccessorType(XmlAccessType.NONE)
public final class MediaPackageImpl implements MediaPackage {

  /** the logging facility provided by log4j */
  private static final Logger logger = LoggerFactory.getLogger(MediaPackageImpl.class.getName());

  /**
   * The prefix indicating that a tag should be excluded from a search for elements using
   * {@link #getElementsByTags(Collection)}
   */
  public static final String NEGATE_TAG_PREFIX = "-";

  /** Context for serializing and deserializing */
  static final JAXBContext context;

  /** List of observers */
  private final List<MediaPackageObserver> observers = new ArrayList<MediaPackageObserver>();

  /** The media package element builder, may remain <code>null</code> */
  private MediaPackageElementBuilder mediaPackageElementBuilder = null;

  @XmlElement(name = "title")
  private String title = null;

  @XmlElement(name = "seriestitle")
  private String seriesTitle = null;

  @XmlElement(name = "language")
  private String language = null;

  @XmlElement(name = "series")
  private String series = null;

  @XmlElement(name = "license")
  private String license = null;

  @XmlElementWrapper(name = "creators")
  @XmlElement(name = "creator")
  private Set<String> creators = null;

  @XmlElementWrapper(name = "contributors")
  @XmlElement(name = "contributor")
  private Set<String> contributors = null;

  @XmlElementWrapper(name = "subjects")
  @XmlElement(name = "subject")
  private Set<String> subjects = null;

  /** The media package's identifier */
  private Id identifier = null;

  /** The start date and time */
  private long startTime = 0L;

  /** The media package duration */
  private Long duration = null;

  /** The media package's other (uncategorized) files */
  private final List<MediaPackageElement> elements = new ArrayList<MediaPackageElement>();

  /** Number of tracks */
  private int tracks = 0;

  /** Number of metadata catalogs */
  private int catalogs = 0;

  /** Number of attachments */
  private int attachments = 0;

  /** Numer of unclassified elements */
  private int others = 0;

  static {
    try {
      context = JAXBContext.newInstance("org.opencastproject.mediapackage", MediaPackageImpl.class.getClassLoader());
    } catch (JAXBException e) {
      throw new RuntimeException(e);
    }
  }

  /**
   * Creates a media package object.
   */
  MediaPackageImpl() {
    this(IdImpl.fromUUID());
  }

  /**
   * Creates a media package object with the media package identifier.
   *
   * @param id
   *          the media package identifier
   */
  MediaPackageImpl(Id id) {
    this.identifier = id;
  }

  /**
   * {@inheritDoc}
   *
   * @see org.opencastproject.mediapackage.MediaPackage#getIdentifier()
   */
  @XmlAttribute(name = "id")
  @Override
  public Id getIdentifier() {
    return identifier;
  }

  /**
   * {@inheritDoc}
   *
   * @see org.opencastproject.mediapackage.MediaPackage#setIdentifier(org.opencastproject.mediapackage.identifier.Id)
   */
  @Override
  public void setIdentifier(Id identifier) {
    this.identifier = identifier;
  }

  /**
   * {@inheritDoc}
   *
   * @see org.opencastproject.mediapackage.MediaPackage#getDuration()
   */
  @XmlAttribute(name = "duration")
  @Override
  public Long getDuration() {
    if (duration == null && hasTracks()) {
      recalculateDuration();
    }
    return duration;
  }

  /**
   * The duration of the media package is the duration of the longest track
   */
  private void recalculateDuration() {

    duration = null;
    for (Track t : getTracks()) {
      if (t.getDuration() != null) {
        if (duration == null || duration < t.getDuration())
          duration = t.getDuration();
      }
    }
  }

  /**
   * {@inheritDoc}
   *
   * @see org.opencastproject.mediapackage.MediaPackage#setDuration(Long)
   */
  @Override
  public void setDuration(Long duration) throws IllegalStateException {
    if (hasTracks())
      throw new IllegalStateException(
              "The duration is determined by the length of the tracks and cannot be set manually");
    this.duration = duration;
  }

  /**
   * {@inheritDoc}
   *
   * @see org.opencastproject.mediapackage.MediaPackage#getDate()
   */
  @Override
  public Date getDate() {
    return new Date(startTime);
  }

  /**
   * Returns the recording time in utc format.
   *
   * @return the recording time
   */
  @XmlAttribute(name = "start")
  public String getStartDateAsString() {
    if (startTime == 0)
      return null;
    return DateTimeSupport.toUTC(startTime);
  }

  /**
   * Sets the date and time of recording in utc format.
   *
   * @param startTime
   *          the start time
   */
  public void setStartDateAsString(String startTime) {
    if (startTime != null && !"0".equals(startTime) && !startTime.isEmpty()) {
      try {
        this.startTime = DateTimeSupport.fromUTC(startTime);
      } catch (Exception e) {
        logger.info("Unable to parse start time {}", startTime);
      }
    } else {
      this.startTime = 0;
    }
  }

  /**
   * {@inheritDoc}
   *
   * @see org.opencastproject.mediapackage.MediaPackage#elements()
   */
  @Override
  public Iterable<MediaPackageElement> elements() {
    return Arrays.asList(getElements());
  }

  /**
   * {@inheritDoc}
   *
   * @see org.opencastproject.mediapackage.MediaPackage#getElements()
   */
  @Override
  public MediaPackageElement[] getElements() {
    return elements.toArray(new MediaPackageElement[elements.size()]);
  }

  /**
   * {@inheritDoc}
   *
   * @see org.opencastproject.mediapackage.MediaPackage#getElementByReference(org.opencastproject.mediapackage.MediaPackageReference)
   */
  @Override
  public MediaPackageElement getElementByReference(MediaPackageReference reference) {
    for (MediaPackageElement e : this.elements) {
      if (!reference.getType().equalsIgnoreCase(e.getElementType().toString()))
        continue;
      if (reference.getIdentifier().equals(e.getIdentifier()))
        return e;
    }
    return null;
  }

  /**
   * @see org.opencastproject.mediapackage.MediaPackage#getElementById(java.lang.String)
   */
  @Override
  public MediaPackageElement getElementById(String id) {
    for (MediaPackageElement element : getElements()) {
      if (id.equals(element.getIdentifier()))
        return element;
    }
    return null;
  }

  /**
   * {@inheritDoc}
   *
   * @see org.opencastproject.mediapackage.MediaPackage#getElementsByTags(java.util.Collection)
   */
  @Override
  public MediaPackageElement[] getElementsByTags(Collection<String> tags) {
    if (tags == null || tags.isEmpty())
      return getElements();
    Set<String> keep = new HashSet<String>();
    Set<String> lose = new HashSet<String>();
    for (String tag : tags) {
      if (StringUtils.isBlank(tag))
        continue;
      if (tag.startsWith(NEGATE_TAG_PREFIX)) {
        lose.add(tag.substring(NEGATE_TAG_PREFIX.length()));
      } else {
        keep.add(tag);
      }
    }
    List<MediaPackageElement> result = new ArrayList<>();
    for (MediaPackageElement element : getElements()) {
      boolean add = false;
      for (String elementTag : element.getTags()) {
        if (lose.contains(elementTag)) {
          add = false;
          break;
        } else if (keep.contains(elementTag)) {
          add = true;
        }
      }
      if (add) {
        result.add(element);
      }
    }
    return result.toArray(new MediaPackageElement[result.size()]);
  }

  /**
   * {@inheritDoc}
   *
   * @see org.opencastproject.mediapackage.MediaPackage#getCatalogsByTags(java.util.Collection)
   */
  @Override
  public Catalog[] getCatalogsByTags(Collection<String> tags) {
    MediaPackageElement[] matchingElements = getElementsByTags(tags);
    List<Catalog> catalogs = new ArrayList<>();
    for (MediaPackageElement element : matchingElements) {
      if (Catalog.TYPE.equals(element.getElementType())) {
        catalogs.add((Catalog) element);
      }
    }
    return catalogs.toArray(new Catalog[catalogs.size()]);
  }

  /**
   * {@inheritDoc}
   *
   * @see org.opencastproject.mediapackage.MediaPackage#getTracksByTags(java.util.Collection)
   */
  @Override
  public Track[] getTracksByTags(Collection<String> tags) {
    MediaPackageElement[] matchingElements = getElementsByTags(tags);
    List<Track> tracks = new ArrayList<>();
    for (MediaPackageElement element : matchingElements) {
      if (Track.TYPE.equals(element.getElementType())) {
        tracks.add((Track) element);
      }
    }
    return tracks.toArray(new Track[tracks.size()]);
  }

  /**
   * {@inheritDoc}
   *
   * @see org.opencastproject.mediapackage.MediaPackage#getElementsByFlavor(org.opencastproject.mediapackage.MediaPackageElementFlavor)
   */
  @Override
  public MediaPackageElement[] getElementsByFlavor(MediaPackageElementFlavor flavor) {
    if (flavor == null)
      throw new IllegalArgumentException("Flavor cannot be null");

    List<MediaPackageElement> elements = new ArrayList<>();
    for (MediaPackageElement element : getElements()) {
      if (flavor.matches(element.getFlavor()))
        elements.add(element);
    }
    return elements.toArray(new MediaPackageElement[elements.size()]);
  }

  /**
   * @see org.opencastproject.mediapackage.MediaPackage#contains(org.opencastproject.mediapackage.MediaPackageElement)
   */
  @Override
  public boolean contains(MediaPackageElement element) {
    if (element == null)
      throw new IllegalArgumentException("Media package element must not be null");
    return (elements.contains(element));
  }

  /**
   * Returns <code>true</code> if the media package contains an element with the specified identifier.
   *
   * @param identifier
   *          the identifier
   * @return <code>true</code> if the media package contains an element with this identifier
   */
  boolean contains(String identifier) {
    for (MediaPackageElement element : getElements()) {
      if (element.getIdentifier().equals(identifier))
        return true;
    }
    return false;
  }

  /**
   * @see org.opencastproject.mediapackage.MediaPackage#add(org.opencastproject.mediapackage.Catalog)
   */
  @Override
  public void add(Catalog catalog) {
    integrateCatalog(catalog);
    addInternal(catalog);
    fireElementAdded(catalog);
  }

  /**
   * @see org.opencastproject.mediapackage.MediaPackage#add(org.opencastproject.mediapackage.Track)
   */
  @Override
  public void add(Track track) {
    integrateTrack(track);
    addInternal(track);
    fireElementAdded(track);
  }

  /**
   * @see org.opencastproject.mediapackage.MediaPackage#add(org.opencastproject.mediapackage.Attachment)
   */
  @Override
  public void add(Attachment attachment) {
    integrateAttachment(attachment);
    addInternal(attachment);
    fireElementAdded(attachment);
  }

  /**
   * @see org.opencastproject.mediapackage.MediaPackage#getCatalog(java.lang.String)
   */
  @Override
  public Catalog getCatalog(String catalogId) {
    synchronized (elements) {
      for (MediaPackageElement e : elements) {
        if (e.getIdentifier().equals(catalogId) && e instanceof Catalog)
          return (Catalog) e;
      }
    }
    return null;
  }

  /**
   * @see org.opencastproject.mediapackage.MediaPackage#getCatalogs()
   */
  @XmlElementWrapper(name = "metadata")
  @XmlElement(name = "catalog")
  @Override
  public Catalog[] getCatalogs() {
    Collection<Catalog> catalogs = loadCatalogs();
    return catalogs.toArray(new Catalog[catalogs.size()]);
  }

  void setCatalogs(Catalog[] catalogs) {
    List<Catalog> newCatalogs = Arrays.asList(catalogs);
    List<Catalog> oldCatalogs = Arrays.asList(getCatalogs());
    // remove any catalogs not in this array
    for (Catalog existing : oldCatalogs) {
      if (!newCatalogs.contains(existing)) {
        remove(existing);
      }
    }
    for (Catalog newCatalog : newCatalogs) {
      if (!oldCatalogs.contains(newCatalog)) {
        add(newCatalog);
      }
    }
  }

  /**
   * @see org.opencastproject.mediapackage.MediaPackage#getCatalogs(MediaPackageElementFlavor)
   */
  @Override
  public Catalog[] getCatalogs(MediaPackageElementFlavor flavor) {
    if (flavor == null)
      throw new IllegalArgumentException("Unable to filter by null criterion");

    // Go through catalogs and remove those that don't match
    Collection<Catalog> catalogs = loadCatalogs();
    List<Catalog> candidates = new ArrayList<>(catalogs);
    for (Catalog c : catalogs) {
      if (c.getFlavor() == null || !c.getFlavor().matches(flavor)) {
        candidates.remove(c);
      }
    }
    return candidates.toArray(new Catalog[0]);
  }

  /**
   * @see org.opencastproject.mediapackage.MediaPackage#getCatalogs(org.opencastproject.mediapackage.MediaPackageReference)
   */
  @Override
  public Catalog[] getCatalogs(MediaPackageReference reference) {
    return getCatalogs(reference, false);
  }

  private Catalog[] getCatalogs(MediaPackageReference reference, boolean includeDerived) {
    if (reference == null)
      throw new IllegalArgumentException("Unable to filter by null reference");

    // Go through catalogs and remove those that don't match
    Collection<Catalog> catalogs = loadCatalogs();
    List<Catalog> candidates = new ArrayList<>(catalogs);
    for (Catalog c : catalogs) {
      MediaPackageReference r = c.getReference();
      if (!reference.matches(r)) {
        boolean indirectHit = false;

        // Create a reference that will match regardless of properties
        MediaPackageReference elementRef = new MediaPackageReferenceImpl(reference.getType(), reference.getIdentifier());

        // Try to find a derived match if possible
        while (includeDerived && r != null) {
          if (r.matches(elementRef)) {
            indirectHit = true;
            break;
          }
          r = getElement(r).getReference();
        }

        if (!indirectHit)
          candidates.remove(c);
      }
    }

    return candidates.toArray(new Catalog[candidates.size()]);
  }

  /**
   * @see org.opencastproject.mediapackage.MediaPackage#getCatalogs(org.opencastproject.mediapackage.MediaPackageElementFlavor,
   *      org.opencastproject.mediapackage.MediaPackageReference)
   */
  @Override
  public Catalog[] getCatalogs(MediaPackageElementFlavor flavor, MediaPackageReference reference) {
    if (flavor == null)
      throw new IllegalArgumentException("Unable to filter by null criterion");
    if (reference == null)
      throw new IllegalArgumentException("Unable to filter by null reference");

    // Go through catalogs and remove those that don't match
    Collection<Catalog> catalogs = loadCatalogs();
    List<Catalog> candidates = new ArrayList<>(catalogs);
    for (Catalog c : catalogs) {
      if (!flavor.equals(c.getFlavor()) || (c.getReference() != null && !c.getReference().matches(reference))) {
        candidates.remove(c);
      }
    }
    return candidates.toArray(new Catalog[candidates.size()]);
  }

  /**
   * {@inheritDoc}
   *
   * @see org.opencastproject.mediapackage.MediaPackage#getTrack(java.lang.String)
   */
  @Override
  public Track getTrack(String trackId) {
    synchronized (elements) {
      for (MediaPackageElement e : elements) {
        if (e.getIdentifier().equals(trackId) && e instanceof Track)
          return (Track) e;
      }
    }
    return null;
  }

  /**
   * {@inheritDoc}
   *
   * @see org.opencastproject.mediapackage.MediaPackage#getTracks()
   */
  @XmlElementWrapper(name = "media")
  @XmlElement(name = "track")
  @Override
  public Track[] getTracks() {
    Collection<Track> tracks = loadTracks();
    return tracks.toArray(new Track[tracks.size()]);
  }

  void setTracks(Track[] tracks) {
    List<Track> newTracks = Arrays.asList(tracks);
    List<Track> oldTracks = Arrays.asList(getTracks());
    // remove any catalogs not in this array
    for (Track existing : oldTracks) {
      if (!newTracks.contains(existing)) {
        remove(existing);
      }
    }
    for (Track newTrack : newTracks) {
      if (!oldTracks.contains(newTrack)) {
        add(newTrack);
      }
    }
  }

  /**
   * {@inheritDoc}
   *
   * @see org.opencastproject.mediapackage.MediaPackage#getTracksByTag(java.lang.String)
   */
  @Override
  public Track[] getTracksByTag(String tag) {
    List<Track> result = new ArrayList<>();
    synchronized (elements) {
      for (MediaPackageElement e : elements) {
        if (e instanceof Track && e.containsTag(tag))
          result.add((Track) e);
      }
    }
    return result.toArray(new Track[result.size()]);
  }

  /**
   * {@inheritDoc}
   *
   * @see org.opencastproject.mediapackage.MediaPackage#getTracks(org.opencastproject.mediapackage.MediaPackageElementFlavor)
   */
  @Override
  public Track[] getTracks(MediaPackageElementFlavor flavor) {
    if (flavor == null)
      throw new IllegalArgumentException("Unable to filter by null criterion");

    // Go through tracks and remove those that don't match
    Collection<Track> tracks = loadTracks();
    List<Track> candidates = new ArrayList<>(tracks);
    for (Track a : tracks) {
      if (a.getFlavor() == null || !a.getFlavor().matches(flavor)) {
        candidates.remove(a);
      }
    }
    return candidates.toArray(new Track[candidates.size()]);
  }

  /**
   * {@inheritDoc}
   *
   * @see org.opencastproject.mediapackage.MediaPackage#hasTracks()
   */
  @Override
  public boolean hasTracks() {
    synchronized (elements) {
      for (MediaPackageElement e : elements) {
        if (e instanceof Track)
          return true;
      }
    }
    return false;
  }

  /**
   * {@inheritDoc}
   *
   * @see org.opencastproject.mediapackage.MediaPackage#getUnclassifiedElements()
   */
  @Override
  public MediaPackageElement[] getUnclassifiedElements() {
    return getUnclassifiedElements(null);
  }

  private MediaPackageElement[] getUnclassifiedElements(MediaPackageElementFlavor flavor) {
    List<MediaPackageElement> unclassifieds = new ArrayList<>();
    synchronized (elements) {
      for (MediaPackageElement e : elements) {
        if (!(e instanceof Attachment) && !(e instanceof Catalog) && !(e instanceof Track)) {
          if (flavor == null || flavor.equals(e.getFlavor())) {
            unclassifieds.add(e);
          }
        }
      }
    }
    return unclassifieds.toArray(new MediaPackageElement[unclassifieds.size()]);
  }

  /**
   * {@inheritDoc}
   *
   * @see org.opencastproject.mediapackage.MediaPackage#getAttachment(java.lang.String)
   */
  @Override
  public Attachment getAttachment(String attachmentId) {
    synchronized (elements) {
      for (MediaPackageElement e : elements) {
        if (e.getIdentifier().equals(attachmentId) && e instanceof Attachment)
          return (Attachment) e;
      }
    }
    return null;
  }

  /**
   * {@inheritDoc}
   *
   * @see org.opencastproject.mediapackage.MediaPackage#getAttachments()
   */
  @XmlElementWrapper(name = "attachments")
  @XmlElement(name = "attachment")
  @Override
  public Attachment[] getAttachments() {
    Collection<Attachment> attachments = loadAttachments();
    return attachments.toArray(new Attachment[attachments.size()]);
  }

  void setAttachments(Attachment[] catalogs) {
    List<Attachment> newAttachments = Arrays.asList(catalogs);
    List<Attachment> oldAttachments = Arrays.asList(getAttachments());
    // remove any catalogs not in this array
    for (Attachment existing : oldAttachments) {
      if (!newAttachments.contains(existing)) {
        remove(existing);
      }
    }
    for (Attachment newAttachment : newAttachments) {
      if (!oldAttachments.contains(newAttachment)) {
        add(newAttachment);
      }
    }
  }

  /**
   * {@inheritDoc}
   *
   * @see org.opencastproject.mediapackage.MediaPackage#getAttachments(org.opencastproject.mediapackage.MediaPackageElementFlavor)
   */
  @Override
  public Attachment[] getAttachments(MediaPackageElementFlavor flavor) {
    if (flavor == null)
      throw new IllegalArgumentException("Unable to filter by null criterion");

    // Go through attachments and remove those that don't match
    Collection<Attachment> attachments = loadAttachments();
    List<Attachment> candidates = new ArrayList<>(attachments);
    for (Attachment a : attachments) {
      if (a.getFlavor() == null || !a.getFlavor().matches(flavor)) {
        candidates.remove(a);
      }
    }
    return candidates.toArray(new Attachment[candidates.size()]);
  }

  /**
   * {@inheritDoc}
   *
   * @see org.opencastproject.mediapackage.MediaPackage#getAttachments()
   */
  @XmlElementWrapper(name = "publications")
  @XmlElement(name = "publication")
  @Override
  public Publication[] getPublications() {
    return mlist(elements).bind(presentations).value().toArray(new Publication[0]);
  }

  void setPublications(Publication[] publications) {
    List<Publication> newPublications = Arrays.asList(publications);
    List<Publication> oldPublications = Arrays.asList(getPublications());
    for (Publication oldp : oldPublications) {
      if (!newPublications.contains(oldp)) {
        remove(oldp);
      }
    }
    for (Publication newp : newPublications) {
      if (!oldPublications.contains(newp)) {
        add(newp);
      }
    }
  }

  /**
   * {@inheritDoc}
   *
   * @see org.opencastproject.mediapackage.MediaPackage#removeElementById(java.lang.String)
   */
  @Override
  public MediaPackageElement removeElementById(String id) {
    MediaPackageElement element = getElementById(id);
    if (element == null)
      return null;
    remove(element);
    return element;
  }

  /**
   * {@inheritDoc}
   *
   * @see org.opencastproject.mediapackage.MediaPackage#remove(org.opencastproject.mediapackage.MediaPackageElement)
   */
  @Override
  public void remove(MediaPackageElement element) {
    removeElement(element);
  }

  /**
   * {@inheritDoc}
   *
   * @see org.opencastproject.mediapackage.MediaPackage#remove(org.opencastproject.mediapackage.Attachment)
   */
  @Override
  public void remove(Attachment attachment) {
    removeElement(attachment);
  }

  /**
   * {@inheritDoc}
   *
   * @see org.opencastproject.mediapackage.MediaPackage#remove(org.opencastproject.mediapackage.Catalog)
   */
  @Override
  public void remove(Catalog catalog) {
    removeElement(catalog);
  }

  /**
   * {@inheritDoc}
   *
   * @see org.opencastproject.mediapackage.MediaPackage#remove(org.opencastproject.mediapackage.Track)
   */
  @Override
  public void remove(Track track) {
    removeElement(track);
    recalculateDuration();
  }

  /**
   * Removes an element from the media package
   *
   * @param element
   *          the media package element
   */
  void removeElement(MediaPackageElement element) {
    removeInternal(element);
    fireElementRemoved(element);
    if (element instanceof AbstractMediaPackageElement) {
      ((AbstractMediaPackageElement) element).setMediaPackage(null);
    }
  }

  /**
   * {@inheritDoc}
   *
   * @see org.opencastproject.mediapackage.MediaPackage#add(java.net.URI)
   */
  @Override
  public MediaPackageElement add(URI url) {
    if (url == null)
      throw new IllegalArgumentException("Argument 'url' may not be null");

    if (mediaPackageElementBuilder == null) {
      mediaPackageElementBuilder = MediaPackageElementBuilderFactory.newInstance().newElementBuilder();
    }
    MediaPackageElement element = mediaPackageElementBuilder.elementFromURI(url);
    integrate(element);
    addInternal(element);
    fireElementAdded(element);
    return element;
  }

  /**
   * @see org.opencastproject.mediapackage.MediaPackage#add(URI,
   *      org.opencastproject.mediapackage.MediaPackageElement.Type,
   *      org.opencastproject.mediapackage.MediaPackageElementFlavor)
   */
  @Override
  public MediaPackageElement add(URI uri, Type type, MediaPackageElementFlavor flavor) {
    if (uri == null)
      throw new IllegalArgumentException("Argument 'url' may not be null");
    if (type == null)
      throw new IllegalArgumentException("Argument 'type' may not be null");

    if (mediaPackageElementBuilder == null) {
      mediaPackageElementBuilder = MediaPackageElementBuilderFactory.newInstance().newElementBuilder();
    }
    MediaPackageElement element = mediaPackageElementBuilder.elementFromURI(uri, type, flavor);
    integrate(element);
    addInternal(element);
    fireElementAdded(element);
    return element;
  }

  /**
   * {@inheritDoc}
   *
   * @see org.opencastproject.mediapackage.MediaPackage#add(org.opencastproject.mediapackage.MediaPackageElement)
   */
  @Override
  public void add(MediaPackageElement element) {
    if (element.getElementType().equals(MediaPackageElement.Type.Track) && element instanceof Track) {
      integrateTrack((Track) element);
    } else if (element.getElementType().equals(MediaPackageElement.Type.Catalog) && element instanceof Catalog) {
      integrateCatalog((Catalog) element);
    } else if (element.getElementType().equals(MediaPackageElement.Type.Attachment) && element instanceof Attachment) {
      integrateAttachment((Attachment) element);
    } else {
      integrate(element);
    }
    addInternal(element);
    fireElementAdded(element);
  }

  /**
   * {@inheritDoc}
   *
   * @see org.opencastproject.mediapackage.MediaPackage#addDerived(org.opencastproject.mediapackage.MediaPackageElement,
   *      org.opencastproject.mediapackage.MediaPackageElement)
   */
  @Override
  public void addDerived(MediaPackageElement derivedElement, MediaPackageElement sourceElement) {
    addDerived(derivedElement, sourceElement, null);
  }

  private void addDerived(
          MediaPackageElement derivedElement, MediaPackageElement sourceElement, Map<String, String> properties) {
    if (derivedElement == null)
      throw new IllegalArgumentException("The derived element is null");
    if (sourceElement == null)
      throw new IllegalArgumentException("The source element is null");
    if (!contains(sourceElement))
      throw new IllegalStateException("The sourceElement needs to be part of the media package");

    derivedElement.referTo(sourceElement);
    addInternal(derivedElement);

    if (properties != null) {
      MediaPackageReference ref = derivedElement.getReference();
      for (Map.Entry<String, String> entry : properties.entrySet()) {
        ref.setProperty(entry.getKey(), entry.getValue());
      }
    }
  }

  /**
   * {@inheritDoc}
   *
   * @see org.opencastproject.mediapackage.MediaPackage#getDerived(org.opencastproject.mediapackage.MediaPackageElement,
   *      org.opencastproject.mediapackage.MediaPackageElementFlavor)
   */
  @Override
  public MediaPackageElement[] getDerived(MediaPackageElement sourceElement, MediaPackageElementFlavor derivateFlavor) {
    if (sourceElement == null)
      throw new IllegalArgumentException("Source element cannot be null");
    if (derivateFlavor == null)
      throw new IllegalArgumentException("Derivate flavor cannot be null");

    MediaPackageReference reference = new MediaPackageReferenceImpl(sourceElement);
    List<MediaPackageElement> elements = new ArrayList<>();
    for (MediaPackageElement element : getElements()) {
      if (derivateFlavor.equals(element.getFlavor()) && reference.equals(element.getReference()))
        elements.add(element);
    }
    return elements.toArray(new MediaPackageElement[elements.size()]);
  }

  /**
   * Notify observers of a removed media package element.
   *
   * @param element
   *          the removed element
   */
  private void fireElementAdded(MediaPackageElement element) {
    synchronized (observers) {
      for (MediaPackageObserver o : observers) {
        try {
          o.elementAdded(element);
        } catch (Throwable th) {
          logger.error("MediaPackageOberserver " + o + " throw exception while processing callback", th);
        }
      }
    }
  }

  /**
   * Notify observers of a removed media package element.
   *
   * @param element
   *          the removed element
   */
  private void fireElementRemoved(MediaPackageElement element) {
    synchronized (observers) {
      for (MediaPackageObserver o : observers) {
        try {
          o.elementRemoved(element);
        } catch (Throwable th) {
          logger.error("MediaPackageObserver " + o + " threw exception while processing callback", th);
        }
      }
    }
  }

  /**
   * Integrates the element into the media package. This mainly involves moving the element into the media package file
   * structure.
   *
   * @param element
   *          the element to integrate
   */
  private void integrate(MediaPackageElement element) {
    if (element instanceof AbstractMediaPackageElement)
      ((AbstractMediaPackageElement) element).setMediaPackage(this);
  }

  /**
   * Integrates the catalog into the media package. This mainly involves moving the catalog into the media package file
   * structure.
   *
   * @param catalog
   *          the catalog to integrate
   */
  private void integrateCatalog(Catalog catalog) {
    // Check (uniqueness of) catalog identifier
    String id = catalog.getIdentifier();
    if (id == null || contains(id)) {
      catalog.setIdentifier(createElementIdentifier());
    }
    integrate(catalog);
  }

  /**
   * Integrates the track into the media package. This mainly involves moving the track into the media package file
   * structure.
   *
   * @param track
   *          the track to integrate
   */
  private void integrateTrack(Track track) {
    // Check (uniqueness of) track identifier
    String id = track.getIdentifier();
    if (id == null || contains(id)) {
      track.setIdentifier(createElementIdentifier());
    }
    integrate(track);
  }

  /**
   * Integrates the attachment into the media package. This mainly involves moving the attachment into the media package
   * file structure.
   *
   * @param attachment
   *          the attachment to integrate
   */
  private void integrateAttachment(Attachment attachment) {
    // Check (uniqueness of) attachment identifier
    String id = attachment.getIdentifier();
    if (id == null || contains(id)) {
      attachment.setIdentifier(createElementIdentifier());
    }
    integrate(attachment);
  }

  /**
   * Returns a media package element identifier with the given prefix and the given number or a higher one as the
   * suffix. The identifier will be unique within the media package.
   *
   * @param prefix
   *          the identifier prefix
   * @param count
   *          the number
   * @return the element identifier
   */
  private String createElementIdentifier() {
    return UUID.randomUUID().toString();
  }

  /**
   * @see org.opencastproject.mediapackage.MediaPackage#verify()
   */
  @Override
  public void verify() throws MediaPackageException {
    for (MediaPackageElement e : getElements()) {
      e.verify();
    }
  }

  /* NOTE: DO NOT REMOVE THIS METHOD IT WILL BREAK THINGS,
    * SEE https://github.com/opencast/opencast/issues/1860 for an example
    */
  /**
   * Unmarshals XML representation of a MediaPackage via JAXB.
   *
   * @param xml
   *          the serialized xml string
   * @return the deserialized media package
   * @throws MediaPackageException
   */
  public static MediaPackageImpl valueOf(String xml) throws MediaPackageException {
    try {
      return MediaPackageImpl.valueOf(IOUtils.toInputStream(xml, "UTF-8"));
    } catch (IOException e) {
      throw new MediaPackageException(e);
    }
  }


  /**
   * @see java.lang.Object#hashCode()
   */
  @Override
  public int hashCode() {
    return getIdentifier().hashCode();
  }

  /**
   * @see java.lang.Object#equals(java.lang.Object)
   */
  @Override
  public boolean equals(Object obj) {
    if (obj instanceof MediaPackage) {
      return getIdentifier().equals(((MediaPackage) obj).getIdentifier());
    }
    return false;
  }

  /**
   * {@inheritDoc}
   *
   * @see java.lang.Object#clone()
   */
  @Override
  public Object clone() {
    try {
      String xml = MediaPackageParser.getAsXml(this);
      return MediaPackageBuilderFactory.newInstance().newMediaPackageBuilder().loadFromXml(xml);
    } catch (Exception e) {
      throw new RuntimeException(e);
    }
  }

  /**
   * @see java.lang.Object#toString()
   */
  @Override
  public String toString() {
    if (identifier != null)
      return identifier.toString();
    else
      return "Unknown media package";
  }

  /**
   * A JAXB adapter that allows the {@link MediaPackage} interface to be un/marshalled
   */
  public static class Adapter extends XmlAdapter<MediaPackageImpl, MediaPackage> {
    @Override
    public MediaPackageImpl marshal(MediaPackage mp) throws Exception {
      return (MediaPackageImpl) mp;
    }

    @Override
    public MediaPackage unmarshal(MediaPackageImpl mp) throws Exception {
      return mp;
    }
  }

  /**
   * Reads the media package from the input stream.
   *
   * @param xml
   *          the input stream
   * @return the deserialized media package
   */
  public static MediaPackageImpl valueOf(InputStream xml) throws MediaPackageException {
    try {
      Unmarshaller unmarshaller = context.createUnmarshaller();
      return unmarshaller.unmarshal(XmlSafeParser.parse(xml), MediaPackageImpl.class).getValue();
    } catch (JAXBException e) {
      throw new MediaPackageException(e.getLinkedException() != null ? e.getLinkedException() : e);
    } catch (IOException | SAXException e) {
      throw new MediaPackageException(e);
    } finally {
      IoSupport.closeQuietly(xml);
    }
  }

  /**
   * Reads the media package from an xml node.
   *
   * @param xml
   *          the node
   * @return the deserialized media package
   */
  public static MediaPackageImpl valueOf(Node xml) throws MediaPackageException {
    try (ByteArrayOutputStream out = new ByteArrayOutputStream()) {
      Unmarshaller unmarshaller = context.createUnmarshaller();
      // Serialize the media package
<<<<<<< HEAD
      out = new ByteArrayOutputStream();
      StreamResult result = new StreamResult(out);

      // CHECKSTYLE:OFF
      // This is safe because the Node was already parsed
      Transformer transformer = TransformerFactory.newInstance().newTransformer();
      // CHECKSTYLE:ON
      DOMSource domSource = new DOMSource(xml);
      transformer.transform(domSource, result);

      in = new ByteArrayInputStream(out.toByteArray());

      // CHECKSTYLE:OFF
      // in was already parsed, therefore this is save
      return unmarshaller.unmarshal(new StreamSource(in), MediaPackageImpl.class).getValue();
      // CHECKSTYLE:ON
=======
      DOMImplementationRegistry reg = DOMImplementationRegistry.newInstance();
      DOMImplementationLS impl = (DOMImplementationLS) reg.getDOMImplementation("LS");
      LSSerializer serializer = impl.createLSSerializer();
      serializer.getDomConfig().setParameter("comments", false);
      serializer.getDomConfig().setParameter("format-pretty-print", false);
      LSOutput output = impl.createLSOutput();
      output.setEncoding("UTF-8");
      output.setByteStream(out);
      serializer.write(xml, output);

      try (InputStream in = new ByteArrayInputStream(out.toByteArray())) {
        return unmarshaller.unmarshal(new StreamSource(in), MediaPackageImpl.class).getValue();
      }
>>>>>>> 04bdfdcd
    } catch (Exception e) {
      throw new MediaPackageException("Error deserializing media package node", e);
    }
  }

  /**
   * {@inheritDoc}
   *
   * @see org.opencastproject.mediapackage.MediaPackage#getContributors()
   */
  @Override
  public String[] getContributors() {
    if (contributors == null)
      return new String[] {};
    return contributors.toArray(new String[contributors.size()]);
  }

  /**
   * {@inheritDoc}
   *
   * @see org.opencastproject.mediapackage.MediaPackage#getCreators()
   */
  @Override
  public String[] getCreators() {
    if (creators == null)
      return new String[] {};
    return creators.toArray(new String[creators.size()]);
  }

  /**
   * {@inheritDoc}
   *
   * @see org.opencastproject.mediapackage.MediaPackage#getLanguage()
   */
  @Override
  public String getLanguage() {
    return language;
  }

  /**
   * {@inheritDoc}
   *
   * @see org.opencastproject.mediapackage.MediaPackage#getLicense()
   */
  @Override
  public String getLicense() {
    return license;
  }

  /**
   * {@inheritDoc}
   *
   * @see org.opencastproject.mediapackage.MediaPackage#getSeries()
   */
  @Override
  public String getSeries() {
    return series;
  }

  /**
   * {@inheritDoc}
   *
   * @see org.opencastproject.mediapackage.MediaPackage#getSubjects()
   */
  @Override
  public String[] getSubjects() {
    if (subjects == null)
      return new String[] {};
    return subjects.toArray(new String[subjects.size()]);
  }

  /**
   * {@inheritDoc}
   *
   * @see org.opencastproject.mediapackage.MediaPackage#getTitle()
   */
  @Override
  public String getTitle() {
    return title;
  }

  /**
   * {@inheritDoc}
   *
   * @see org.opencastproject.mediapackage.MediaPackage#getSeriesTitle()
   */
  @Override
  public String getSeriesTitle() {
    return seriesTitle;
  }

  /**
   * {@inheritDoc}
   *
   * @see org.opencastproject.mediapackage.MediaPackage#setSeriesTitle(java.lang.String)
   */
  @Override
  public void setSeriesTitle(String seriesTitle) {
    this.seriesTitle = seriesTitle;
  }

  /**
   * {@inheritDoc}
   *
   * @see org.opencastproject.mediapackage.MediaPackage#addContributor(java.lang.String)
   */
  @Override
  public void addContributor(String contributor) {
    if (contributors == null)
      contributors = new TreeSet<String>();
    contributors.add(contributor);
  }

  /**
   * {@inheritDoc}
   *
   * @see org.opencastproject.mediapackage.MediaPackage#addCreator(java.lang.String)
   */
  @Override
  public void addCreator(String creator) {
    if (creators == null)
      creators = new TreeSet<>();
    creators.add(creator);
  }

  /**
   * {@inheritDoc}
   *
   * @see org.opencastproject.mediapackage.MediaPackage#addSubject(java.lang.String)
   */
  @Override
  public void addSubject(String subject) {
    if (subjects == null)
      subjects = new TreeSet<>();
    subjects.add(subject);
  }

  /**
   * {@inheritDoc}
   *
   * @see org.opencastproject.mediapackage.MediaPackage#removeContributor(java.lang.String)
   */
  @Override
  public void removeContributor(String contributor) {
    if (contributors != null)
      contributors.remove(contributor);
  }

  /**
   * {@inheritDoc}
   *
   * @see org.opencastproject.mediapackage.MediaPackage#removeCreator(java.lang.String)
   */
  @Override
  public void removeCreator(String creator) {
    if (creators != null)
      creators.remove(creator);
  }

  /**
   * {@inheritDoc}
   *
   * @see org.opencastproject.mediapackage.MediaPackage#removeSubject(java.lang.String)
   */
  @Override
  public void removeSubject(String subject) {
    if (subjects != null)
      subjects.remove(subject);
  }

  /**
   * {@inheritDoc}
   *
   * @see org.opencastproject.mediapackage.MediaPackage#setDate(java.util.Date)
   */
  @Override
  public void setDate(Date date) {
    if (date != null)
      this.startTime = date.getTime();
    else
      this.startTime = 0;
  }

  /**
   * {@inheritDoc}
   *
   * @see org.opencastproject.mediapackage.MediaPackage#setLanguage(java.lang.String)
   */
  @Override
  public void setLanguage(String language) {
    this.language = language;
  }

  /**
   * {@inheritDoc}
   *
   * @see org.opencastproject.mediapackage.MediaPackage#setLicense(java.lang.String)
   */
  @Override
  public void setLicense(String license) {
    this.license = license;
  }

  /**
   * {@inheritDoc}
   *
   * @see org.opencastproject.mediapackage.MediaPackage#setSeries(java.lang.String)
   */
  @Override
  public void setSeries(String identifier) {
    this.series = identifier;
  }

  /**
   * {@inheritDoc}
   *
   * @see org.opencastproject.mediapackage.MediaPackage#setTitle(java.lang.String)
   */
  @Override
  public void setTitle(String title) {
    this.title = title;
  }

  /**
   * Returns the media package element that matches the given reference.
   *
   * @param reference
   *          the reference
   * @return the element
   */
  MediaPackageElement getElement(MediaPackageReference reference) {
    if (reference == null)
      return null;
    for (MediaPackageElement e : elements) {
      if (e.getIdentifier().equals(reference.getIdentifier()))
        return e;
    }
    return null;
  }

  /**
   * Registers a new media package element with this manifest.
   *
   * @param element
   *          the new element
   */
  private void addInternal(MediaPackageElement element) {
    if (element == null)
      throw new IllegalArgumentException("Media package element must not be null");
    String id = null;
    if (elements.add(element)) {
      if (element instanceof Track) {
        tracks++;
        id = "track-" + tracks;
        recalculateDuration();
      } else if (element instanceof Attachment) {
        attachments++;
        id = "attachment-" + attachments;
      } else if (element instanceof Catalog) {
        catalogs++;
        id = "catalog-" + catalogs;
      } else {
        others++;
        id = "unknown-" + others;
      }
    }

    // Check if element has an id
    if (element.getIdentifier() == null) {
      if (element instanceof AbstractMediaPackageElement) {
        element.setIdentifier(id);
      } else
        throw new UnsupportedElementException(element, "Found unkown element without id");
    }
  }

  /**
   * Removes the media package element from the manifest.
   *
   * @param element
   *          the element to remove
   */
  void removeInternal(MediaPackageElement element) {
    if (element == null)
      throw new IllegalArgumentException("Media package element must not be null");
    if (elements.remove(element)) {
      if (element instanceof Track) {
        tracks--;
        recalculateDuration();
      } else if (element instanceof Attachment)
        attachments--;
      else if (element instanceof Catalog)
        catalogs--;
      else
        others--;
    }
  }

  /**
   * Extracts the list of tracks from the media package.
   *
   * @return the tracks
   */
  private Collection<Track> loadTracks() {
    List<Track> tracks = new ArrayList<>();
    synchronized (elements) {
      for (MediaPackageElement e : elements) {
        if (e instanceof Track) {
          tracks.add((Track) e);
        }
      }
    }
    return tracks;
  }

  /**
   * Extracts the list of catalogs from the media package.
   *
   * @return the catalogs
   */
  private Collection<Catalog> loadCatalogs() {
    List<Catalog> catalogs = new ArrayList<>();
    synchronized (elements) {
      for (MediaPackageElement e : elements) {
        if (e instanceof Catalog) {
          catalogs.add((Catalog) e);
        }
      }
    }
    return catalogs;
  }

  /**
   * Extracts the list of attachments from the media package.
   *
   * @return the attachments
   */
  private Collection<Attachment> loadAttachments() {
    List<Attachment> attachments = new ArrayList<>();
    synchronized (elements) {
      for (MediaPackageElement e : elements) {
        if (e instanceof Attachment) {
          attachments.add((Attachment) e);
        }
      }
    }
    return attachments;
  }

}<|MERGE_RESOLUTION|>--- conflicted
+++ resolved
@@ -37,14 +37,11 @@
 import org.slf4j.Logger;
 import org.slf4j.LoggerFactory;
 import org.w3c.dom.Node;
-<<<<<<< HEAD
-import org.xml.sax.SAXException;
-=======
 import org.w3c.dom.bootstrap.DOMImplementationRegistry;
 import org.w3c.dom.ls.DOMImplementationLS;
 import org.w3c.dom.ls.LSOutput;
 import org.w3c.dom.ls.LSSerializer;
->>>>>>> 04bdfdcd
+import org.xml.sax.SAXException;
 
 import java.io.ByteArrayInputStream;
 import java.io.ByteArrayOutputStream;
@@ -1227,24 +1224,6 @@
     try (ByteArrayOutputStream out = new ByteArrayOutputStream()) {
       Unmarshaller unmarshaller = context.createUnmarshaller();
       // Serialize the media package
-<<<<<<< HEAD
-      out = new ByteArrayOutputStream();
-      StreamResult result = new StreamResult(out);
-
-      // CHECKSTYLE:OFF
-      // This is safe because the Node was already parsed
-      Transformer transformer = TransformerFactory.newInstance().newTransformer();
-      // CHECKSTYLE:ON
-      DOMSource domSource = new DOMSource(xml);
-      transformer.transform(domSource, result);
-
-      in = new ByteArrayInputStream(out.toByteArray());
-
-      // CHECKSTYLE:OFF
-      // in was already parsed, therefore this is save
-      return unmarshaller.unmarshal(new StreamSource(in), MediaPackageImpl.class).getValue();
-      // CHECKSTYLE:ON
-=======
       DOMImplementationRegistry reg = DOMImplementationRegistry.newInstance();
       DOMImplementationLS impl = (DOMImplementationLS) reg.getDOMImplementation("LS");
       LSSerializer serializer = impl.createLSSerializer();
@@ -1253,12 +1232,15 @@
       LSOutput output = impl.createLSOutput();
       output.setEncoding("UTF-8");
       output.setByteStream(out);
+      // This is safe because the Node was already parsed
       serializer.write(xml, output);
 
       try (InputStream in = new ByteArrayInputStream(out.toByteArray())) {
+        // CHECKSTYLE:OFF
+        // in was already parsed, therefore this is save
         return unmarshaller.unmarshal(new StreamSource(in), MediaPackageImpl.class).getValue();
-      }
->>>>>>> 04bdfdcd
+        // CHECKSTYLE:ON
+      }
     } catch (Exception e) {
       throw new MediaPackageException("Error deserializing media package node", e);
     }
