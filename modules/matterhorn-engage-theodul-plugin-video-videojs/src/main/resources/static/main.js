/**
 * Licensed to The Apereo Foundation under one or more contributor license
 * agreements. See the NOTICE file distributed with this work for additional
 * information regarding copyright ownership.
 *
 *
 * The Apereo Foundation licenses this file to you under the Educational
 * Community License, Version 2.0 (the "License"); you may not use this file
 * except in compliance with the License. You may obtain a copy of the License
 * at:
 *
 *   http://opensource.org/licenses/ecl2.txt
 *
 * Unless required by applicable law or agreed to in writing, software
 * distributed under the License is distributed on an "AS IS" BASIS, WITHOUT
 * WARRANTIES OR CONDITIONS OF ANY KIND, either express or implied.  See the
 * License for the specific language governing permissions and limitations under
 * the License.
 *
 */
/*jslint browser: true, nomen: true*/
/*global define*/
define(["require", "jquery", "underscore", "backbone", "basil", "bowser", "engage/core"], function(require, $, _, Backbone, Basil, Bowser, Engage) {
    "use strict";

    var insertIntoDOM = true;
    var PLUGIN_NAME = "Engage VideoJS Videodisplay";
    var PLUGIN_TYPE = "engage_video";
    var PLUGIN_VERSION = "1.0";
    var PLUGIN_TEMPLATE_DESKTOP = "templates/desktop.html";
    var PLUGIN_TEMPLATE_EMBED = "templates/embed.html";
    var PLUGIN_TEMPLATE_MOBILE = "templates/mobile.html";
    var PLUGIN_STYLES_DESKTOP = [
        "styles/desktop.css",
        "lib/videojs/video-js.css"
    ];
    var PLUGIN_STYLES_EMBED = [
        "styles/embed.css",
        "lib/videojs/video-js.css"
    ];
    var PLUGIN_STYLES_MOBILE = [
        "styles/mobile.css",
        "lib/videojs/video-js.css"
    ];

    var plugin;
    var events = {
        play: new Engage.Event("Video:play", "plays the video", "both"),
        pause: new Engage.Event("Video:pause", "pauses the video", "both"),
        seek: new Engage.Event("Video:seek", "seek video to a given position in seconds", "both"),
        ready: new Engage.Event("Video:ready", "all videos loaded successfully", "trigger"),
        ended: new Engage.Event("Video:ended", "end of the video", "trigger"),
        playerLoaded: new Engage.Event("Video:playerLoaded", "player loaded successfully", "trigger"),
        synchronizing: new Engage.Event("Video:synchronizing", "synchronizing videos with the master video", "trigger"),
        buffering: new Engage.Event("Video:buffering", "video is buffering", "trigger"),
        bufferedAndAutoplaying: new Engage.Event("Video:bufferedAndAutoplaying", "buffering successful, was playing, autoplaying now", "trigger"),
        customNotification: new Engage.Event("Notification:customNotification", "a custom message", "trigger"),
        customError: new Engage.Event("Notification:customError", "an error occured", "trigger"),
        bufferedButNotAutoplaying: new Engage.Event("Video:bufferedButNotAutoplaying", "buffering successful, was not playing, not autoplaying now", "trigger"),
        timeupdate: new Engage.Event("Video:timeupdate", "timeupdate happened", "trigger"),
        volumechange: new Engage.Event("Video:volumechange", "volume change happened", "trigger"),
        fullscreenChange: new Engage.Event("Video:fullscreenChange", "fullscreen change happened", "trigger"),
        usingFlash: new Engage.Event("Video:usingFlash", "flash is being used", "trigger"),
        numberOfVideodisplaysSet: new Engage.Event("Video:numberOfVideodisplaysSet", "the number of videodisplays has been set", "trigger"),
        aspectRatioSet: new Engage.Event("Video:aspectRatioSet", "the aspect ratio has been calculated", "trigger"),
        isAudioOnly: new Engage.Event("Video:isAudioOnly", "whether it's audio only or not", "trigger"),
        audioCodecNotSupported: new Engage.Event("Video:audioCodecNotSupported", "when the audio codec seems not to be supported by the browser", "trigger"),
        videoFormatsFound: new Engage.Event("Video:videoFormatsFound", "", "trigger"),
        playPause: new Engage.Event("Video:playPause", "", "handler"),
        plugin_load_done: new Engage.Event("Core:plugin_load_done", "", "handler"),
        fullscreenEnable: new Engage.Event("Video:fullscreenEnable", "go to fullscreen", "handler"),
        fullscreenCancel: new Engage.Event("Video:fullscreenCancel", "cancel fullscreen", "handler"),
        volumeSet: new Engage.Event("Video:volumeSet", "set the volume", "handler"),
        volumeGet: new Engage.Event("Video:volumeGet", "get the volume", "handler"),
        sliderStop: new Engage.Event("Slider:stop", "slider stopped", "handler"),
        playbackRateChanged: new Engage.Event("Video:playbackRateChanged", "The video playback rate changed", "handler"),
        playbackRateIncrease: new Engage.Event("Video:playbackRateIncrease", "", "handler"),
        playbackRateDecrease: new Engage.Event("Video:playbackRateDecrease", "", "handler"),
        mediaPackageModelError: new Engage.Event("MhConnection:mediaPackageModelError", "", "handler"),
        seekLeft: new Engage.Event("Video:seekLeft", "", "handler"),
        seekRight: new Engage.Event("Video:seekRight", "", "handler"),
        autoplay: new Engage.Event("Video:autoplay", "", "handler"),
        initialSeek: new Engage.Event("Video:initialSeek", "", "handler"),
        qualitySet: new Engage.Event("Video:qualitySet", "", "handler"),
        focusVideo: new Engage.Event("Video:focusVideo", "increases the size of one video", "handler"),
        resetLayout: new Engage.Event("Video:resetLayout", "resets the layout of the videodisplays", "handler"),
        movePiP: new Engage.Event("Video:movePiP", "moves the smaller picture over the larger to the different corners", "handler"),
        togglePiP: new Engage.Event("Video:togglePiP", "switches between PiP and next to each other layout", "handler"),
        closeVideo: new Engage.Event("Video:closeVideo", "closes one videostream", "handler"),
        openVideo: new Engage.Event("Video:openVideo", "opens a new videostream", "handler")
    };

    var isDesktopMode = false;
    var isEmbedMode = false;
    var isMobileMode = false;

    // desktop, embed and mobile logic
    switch (Engage.model.get("mode")) {
        case "embed":
            plugin = {
                insertIntoDOM: insertIntoDOM,
                name: PLUGIN_NAME,
                type: PLUGIN_TYPE,
                version: PLUGIN_VERSION,
                styles: PLUGIN_STYLES_EMBED,
                template: PLUGIN_TEMPLATE_EMBED,
                events: events
            };
            isEmbedMode = true;
            break;
        case "mobile":
            plugin = {
                insertIntoDOM: insertIntoDOM,
                name: PLUGIN_NAME,
                type: PLUGIN_TYPE,
                version: PLUGIN_VERSION,
                styles: PLUGIN_STYLES_MOBILE,
                template: PLUGIN_TEMPLATE_MOBILE,
                events: events
            };
            isMobileMode = true;
            break;
        case "desktop":
        default:
            plugin = {
                insertIntoDOM: insertIntoDOM,
                name: PLUGIN_NAME,
                type: PLUGIN_TYPE,
                version: PLUGIN_VERSION,
                styles: PLUGIN_STYLES_DESKTOP,
                template: PLUGIN_TEMPLATE_DESKTOP,
                events: events
            };
            isDesktopMode = true;
            break;
    }

    /* change these variables */
    var videoPath = "lib/videojs/video";
    var synchronizePath = "lib/synchronize";
    var mediaSourcesPath = "lib/videojs/videojs-media-sources";
    var hlsPath = "lib/videojs/videojs.hls.min";
    var dashPath = "lib/videojs/dash.min";
    var dashPluginPath = "lib/videojs/videojs-tech-dashjs"
    var videojs_swf_path = "lib/videojs/video-js.swf";
    var videoDisplaySizeFactor = 1.3;
    var videoDisplaySizeTimesCheck = 100; // the smaller the factor, the higher the times check!
    var checkVideoDisplaySizeTimeout = 1500;
    var audioLoadTimeoutCheckDelay = 5000;
    var seekSeconds = 5;
    var interval_autoplay_ms = 1000;
    var interval_initialSeek_ms = 1000;
    var timeout_initialSeek_ms = 250;
    var timer_qualitychange = 1000;

    /* don't change these variables */
    var currentTime = 0;
    var Utils;
    var parsedSeconds = 0;
    var interval_autoplay;
    var interval_initialSeek;
    var VideoDataModel;
    var isAudioOnly = false;
    var isUsingFlash = false;
    var mastervideotype = "";
    var aspectRatio = "";
    var initCount = 7;
    var infoMeChange = "change:infoMe";
    var mediapackageError = false;
    var videoDisplayNamePrefix = "videojs_videodisplay_";
    var id_engage_video = "engage_video";
    var id_videojs_wrapper = "videojs_wrapper";
    var id_videoDisplayClass = "videoDisplay";
    var id_engageContent = "engage_content";
    var id_videojs_wrapperClass = "videojs_wrapper";
    var id_engage_video_fullsceen_wrapper = "fullscreen_video_wrapper";
    var id_page_cover = "page-cover";
    var id_btn_fullscreenCancel = "btn_fullscreenCancel";
    var id_generated_videojs_flash_component = "videojs_videodisplay_0_flash_api";
    var id_btn_openInPlayer = "btn_openInPlayer";
    var id_btn_switchPlayer = "btn_switchPlayer";
    var id_btn_video1 = "btn-video1";
    var id_btn_video2 = "btn-video2";
    var id_switchPlayer_value = "switchPlayer-value";
    var id_audioDisplay = "audioDisplay";
    var id_switchPlayers = "switchPlayers";
    var class_vjs_switchPlayer = "vjs-switchPlayer";
    var class_btn_video = "btn-video";
    var class_vjs_menu_button = "vjs-menu-button";
    var class_vjs_switchPlayer_value = "vjs-switchPlayer-value";
    var class_vjs_menu = "vjs-menu";
    var class_vjs_menu_content = "vjs-menu-content";
    var class_vjs_menu_item = "vjs-menu-item";
    var class_vjsposter = "vjs-poster";
    var class_vjs_openInPlayer = "vjs-openInPlayer";
    var class_vjs_control = "vjs-control";
    var class_vjs_control_text = "vjs-control-text";
    var class_vjs_mute_control = "vjs-mute-control";
    var class_audio_wrapper = "audio_wrapper";
    var class_audioDisplay = "audioDisplay";
    var class_audioDisplayError = "audioDisplayError";
    var videosReady = false;
    var pressedPlayOnce = false;
    var mediapackageChange = "change:mediaPackage";
    var videoDataModelChange = "change:videoDataModel";
    var event_html5player_volumechange = "volumechange";
    var event_html5player_fullscreenchange = "fullscreenchange";
    var event_sjs_allPlayersReady = "sjs:allPlayersReady";
    var event_sjs_playerLoaded = "sjs:playerLoaded";
    var event_sjs_masterPlay = "sjs:masterPlay";
    var event_sjs_masterPause = "sjs:masterPause";
    var event_sjs_masterEnded = "sjs:masterEnded";
    var event_sjs_masterTimeupdate = "sjs:masterTimeupdate";
    var event_sjs_synchronizing = "sjs:synchronizing";
    var event_sjs_buffering = "sjs:buffering";
    var event_sjs_bufferedAndAutoplaying = "sjs:bufferedAndAutoplaying";
    var event_sjs_bufferedButNotAutoplaying = "sjs:bufferedButNotAutoplaying";
    var event_sjs_debug = "sjs:debug";
    var event_sjs_stopBufferChecker = "sjs:stopBufferChecker";
    var currentlySelectedVideodisplay = 0;
    var globalVideoSource = new Array();
    var videoResultions = new Array();
    var loadDash = false;
    var loadHls = false;
    var flavors = "";
    var mimetypes = "";
    var translations = new Array();
    var videoDataView = undefined;
    var fullscreen = false;
    var mappedResolutions = undefined;
<<<<<<< HEAD
    var videoDisplayClass = "videoDisplay";
    
    var videoDefaultLayoutClass = "videoDefaultLayout";
    var videoUnfocusedClass = "videoUnfocusedPiP";
    var videoFocusedClass = "videoFocusedPiP";
    var unfocusedPiPClass = "videoUnfocusedPiP";
    var focusedPiPClass = "videoFocusedPiP";
    var unfocusedClass = "videoUnfocused";
    var focusedClass = "videoFocused";
    var isPiP = true;
    var pipPos = "left";
    
    
=======
    var foundQualities = undefined;
>>>>>>> 1db15466

    function initTranslate(language, funcSuccess, funcError) {
        var path = Engage.getPluginPath("EngagePluginVideoVideoJS").replace(/(\.\.\/)/g, "");
        var jsonstr = window.location.origin + "/engage/theodul/" + path; // this solution is really bad, fix it...

        Engage.log("Controls: selecting language " + language);
        jsonstr += "language/" + language + ".json";
        $.ajax({
            url: jsonstr,
            dataType: "json",
            async: false,
            success: function(data) {
                if (data) {
                    data.value_locale = language;
                    translations = data;
                    if (funcSuccess) {
                        funcSuccess(translations);
                    }
                } else {
                    if (funcError) {
                        funcError();
                    }
                }
            },
            error: function(jqXHR, textStatus, errorThrown) {
                if (funcError) {
                    funcError();
                }
            }
        });
    }

    function translate(str, strIfNotFound) {
        return (translations[str] != undefined) ? translations[str] : strIfNotFound;
    }

    var basilOptions = {
        namespace: "mhStorage"
    };
    Basil = new window.Basil(basilOptions);

    function acceptFormat(track) {
        var preferredFormat = Basil.get("preferredFormat");
        if (preferredFormat && (preferredFormat != null)) {
            var preferredFormat_checked = Utils.preferredFormat(preferredFormat);
            // preferred format is not available
            if ((preferredFormat_checked == null) || (mimetypes.indexOf(preferredFormat_checked) == -1)) {
                return true; // accept all
            }
            return track.mimetype == preferredFormat_checked;
        }
        return true;
    }
    
    function filterTracksByTag(tracks, filterTags) {
        if (filterTags == undefined) {
            return tracks;
        }
        var filterTagsArray = filterTags.split(",");
        var newTracksArray = new Array();
        
        for (var i = 0; i < tracks.length; i++) {
            var found = false;
            for (var j = 0; j < tracks[i].tags.tag.length; j++) {
                for (var k = 0; k < filterTagsArray.length; k++) {
                    if (tracks[i].tags.tag[j] == filterTagsArray[k].trim()) {
                        found = true;
                        newTracksArray.push(tracks[i]);
                        break;
                    }
                }
                if (found) break;
            }
        }
        
        //avoid filtering to an empty list, better play something than nothing
        if (newTracksArray.length < 1 ) {
            return tracks;
        }
        return newTracksArray;
    }
    
    /**
     * Lookup all tags that are in use
     * @param {type} videoSources, List of still used tracks
     * @param {type} keyword, substing that should be included in the tag
     * @returns {Array}
     */
    function getTags(videoSources, keyword) {
        if (videoSources === undefined) {
            return;
        }
        var tagList = new Set();
        
        for (var v in videoSources) {
            for (var i = 0; i < videoSources[v].length; i++) {
                for (var j = 0; j < videoSources[v][i].tags.tag.length; j++) {
                    if (keyword !== undefined) {
                        if (videoSources[v][i].tags.tag[j].indexOf(keyword) > 0) {
                            tagList.add(videoSources[v][i].tags.tag[j]);
                        }
                    } else {
                        tagList.add(videoSources[v][i].tags.tag[j]);
                    }
                } 
            }
        }
        
        return tagList;
    }    
    
    /**
     * Find the different video qualities
     * @param {type} videoSources videoSources that are still in use
     * @returns {undefined}
     * 
     */
    function getQualities(videoSources) {
        // using a cache for qualities, as they probably do not change
        if (foundQualities) {
            return foundQualities;
        }
        var qualitesList = new Array();
        var tagsList = getTags(videoSources, "-quality");
        tagsList.forEach(function(quality, value) {
            qualitesList.push(quality.substring(0, quality.indexOf("-quality")));
        });
        var tracks;
        for (var source in videoSources) {
            if (videoSources[source] !== undefined) {
                tracks = videoSources[source];
                break;
            }            
        }
        var sortedResolutionsList = new Array();
        for (var i = 0; i< qualitesList.length; i++){
            var currentTrack = filterTracksByTag(tracks, qualitesList[i] + "-quality")[0];
            sortedResolutionsList.push([qualitesList[i], currentTrack.resolution.substring(0, currentTrack.resolution.indexOf("x"))]);
        }
        sortedResolutionsList.sort(compareQuality);
        foundQualities = new Array();
        for (var i = 0; i < sortedResolutionsList.length; i++){
            foundQualities.push(sortedResolutionsList[i][0]);
        }
        return foundQualities;
    }
    
    function compareQuality (a, b) {
        if (a && b) {
            if (parseInt(a[1]) == parseInt(b[1])) {
                return 0;
            }
            return parseInt(a[1]) > parseInt(b[1]) ? 1 : -1;
        }
        return 0;
    }
    
    function filterTracksByFormat(tracks, filterFormats) {
        if (filterFormats == undefined) {
            return tracks;
        }
        var filterFormatsArray = filterFormats.split(",");
        var newTracksArray = new Array();
        
        for (var i = 0; i < tracks.length; i++) {
            for (var j = 0; j < filterFormatsArray.length; j++) {
                var formatMimeType = Utils.preferredFormat(filterFormatsArray[j].trim());
                if (formatMimeType == undefined) return tracks; // if illegal mimetypes are configured ignore config
                if (tracks[i].mimetype == formatMimeType) {
                    newTracksArray.push(tracks[i]);
                    break;
                }
            }
        }
        
        return newTracksArray;
    }

    function registerSynchronizeEvents() {
        // throw some important synchronize.js-events for other plugins
        $(document).on(event_sjs_allPlayersReady, function(event) {
            videosReady = true;
            Engage.trigger(plugin.events.ready.getName());
        });
        $(document).on(event_sjs_playerLoaded, function(event) {
            Engage.trigger(plugin.events.playerLoaded.getName());
        });
        $(document).on(event_sjs_masterPlay, function(event) {
            Engage.trigger(plugin.events.play.getName(), true);
            pressedPlayOnce = true;
        });
        $(document).on(event_sjs_masterPause, function(event) {
            Engage.trigger(plugin.events.pause.getName(), true);
        });
        $(document).on(event_sjs_masterEnded, function(event) {
            Engage.trigger(plugin.events.ended.getName(), true);
        });
        $(document).on(event_sjs_masterTimeupdate, function(event, time) {
            Engage.trigger(plugin.events.timeupdate.getName(), time, true);
        });
        $(document).on(event_sjs_synchronizing, function(event) {
            Engage.trigger(plugin.events.synchronizing.getName());
        });
        $(document).on(event_sjs_buffering, function(event) {
            Engage.trigger(plugin.events.buffering.getName());
        });
        $(document).on(event_sjs_bufferedAndAutoplaying, function(event) {
            Engage.trigger(plugin.events.bufferedAndAutoplaying.getName());
        });
        $(document).on(event_sjs_bufferedButNotAutoplaying, function(event) {
            Engage.trigger(plugin.events.bufferedButNotAutoplaying.getName());
        });
    }

    function initSynchronize() {
        $(document).trigger(event_sjs_debug, Engage.model.get("isDebug"));
        $(document).trigger(event_sjs_stopBufferChecker);
    }

    function registerQualityChangeEvent() {
        Engage.on(plugin.events.qualitySet.getName(), function(q) {
            changeQuality(q);
        });
    }

    function changeQuality(q) {
        if (q) {
            var isPaused = videojs(globalVideoSource[0][0]).paused();
            Engage.trigger(plugin.events.pause.getName(), false);
            var quality = q + "-quality";
            Engage.model.set("quality", q);
            Engage.log("Setting quality to: " + q);
            var tuples = getSortedVideosourcesArray(globalVideoSource);
            for (var i = 0; i < tuples.length; ++i) {
                var key = tuples[i][0];
                var value = tuples[i][1];
                if (value[1][0]) {
                    var track = filterTracksByTag(value[1], quality);
                    if (track && track.length > 0) {
                        videojs(value[0]).src(track[0].src);
                    }
                }
            }
            if (pressedPlayOnce && (currentTime > 0)) {
                window.setTimeout(function() {
                    initSynchronize(false);
                    Engage.trigger(plugin.events.seek.getName(), currentTime);
                    if (! isPaused) {
                        Engage.trigger(plugin.events.play.getName());
                    }
                }, timer_qualitychange);
            } 
        }
    }

    function renderDesktop(videoDataView, videoSources, videoDisplays, aspectRatio) {
        var tuples = getSortedVideosourcesArray(videoSources);

        for (var i = 0; i < tuples.length; ++i) {
            var key = tuples[i][0];
            var value = tuples[i][1];

            globalVideoSource.push([videoDisplays[i], value]);

            initVideojsVideo(videoDisplays[i], value, videoDataView.videojs_swf);
        }

        var qualities = getQualities(videoSources);
        
        if (qualities.length > 1) {
            registerQualityChangeEvent();
            Engage.trigger(plugin.events.videoFormatsFound.getName(), qualities);
            changeQuality(Engage.model.get("quality"));
        }

        if ((aspectRatio != null) && (videoDisplays.length > 0)) {
            Engage.log("Video: Aspect ratio: " + aspectRatio[1] + "x" + aspectRatio[2] + " == " + ((aspectRatio[2] / aspectRatio[1]) * 100));
            Engage.trigger(plugin.events.aspectRatioSet.getName(), [aspectRatio[1], aspectRatio[2], (aspectRatio[2] / aspectRatio[1]) * 100]);
            $("." + id_videoDisplayClass).css("width", (((1 / videoDisplays.length) * 100) - 0.5) + "%");
            $("." + id_videoDisplayClass).each(function(index) {
                if ((index % 2) == 1) {
                    $(videoDataView).css("float", "right");
                }
            });
            for (var i = 0; i < videoDisplays.length; ++i) {
                $("#" + videoDisplays[i]).css("padding-top", (aspectRatio[2] / aspectRatio[1] * 90) + "%").addClass("auto-height");
            }
        } else {
            Engage.trigger(plugin.events.aspectRatioSet.getName(), -1, -1, -1);
        }

        // small hack for the posters: A poster is only being displayed when controls=true, so do it manually
        $("." + class_vjsposter).show();

        Engage.trigger(plugin.events.numberOfVideodisplaysSet.getName(), videoDisplays.length);

        if (videoDisplays.length > 0) {
            var nr = tuples.length;

            // set first videoDisplay as master
            registerEvents(isAudioOnly ? id_audioDisplay : videoDisplays[0], videoDisplays.length);

            if (nr >= 2) {
                registerSynchronizeEvents();

                var i = 0;
                for (var vd in videoDisplays) {
                    if (i > 0) {
                        // sync every other videodisplay with the master
                        $.synchronizeVideos(0, videoDisplays[0], videoDisplays[vd]);
                        Engage.log("Video: Videodisplay " + vd + " is now being synchronized with the master videodisplay");
                    }
                    ++i;
                }
                initSynchronize();
            } else {
                videosReady = true;
                if (!isAudioOnly) {
                    Engage.trigger(plugin.events.ready.getName());
                }
            }

            if (videoDataView.model.get("type") != "audio") {
                $(window).resize(function(event, el) {
                    checkVideoDisplaySize();
                    var factor = 0.01;
                    while(!isElementVisible($('#engage_resize_container')) && factor <= 1.0){
                        $('#'+id_engageContent).css("max-width", event.currentTarget.innerWidth / (videoDisplaySizeFactor + factor));
                        factor += 0.01;
                    }
                });
            }
        }
    }

    // TODO: this is just a temporary solution until the embed player has been designed and implemented
    function appendEmbedPlayer_switchPlayers() {
        $("." + class_vjs_mute_control).after("<div id=\"" + id_btn_switchPlayer + "\" class=\"" + class_vjs_switchPlayer + " " + class_vjs_control + " " + class_vjs_menu_button + "\" role=\"button\" aria-live=\"polite\" tabindex=\"0\"></div>");
        $("#" + id_btn_switchPlayer).append(
            "<div class=\"vjs-control-content\">" +
            "<span class=\"" + class_vjs_control_text + "\">" + translate("switchPlayer", "Switch player") + "</span>" +
            "</div>" +
            "<div id=\"" + id_switchPlayer_value + "\" class=\"" + class_vjs_switchPlayer_value + "\">" +
            "Vid. 1" +
            "</div>" +
            "<div class=\"" + class_vjs_menu + "\">" +
            "<ul class=\"" + class_vjs_menu_content + "\">" +
            "<li id=\"" + id_btn_video1 + "\" aria-selected=\"true\" tabindex=\"0\" aria-live=\"polite\" role=\"button\" class=\"" + class_vjs_menu_item + " " + class_btn_video + "\">" + translate("video", "Video") + " 1</li>" +
            "<li id=\"" + id_btn_video2 + "\" aria-selected=\"false\" tabindex=\"0\" aria-live=\"polite\" role=\"button\" class=\"" + class_vjs_menu_item + " " + class_btn_video + "\">" + translate("video", "Video") + " 2</li>" +
            "</ul>" +
            "</div>"
        );
        $("#" + id_btn_video1).click(function(e) {
            $("#" + id_switchPlayer_value).html(translate("video_short", "Vid.") + " 1");
            if (!currentlySelectedVideodisplay == 0) {
                currentlySelectedVideodisplay = 0;
                videojs(globalVideoSource[0].id).src(globalVideoSource[0].src);
            }
        });
        $("#" + id_btn_video2).click(function(e) {
            $("#" + id_switchPlayer_value).html(translate("video_short", "Vid.") + " 2");
            if (!currentlySelectedVideodisplay == 1) {
                currentlySelectedVideodisplay = 1;
                videojs(globalVideoSource[1].id).src(globalVideoSource[1].src);
            }
        });
    }

    // TODO: this is just a temporary solution until the mobile player has been designed and implemented
    function appendMobilePlayer_switchPlayers() {
        $("#" + id_switchPlayers).html(
            translate("switchPlayer", "Switch player") + ':' +
            '<ul class="nav nav-pills">' +
            '<li id="' + id_btn_video1 + '" role="presentation" class="active"><a href="#">' +
            translate("video_short", "Vid.") + ' 1' +
            '</a></li>' +
            '<li id="' + id_btn_video2 + '" role="presentation"><a href="#">' +
            translate("video_short", "Vid.") + ' 2' +
            '</a></li>' +
            '</ul>'
        );

        $("#" + id_btn_video1).click(function(e) {
            if (!currentlySelectedVideodisplay == 0) {
                $("#" + id_btn_video1).addClass("active");
                $("#" + id_btn_video2).removeClass("active");
                currentlySelectedVideodisplay = 0;
                videojs(globalVideoSource[0].id).src(globalVideoSource[0].src);
            }
        });
        $("#" + id_btn_video2).click(function(e) {
            if (!currentlySelectedVideodisplay == 1) {
                $("#" + id_btn_video1).removeClass("active");
                $("#" + id_btn_video2).addClass("active");
                currentlySelectedVideodisplay = 1;
                videojs(globalVideoSource[1].id).src(globalVideoSource[1].src);
            }
        });
    }

    // TODO: this is just a temporary solution until the embed player has been designed and implemented
    function appendEmbedPlayer_openInPlayer() {
        $("." + class_vjs_mute_control).after("<div id=\"" + id_btn_openInPlayer + "\" class=\"" + class_vjs_openInPlayer + " " + class_vjs_control + "\" role=\"button\" aria-live=\"polite\" tabindex=\"0\"><div><span class=\"" + class_vjs_control_text + "\">" + translate("openInPlayer", "Open in player") + "</span></div></div>");
        $("." + class_audio_wrapper).append("<a id=\"" + id_btn_openInPlayer + "\" href=\"#\">" + translate("openInPlayer", "Open in player") + "</a>");

        $("#" + id_btn_openInPlayer).click(function(e) {
            e.preventDefault();
            var str = window.location.href;
            if (str.indexOf("mode=embed") == -1) {
                str += "&mode=embed";
            } else {
                str = Utils.replaceAll(str, "mode=embed", "mode=desktop");
            }
            Engage.trigger(plugin.events.pause.getName(), false);
            window.open(str, "_blank");
        });
    }

    function renderEmbed(videoDataView, videoSources, videoDisplays, aspectRatio) {
        var nrOfVideoSources = 0;
        var init = false;

        var tuples = getSortedVideosourcesArray(videoSources);
        for (var i = 0; i < tuples.length; ++i) {
            var key = tuples[i][0];
            var value = tuples[i][1];

            if (!init) { // just init the first video
                init = true;
                initVideojsVideo(videoDisplays[i], value, videoDataView.videojs_swf);
            }
            globalVideoSource.push({
                id: videoDisplays[0],
                src: value
            });
        }

        if ((videoDisplays.length > 1) && (globalVideoSource.length > 1)) {
            appendEmbedPlayer_switchPlayers();
        }
        appendEmbedPlayer_openInPlayer();

        if ((aspectRatio != null) && (videoDisplays.length > 0)) {
            aspectRatio[1] = parseInt(aspectRatio[1]);
            aspectRatio[2] = parseInt(aspectRatio[2]);
            Engage.log("Video: Aspect ratio: " + aspectRatio[1] + "x" + aspectRatio[2] + " == " + ((aspectRatio[2] / aspectRatio[1]) * 100));
            Engage.trigger(plugin.events.aspectRatioSet.getName(), aspectRatio[1], aspectRatio[2], (aspectRatio[2] / aspectRatio[1]) * 100);
            $("." + id_videoDisplayClass).css("width", "100%");
            for (var i = 0; i < videoDisplays.length; ++i) {
                $("#" + videoDisplays[i]).css("padding-top", (aspectRatio[2] / aspectRatio[1] * 100) + "%").addClass("auto-height");
            }
        } else {
            Engage.trigger(plugin.events.aspectRatioSet.getName(), -1, -1, -1);
        }

        // small hack for the posters: A poster is only being displayed when controls=true, so do it manually
        $("." + class_vjsposter).show();
        Engage.trigger(plugin.events.numberOfVideodisplaysSet.getName(), videoDisplays.length);

        if (videoDisplays.length > 0) {
            // set first videoDisplay as master
            registerEvents(isAudioOnly ? id_audioDisplay : videoDisplays[0], 1);

            videosReady = true;
            Engage.trigger(plugin.events.ready.getName());

            if (videoDataView.model.get("type") != "audio") {
                $(window).resize(function() {
                    checkVideoDisplaySize();
                });
            }
        }
    }

    function renderMobile(videoDataView, videoSources, videoDisplays, aspectRatio) {
        var nrOfVideoSources = 0;
        var init = false;

        var tuples = getSortedVideosourcesArray(videoSources);
        for (var i = 0; i < tuples.length; ++i) {
            var key = tuples[i][0];
            var value = tuples[i][1];

            if (!init) { // just init the first video
                init = true;
                initVideojsVideo(videoDisplays[i], value, videoDataView.videojs_swf);
            }
            globalVideoSource.push({
                id: videoDisplays[0],
                src: value
            });
        }

        if ((videoDisplays.length > 1) && (globalVideoSource.length > 1)) {
            appendMobilePlayer_switchPlayers();
        }
        // appendEmbedPlayer_openInPlayer();

        if ((aspectRatio != null) && (videoDisplays.length > 0)) {
            aspectRatio[1] = parseInt(aspectRatio[1]);
            aspectRatio[2] = parseInt(aspectRatio[2]);
            Engage.log("Video: Aspect ratio: " + aspectRatio[1] + "x" + aspectRatio[2] + " == " + ((aspectRatio[2] / aspectRatio[1]) * 100));
            Engage.trigger(plugin.events.aspectRatioSet.getName(), aspectRatio[1], aspectRatio[2], (aspectRatio[2] / aspectRatio[1]) * 100);
            $("." + id_videoDisplayClass).css("width", "100%");
            for (var i = 0; i < videoDisplays.length; ++i) {
                $("#" + videoDisplays[i]).css("padding-top", (aspectRatio[2] / aspectRatio[1] * 100) + "%").addClass("auto-height");
            }
        } else {
            Engage.trigger(plugin.events.aspectRatioSet.getName(), -1, -1, -1);
        }

        // small hack for the posters: A poster is only being displayed when controls=true, so do it manually
        $("." + class_vjsposter).show();
        Engage.trigger(plugin.events.numberOfVideodisplaysSet.getName(), videoDisplays.length);

        if (videoDisplays.length > 0) {
            // set first videoDisplay as master
            registerEvents(isAudioOnly ? id_audioDisplay : videoDisplays[0], 1);

            videosReady = true;
            Engage.trigger(plugin.events.ready.getName());

            if (videoDataView.model.get("type") != "audio") {
                $(window).resize(function() {
                    checkVideoDisplaySize();
                });
            }
        }
    }

    function calculateAspectRatio(videoSources) {
        Engage.log("Video: Calculating Aspect ratio");
        aspectRatio = null;
        var as1 = 0;
        for (var flavor in videoResultions) {
            if ((aspectRatio == null) || (as1 < videoResultions[flavor])) {
                as1 = videoResultions[flavor][1];
                aspectRatio = videoResultions[flavor];
            }
        }
        for (var v in videoSources) {
            for (var j = 0; j < videoSources[v].length; ++j) {
                var aspectRatio_tmp = videoSources[v][j].resolution;
                var t_tmp = $.type(aspectRatio_tmp);
                if ((t_tmp === "string") && (/\d+x\d+/.test(aspectRatio_tmp))) {
                    aspectRatio_tmp = aspectRatio_tmp.match(/(\d+)x(\d+)/);
                    if ((aspectRatio == null) || (as1 < parseInt(aspectRatio_tmp[1]))) {
                        as1 = parseInt(aspectRatio_tmp[1]);
                        aspectRatio = Utils.parseVideoResolution(videoSources[v][j].resolution);
                    }
                }
            }
        }
    }

    function renderVideoDisplay(videoDataView) {
        Engage.log("Video: Rendering video displays");
        var src = (videoDataView.model.get("videoSources") && videoDataView.model.get("videoSources")["audio"]) ? videoDataView.model.get("videoSources")["audio"] : [];
        var tempVars = {
            ids: videoDataView.model.get("ids"),
            type: videoDataView.model.get("type"),
            sources: src,
            str_error_AudioCodecNotSupported: translate("error_AudioCodecNotSupported", "Error: The audio codec is not supported by this browser."),
            str_error_AudioElementNotSupported: translate("error_AudioElementNotSupported", "Error: Your browser does not support the audio element.")
        };
        if ((isEmbedMode || isMobileMode) && !isAudioOnly) {
            tempVars.id = videoDataView.model.get("ids")[0];
        }
        // compile template and load into the html
        videoDataView.$el.html(_.template(videoDataView.template, tempVars));

        var i = 0;
        var videoDisplays = videoDataView.model.get("ids");
        var videoSources = videoDataView.model.get("videoSources");

        if (!mediapackageError) {
            calculateAspectRatio(videoSources);

            isAudioOnly = videoDataView.model.get("type") == "audio";
            Engage.trigger(plugin.events.isAudioOnly.getName(), isAudioOnly);

            if (videoSources && videoDisplays) {
                if (isEmbedMode) {
                    renderEmbed(videoDataView, videoSources, videoDisplays, aspectRatio);
                } else if (isMobileMode) {
                    renderMobile(videoDataView, videoSources, videoDisplays, aspectRatio);
                } else { // isDesktopMode
                    renderDesktop(videoDataView, videoSources, videoDisplays, aspectRatio);
                }
                if (videoDataView.model.get("type") != "audio") {
                    checkVideoDisplaySize();
                    window.setTimeout(checkVideoDisplaySize, checkVideoDisplaySizeTimeout);
                }
            }
        }
        if (videoDataView.model.get("type") != "audio") {
            checkVideoDisplaySize();
        }
    }

    function prepareRenderingVideoDisplay(videoDataView) {
        if (loadHls) {
            require([relative_plugin_path + mediaSourcesPath], function(videojsmedia) {
                Engage.log("Video: Lib videojs media sources loaded");
                require([relative_plugin_path + hlsPath], function(videojshls) {
                    Engage.log("Video: Lib videojs HLS playback loaded");
                    renderVideoDisplay(videoDataView);
                });
            });
        } else {
            renderVideoDisplay(videoDataView);
        }
    }

    var VideoDataView = Backbone.View.extend({
        el: $("#" + id_engage_video),
        initialize: function(videoDataModel, template, videojs_swf) {
            this.setElement($(plugin.container));
            this.model = videoDataModel;
            this.template = template;
            this.videojs_swf = videojs_swf;
            _.bindAll(this, "render");
            this.model.bind("change", this.render);
            this.render();
        },
        render: function() {
            prepareRenderingVideoDisplay(this);
        }
    });

    function initVideojsVideo(id, videoSource, videojs_swf) {
        Engage.log("Video: Initializing video.js-display '" + id + "'");

        if (id) {
            if (videoSource) {

                if (!isAudioOnly) {
                    var videoOptions = {
                        "controls": false,
                        "autoplay": false,
                        "preload": "auto",
                        "poster": videoSource.poster ? videoSource.poster : "",
                        "loop": false,
                        "width": "100%",
                        "height": "100%"
                    };
                    if (isEmbedMode || isMobileMode) {
                        videoOptions.controls = true;
                    }

                    // init video.js
                    videojs(id, videoOptions, function() {
                        var videodisplay = this;
                        // set sources
                        videodisplay.src(videoSource);
                    });
                    // URL to the flash swf
                    if (videojs_swf) {
                        Engage.log("Video: Loaded flash component");
                        videojs.options.flash.swf = videojs_swf;
                    } else {
                        Engage.log("Video: No flash component loaded");
                    }
                    isUsingFlash = $("#" + id_generated_videojs_flash_component).length > 0;
                    Engage.trigger(plugin.events.usingFlash.getName(), isUsingFlash);
                }
            } else {
                Engage.log("Video: Error: No video source available");
                $("#" + id_videojs_wrapper).html("No video sources available.");
            }
        } else {
            Engage.log("Video: Error: No ID available");
            $("#" + id_videojs_wrapper).html("No video available.");
        }
    }

    function checkVideoDisplaySize() {
        $("#" + id_engageContent).css("max-width", "");
        for (var i = 0; i < videoDisplaySizeTimesCheck; ++i) {
            if ($(window).height() < ($("." + id_videojs_wrapperClass).position().top + $("." + id_videojs_wrapperClass).height())) {
                $("#" + id_engageContent).css("max-width", $("#" + id_engageContent).width() / videoDisplaySizeFactor);
            } else {
                break;
            }
        }
        if (! isDefaultLayout()) {
            if (isPiP) {
                var distance = 0;
                $("." + videoUnfocusedClass).each(function() {
                    var width = $(this).width();
                    var height = $(this).height();
                    $(this).css("left", 0 - (width / 2) + "px");
                    $(this).css("top", distance - (height / 2) + "px");
                    distance = distance + height + 10;
                });
                var marginLeft;
                if (pipPos === "left") {
                    marginLeft = 12;
                } else {
                    marginLeft = 88;
                }
                $("." + videoUnfocusedClass).css("margin-left", marginLeft + "%");                        
            } else {
                var height = $("." + videoFocusedClass).height();
                $("#engage_video").height(height + 10);
            }
        }
    }

    function isElementVisible(elementToBeChecked) {
        var TopView = $(window).scrollTop();
        var BotView = TopView + $(window).height();
        var TopElement = $(elementToBeChecked).offset().top;
        var BotElement = TopElement + $(elementToBeChecked).height();
        return ((BotElement <= BotView) && (TopElement >= TopView));
    }

    function clearAutoplay() {
        window.clearInterval(interval_autoplay);
    }

    function clearInitialSeek() {
        window.clearInterval(interval_initialSeek);
    }

<<<<<<< HEAD
    function registerEvents(videoDisplay) {
        var videodisplay = videojs(videoDisplay);

        $(window).resize(function() {
            checkVideoDisplaySize();
        });
        
        Engage.on(plugin.events.play.getName(), function() {
            if (videosReady) {
                clearAutoplay();
                videodisplay.play();
                pressedPlayOnce = true;
            }
        });
        Engage.on(plugin.events.autoplay.getName(), function() {
            interval_autoplay = window.setInterval(function() {
                if (pressedPlayOnce) {
                    clearAutoplay();
                } else if (videosReady) {
                    videodisplay.play();
                    clearAutoplay();
                }
            }, interval_autoplay_ms);
        });
        Engage.on(plugin.events.initialSeek.getName(), function(e) {
            parsedSeconds = Utils.parseSeconds(e);
            interval_initialSeek = window.setInterval(function() {
                if (pressedPlayOnce) {
                    clearInitialSeek();
                } else if (videosReady) {
                    videodisplay.play();
                    window.setTimeout(function() {
                        Engage.trigger(plugin.events.seek.getName(), parsedSeconds);
                    }, timeout_initialSeek_ms);
                    clearInitialSeek();
                }
            }, interval_initialSeek_ms);
        });
        Engage.on(plugin.events.pause.getName(), function() {
            clearAutoplay();
            videodisplay.pause();
        });
        Engage.on(plugin.events.playPause.getName(), function() {
            if (videodisplay.paused()) {
                Engage.trigger(plugin.events.play.getName());
            } else {
                Engage.trigger(plugin.events.pause.getName());
            }
        });
        Engage.on(plugin.events.seekLeft.getName(), function() {
            if (pressedPlayOnce) {
                var currTime = videodisplay.currentTime();
                if ((currTime - seekSeconds) >= 0) {
                    Engage.trigger(plugin.events.seek.getName(), currTime - seekSeconds);
                } else {
                    Engage.trigger(plugin.events.seek.getName(), 0);
                }
            }
        });
        Engage.on(plugin.events.seekRight.getName(), function() {
            if (pressedPlayOnce) {
                var currTime = videodisplay.currentTime();
                var duration = parseInt(Engage.model.get("videoDataModel").get("duration")) / 1000;
                if (duration && ((currTime + seekSeconds) < duration)) {
                    Engage.trigger(plugin.events.seek.getName(), currTime + seekSeconds);
                } else {
                    Engage.trigger(plugin.events.seek.getName(), duration);
                }
            }
        });
        Engage.on(plugin.events.playbackRateIncrease.getName(), function() {
            if (pressedPlayOnce) {
                var rate = videodisplayMaster.playbackRate();
                switch (rate * 100) {
                    case 50:
                        Engage.trigger(plugin.events.playbackRateChanged.getName(), 0.75)
                        break;
                    case 75:
                        Engage.trigger(plugin.events.playbackRateChanged.getName(), 1.0)
                        break;
                    case 100:
                        Engage.trigger(plugin.events.playbackRateChanged.getName(), 1.25)
                        break;
                    case 125:
                        Engage.trigger(plugin.events.playbackRateChanged.getName(), 1.5)
                        break;
                    default:
                        break;
                }
            }
        });
        Engage.on(plugin.events.playbackRateDecrease.getName(), function() {
            if (pressedPlayOnce) {
                var rate = videodisplayMaster.playbackRate();
                switch (rate * 100) {
                    case 75:
                        Engage.trigger(plugin.events.playbackRateChanged.getName(), 0.5)
                        break;
                    case 100:
                        Engage.trigger(plugin.events.playbackRateChanged.getName(), 0.75)
                        break;
                    case 125:
                        Engage.trigger(plugin.events.playbackRateChanged.getName(), 1.0)
                        break;
                    case 150:
                        Engage.trigger(plugin.events.playbackRateChanged.getName(), 1.25)
                        break;
                    default:
                        break;
                }
            }
        });
    }

=======
>>>>>>> 1db15466
    function registerEvents(videoDisplay, numberOfVideodisplays) {
        if (isAudioOnly) {
            var audioPlayer_id = $("#" + videoDisplay);
            var audioPlayer = audioPlayer_id[0];
            var audioLoadTimeout = window.setTimeout(function() {
                Engage.trigger(plugin.events.audioCodecNotSupported.getName());
                $("." + class_audioDisplay).hide();
                $("." + class_audioDisplayError).show();
            }, audioLoadTimeoutCheckDelay);
            audioPlayer_id.on("canplay", function() {
                videosReady = true;
                Engage.trigger(plugin.events.ready.getName());
                window.clearTimeout(audioLoadTimeout);
            });
            audioPlayer_id.on("play", function() {
                Engage.trigger(plugin.events.play.getName(), true);
                pressedPlayOnce = true;
            });
            audioPlayer_id.on("pause", function() {
                Engage.trigger(plugin.events.pause.getName(), true);
            });
            audioPlayer_id.on("ended", function() {
                Engage.trigger(plugin.events.ended.getName(), true);
            });
            audioPlayer_id.on("timeupdate", function() {
                Engage.trigger(plugin.events.timeupdate.getName(), audioPlayer.currentTime, true);
            });
            audioPlayer_id.on(event_html5player_volumechange, function() {
                Engage.trigger(plugin.events.volumechange.getName(), audioPlayer.volume * 100);
            });
            Engage.on(plugin.events.play.getName(), function(triggeredByMaster) {
                if (!triggeredByMaster && videosReady) {
                    clearAutoplay();
                    audioPlayer.play();
                    pressedPlayOnce = true;
                }
            });
            Engage.on(plugin.events.autoplay.getName(), function() {
                interval_autoplay = window.setInterval(function() {
                    if (pressedPlayOnce) {
                        clearAutoplay();
                    } else if (videosReady) {
                        audioPlayer.play();
                        clearAutoplay();
                    }
                }, interval_autoplay_ms);
            });
            Engage.on(plugin.events.initialSeek.getName(), function(e) {
                parsedSeconds = Utils.parseSeconds(e);
                interval_initialSeek = window.setInterval(function() {
                    if (pressedPlayOnce) {
                        clearInitialSeek();
                    } else if (videosReady) {
                        audioPlayer.play();
                        window.setTimeout(function() {
                            Engage.trigger(plugin.events.seek.getName(), parsedSeconds);
                        }, timeout_initialSeek_ms);
                        clearInitialSeek();
                    }
                }, interval_initialSeek_ms);
            });
            Engage.on(plugin.events.pause.getName(), function(triggeredByMaster) {
                if (!triggeredByMaster && pressedPlayOnce) {
                    clearAutoplay();
                    audioPlayer.pause();
                }
            });
            Engage.on(plugin.events.playPause.getName(), function() {
                if (audioPlayer.paused()) {
                    Engage.trigger(plugin.events.play.getName());
                } else {
                    Engage.trigger(plugin.events.pause.getName());
                }
            });
            Engage.on(plugin.events.seekLeft.getName(), function() {
                if (pressedPlayOnce) {
                    var currTime = audioPlayer.currentTime();
                    if ((currTime - seekSeconds) >= 0) {
                        Engage.trigger(plugin.events.seek.getName(), currTime - seekSeconds);
                    } else {
                        Engage.trigger(plugin.events.seek.getName(), 0);
                    }
                }
            });
            Engage.on(plugin.events.seekRight.getName(), function() {
                if (pressedPlayOnce) {
                    var currTime = audioPlayer.currentTime();
                    var duration = parseInt(Engage.model.get("videoDataModel").get("duration")) / 1000;
                    if (duration && ((currTime + seekSeconds) < duration)) {
                        Engage.trigger(plugin.events.seek.getName(), currTime + seekSeconds);
                    } else {
                        Engage.trigger(plugin.events.seek.getName(), duration);
                    }
                }
            });
            Engage.on(plugin.events.playbackRateIncrease.getName(), function() {
                if (pressedPlayOnce) {
                    var rate = audioPlayer.playbackRate();
                    switch (rate * 100) {
                        case 50:
                            Engage.trigger(plugin.events.playbackRateChanged.getName(), 0.75)
                            break;
                        case 75:
                            Engage.trigger(plugin.events.playbackRateChanged.getName(), 1.0)
                            break;
                        case 100:
                            Engage.trigger(plugin.events.playbackRateChanged.getName(), 1.25)
                            break;
                        case 125:
                            Engage.trigger(plugin.events.playbackRateChanged.getName(), 1.5)
                            break;
                        default:
                            break;
                    }
                }
            });
            Engage.on(plugin.events.playbackRateDecrease.getName(), function() {
                if (pressedPlayOnce) {
                    var rate = audioPlayer.playbackRate();
                    switch (rate * 100) {
                        case 75:
                            Engage.trigger(plugin.events.playbackRateChanged.getName(), 0.5)
                            break;
                        case 100:
                            Engage.trigger(plugin.events.playbackRateChanged.getName(), 0.75)
                            break;
                        case 125:
                            Engage.trigger(plugin.events.playbackRateChanged.getName(), 1.0)
                            break;
                        case 150:
                            Engage.trigger(plugin.events.playbackRateChanged.getName(), 1.25)
                            break;
                        default:
                            break;
                    }
                }
            });
            Engage.on(plugin.events.volumeSet.getName(), function(volume) {
                if ((volume >= 0) && (volume <= 1)) {
                    Engage.log("Video: Volume changed to " + volume);
                    audioPlayer.volume = volume;
                }
            });
            Engage.on(plugin.events.volumeGet.getName(), function(callback) {
                callback(audioPlayer.volume);
            });
            Engage.on(plugin.events.timeupdate.getName(), function(time) {
                currentTime = time;
            });
            Engage.on(plugin.events.seek.getName(), function(time) {
                Engage.log("Video: Seek to " + time);
                if (videosReady && pressedPlayOnce) {
                    var duration = parseInt(Engage.model.get("videoDataModel").get("duration")) / 1000;
                    if (duration && (time < duration)) {
                        audioPlayer.currentTime = time;
                    } else {
                        Engage.trigger(plugin.events.customError.getName(), translate("givenTime", "The given time") + " (" + Utils.formatSeconds(time) + ") " + translate("hasToBeSmallerThanDuration", "has to be smaller than the duration") + " (" + Utils.formatSeconds(duration) + ").");
                        Engage.trigger(plugin.events.timeupdate.getName(), audioPlayer.currentTime);
                    }
                } else {
                    if (!videosReady) {
                        Engage.trigger(plugin.events.customNotification.getName(), translate("msg_waitToSetTime", "Please wait until the video has been loaded to set a time."));
                    } else { // pressedPlayOnce
                        Engage.trigger(plugin.events.customNotification.getName(), translate("msg_startPlayingToSetTime", "Please start playing the video once to set a time."));
                    }
                    Engage.trigger(plugin.events.timeupdate.getName(), 0);
                }
            });
            Engage.on(plugin.events.sliderStop.getName(), function(time) {
                Engage.log("Video: Slider stopped at " + time);
                if (videosReady && pressedPlayOnce) {
                    var duration = parseInt(Engage.model.get("videoDataModel").get("duration"));
                    var normTime = (time / 1000) * (duration / 1000);
                    audioPlayer.currentTime = normTime;
                } else {
                    if (!videosReady) {
                        Engage.trigger(plugin.events.customNotification.getName(), translate("msg_waitToSeek", "Please wait until the video has been loaded to seek."));
                    } else { // pressedPlayOnce
                        Engage.trigger(plugin.events.customNotification.getName(), translate("msg_startPlayingToSeek", "Please start playing the video once to seek."));
                    }
                    Engage.trigger(plugin.events.timeupdate.getName(), 0);
                }
            });
            Engage.on(plugin.events.ended.getName(), function(time) {
                if (videosReady) {
                    Engage.log("Video: Ended at " + time);
                    audioPlayer.pause();
                    Engage.trigger(plugin.events.pause.getName());
                    audioPlayer.currentTime = audioPlayer.duration;
                }
            });
        } else {
            $(document).on("webkitfullscreenchange mozfullscreenchange fullscreenchange MSFullscreenChange", function(e) {
                fullscreen = !fullscreen;
                if (fullscreen) {
                    Engage.trigger(plugin.events.fullscreenEnable.getName());
                } else {
                    Engage.trigger(plugin.events.fullscreenCancel.getName());
                }
            });

            var videodisplayMaster = videojs(videoDisplay);
            var paddingTop = $('#' + videoDisplay).css("padding-top");

            if (numberOfVideodisplays == 1) {
                videodisplayMaster.on("play", function() {
                    Engage.trigger(plugin.events.play.getName(), true);
                    pressedPlayOnce = true;
                });
                videodisplayMaster.on("pause", function() {
                    Engage.trigger(plugin.events.pause.getName(), true);
                });
                videodisplayMaster.on("ended", function() {
                    Engage.trigger(plugin.events.ended.getName(), true);
                });
                videodisplayMaster.on("timeupdate", function() {
                    Engage.trigger(plugin.events.timeupdate.getName(), videodisplayMaster.currentTime(), true);
                });
            }
            $("#" + id_btn_fullscreenCancel).click(function(e) {
                e.preventDefault();
                Engage.trigger(plugin.events.fullscreenCancel.getName());
            });
            Engage.on(plugin.events.fullscreenEnable.getName(), function() {
                if (numberOfVideodisplays == 1) {
                    videodisplayMaster.requestFullscreen();
                    $('#' + videoDisplay).css("padding-top", "0%");
                } else if (!fullscreen) {
                    var viewer = document.getElementById(id_engage_video_fullsceen_wrapper);
                    if (viewer.mozRequestFullScreen) {
                        viewer.mozRequestFullScreen();
                    } else if (viewer.webkitRequestFullscreen) {
                        viewer.webkitRequestFullscreen();
                    } else if (viewer.requestFullscreen) {
                        viewer.requestFullscreen();
                    } else if (viewer.msRequestFullscreen) {
                        viewer.msRequestFullscreen();
                    } else {
                        $(window).scrollTop(0);
                        $("body").css("overflow", "hidden");
                        $(window).scroll(function() {
                            $(this).scrollTop(0);
                        });
                        $("#" + id_engage_video).css("z-index", 995).css("position", "relative");
                        $("#" + id_page_cover).css("opacity", 0.9).fadeIn(300, function() {});
                        fullscreen = true;
                    }
                }
                $("#" + videoDisplay).removeClass("vjs-controls-disabled").addClass("vjs-controls-enabled");
            });
            Engage.on(plugin.events.fullscreenCancel.getName(), function() {
                if (numberOfVideodisplays == 1) {
                    $('#' + videoDisplay).css("padding-top", paddingTop);
                };
                if (fullscreen && (numberOfVideodisplays > 1)) {
                    var viewer = document.getElementById(id_engage_video);
                    if (document.mozCancelFullScreen) {
                        document.mozCancelFullScreen();
                    } else if (document.webkitExitFullscreen) {
                        document.webkitExitFullscreen();
                    } else if (document.exitFullscreen) {
                        document.exitFullscreen();
                    } else if (document.msExitFullscreen) {
                        document.msExitFullscreen();
                    } else {
                        $("body").css("overflow", "auto");
                        $(window).unbind("scroll");
                        $("#" + id_page_cover).css("opacity", 0.9).fadeOut(300, function() {
                            $("#" + id_engage_video).css("z-index", 0).css("position", "");
                        });
                        fullscreen = false;
                    }
                }
                $("#" + videoDisplay).removeClass("vjs-controls-enabled").addClass("vjs-controls-disabled");
            });
            Engage.on(plugin.events.playbackRateChanged.getName(), function(rate) {
                if (pressedPlayOnce) {
                    Engage.log("Video: Playback rate changed to rate " + rate);
                    videodisplayMaster.playbackRate(rate);
                }
            });
            Engage.on(plugin.events.play.getName(), function(triggeredByMaster) {
                if (!triggeredByMaster && videosReady) {
                    clearAutoplay();
                    videodisplayMaster.play();
                    pressedPlayOnce = true;
                }
            });
            Engage.on(plugin.events.autoplay.getName(), function() {
                interval_autoplay = window.setInterval(function() {
                    if (pressedPlayOnce) {
                        clearAutoplay();
                    } else if (videosReady) {
                        videodisplayMaster.play();
                        clearAutoplay();
                    }
                }, interval_autoplay_ms);
            });
            Engage.on(plugin.events.initialSeek.getName(), function(e) {
                parsedSeconds = Utils.parseSeconds(e);
                interval_initialSeek = window.setInterval(function() {
                    if (pressedPlayOnce) {
                        clearInitialSeek();
                    } else if (videosReady) {
                        videodisplayMaster.play();
                        window.setTimeout(function() {
                            Engage.trigger(plugin.events.seek.getName(), parsedSeconds);
                        }, timeout_initialSeek_ms);
                        clearInitialSeek();
                    }
                }, interval_initialSeek_ms);
            });
            Engage.on(plugin.events.pause.getName(), function(triggeredByMaster) {
                if (!triggeredByMaster && pressedPlayOnce) {
                    clearAutoplay();
                    videodisplayMaster.pause();
                }
            });
            Engage.on(plugin.events.playPause.getName(), function() {
                if (videodisplayMaster.paused()) {
                    Engage.trigger(plugin.events.play.getName());
                } else {
                    Engage.trigger(plugin.events.pause.getName());
                }
            });
            Engage.on(plugin.events.seekLeft.getName(), function() {
                if (pressedPlayOnce) {
                    var currTime = videodisplayMaster.currentTime();
                    if ((currTime - seekSeconds) >= 0) {
                        Engage.trigger(plugin.events.seek.getName(), currTime - seekSeconds);
                    } else {
                        Engage.trigger(plugin.events.seek.getName(), 0);
                    }
                }
            });
            Engage.on(plugin.events.seekRight.getName(), function() {
                if (pressedPlayOnce) {
                    var currTime = videodisplayMaster.currentTime();
                    var duration = parseInt(Engage.model.get("videoDataModel").get("duration")) / 1000;
                    if (duration && ((currTime + seekSeconds) < duration)) {
                        Engage.trigger(plugin.events.seek.getName(), currTime + seekSeconds);
                    } else {
                        Engage.trigger(plugin.events.seek.getName(), duration);
                    }
                }
            });
            Engage.on(plugin.events.playbackRateIncrease.getName(), function() {
                if (pressedPlayOnce) {
                    var rate = videodisplayMaster.playbackRate();
                    switch (rate * 100) {
                        case 50:
                            Engage.trigger(plugin.events.playbackRateChanged.getName(), 0.75)
                            break;
                        case 75:
                            Engage.trigger(plugin.events.playbackRateChanged.getName(), 1.0)
                            break;
                        case 100:
                            Engage.trigger(plugin.events.playbackRateChanged.getName(), 1.25)
                            break;
                        case 125:
                            Engage.trigger(plugin.events.playbackRateChanged.getName(), 1.5)
                            break;
                        default:
                            break;
                    }
                }
            });
            Engage.on(plugin.events.playbackRateDecrease.getName(), function() {
                if (pressedPlayOnce) {
                    var rate = videodisplayMaster.playbackRate();
                    switch (rate * 100) {
                        case 75:
                            Engage.trigger(plugin.events.playbackRateChanged.getName(), 0.5)
                            break;
                        case 100:
                            Engage.trigger(plugin.events.playbackRateChanged.getName(), 0.75)
                            break;
                        case 125:
                            Engage.trigger(plugin.events.playbackRateChanged.getName(), 1.0)
                            break;
                        case 150:
                            Engage.trigger(plugin.events.playbackRateChanged.getName(), 1.25)
                            break;
                        default:
                            break;
                    }
                }
            });
            Engage.on(plugin.events.volumeSet.getName(), function(volume) {
                if ((volume >= 0) && (volume <= 1)) {
                    Engage.log("Video: Volume changed to " + volume);
                    videodisplayMaster.volume(volume);
                }
            });
            Engage.on(plugin.events.volumeGet.getName(), function(callback) {
                if (callback) {
                    callback(videodisplayMaster.volume());
                }
            });
            Engage.on(plugin.events.timeupdate.getName(), function(time) {
                currentTime = time;
            });
            Engage.on(plugin.events.seek.getName(), function(time) {
                Engage.log("Video: Seek to " + time);
                if (videosReady && pressedPlayOnce) {
                    var duration = parseInt(Engage.model.get("videoDataModel").get("duration")) / 1000;
                    if (duration && (time < duration)) {
                        videodisplayMaster.currentTime(time);
                    } else {
                        Engage.trigger(plugin.events.customError.getName(), translate("givenTime", "The given time") + " (" + Utils.formatSeconds(time) + ") " + translate("hasToBeSmallerThanDuration", "has to be smaller than the duration") + " (" + Utils.formatSeconds(duration) + ").");
                        Engage.trigger(plugin.events.timeupdate.getName(), videodisplayMaster.currentTime());
                    }
                } else {
                    if (!videosReady) {
                        Engage.trigger(plugin.events.customNotification.getName(), translate("msg_waitToSetTime", "Please wait until the video has been loaded to set a time."));
                    } else { // pressedPlayOnce
                        Engage.trigger(plugin.events.customNotification.getName(), translate("msg_startPlayingToSetTime", "Please start playing the video once to set a time."));
                    }
                    Engage.trigger(plugin.events.timeupdate.getName(), 0);
                }
            });
            Engage.on(plugin.events.sliderStop.getName(), function(time) {
                if (videosReady && pressedPlayOnce) {
                    var duration = parseInt(Engage.model.get("videoDataModel").get("duration"));
                    var normTime = (time / 1000) * (duration / 1000);
                    videodisplayMaster.currentTime(normTime);
                } else {
                    if (!videosReady) {
                        Engage.trigger(plugin.events.customNotification.getName(), translate("msg_waitToSeek", "Please wait until the video has been loaded to seek."));
                    } else { // pressedPlayOnce
                        Engage.trigger(plugin.events.customNotification.getName(), translate("msg_startPlayingToSeek", "Please start playing the video once to seek."));
                    }
                    Engage.trigger(plugin.events.timeupdate.getName(), 0);
                }
            });
            Engage.on(plugin.events.ended.getName(), function(time) {
                if (videosReady) {
                    Engage.log("Video: Video ended and ready");
                    videodisplayMaster.pause();
                    Engage.trigger(plugin.events.pause.getName());
                    videodisplayMaster.currentTime(0);
                    // videodisplayMaster.currentTime(videodisplayMaster.duration());
                    // Engage.trigger(plugin.events.seek.getName(), 0);
                }
            });
            videodisplayMaster.on(event_html5player_volumechange, function() {
                Engage.trigger(plugin.events.volumechange.getName(), videodisplayMaster.volume());
            });
            videodisplayMaster.on(event_html5player_fullscreenchange, function() {
                Engage.trigger(plugin.events.fullscreenChange.getName());
            });
            
            $("." + videoDisplayClass).on("click", function () {
                Engage.trigger(plugin.events.focusVideo.getName(), Utils.getFlavorForVideoDisplay(this));
            });

            Engage.on(plugin.events.focusVideo.getName(), function(display) {
                Engage.log("Video: received focusing video " + display);

                var videoDiv;
                
                if (display === undefined || display === "focus.none") {
                    Engage.trigger(plugin.events.resetLayout.getName());
                    return;
                }
                

                if (display === "focus.next" || display === "focus.prev") {
                    if (isDefaultLayout()) {
                        if (display === "focus.next") {
                            Engage.trigger(plugin.events.focusVideo.getName(), 
                                            Utils.getFlavorForVideoDisplay($("." + videoDisplayClass).first()));
                            return;
                        } else {
                            Engage.trigger(plugin.events.focusVideo.getName(), 
                                            Utils.getFlavorForVideoDisplay($("." + videoDisplayClass).last()));
                            return;
                        }
                    } else {
                        var vidDisp = $("." + videoDisplayClass);
                        var selectNext = false;
                        var last;
                        var i = 0;
                        for (var elem in vidDisp) {
                            if (selectNext) {
                                Engage.trigger(plugin.events.focusVideo.getName(), 
                                            Utils.getFlavorForVideoDisplay($(vidDisp[elem])));
                                return;
                            } else if ($(vidDisp[elem]).hasClass(videoFocusedClass)) {
                                if ((display === "focus.prev" && last === undefined) || 
                                     (display === "focus.next" &&  i === vidDisp.length -1)) {
                                    Engage.log("Resetting videodisplay layout");
                                    Engage.trigger(plugin.events.resetLayout.getName());
                                    return;
                                } else if (display === "focus.next") {
                                    selectNext = true;
                                } else {
                                    Engage.trigger(plugin.events.focusVideo.getName(), 
                                            Utils.getFlavorForVideoDisplay(last));
                                    return;
                                }
                            }
                            last = $(vidDisp[elem]);
                            i++;
                        }
                    }

                } else {
                    videoDiv = getDivForFlavor(display);
                    if (videoDiv === undefined) {
                        Engage.trigger(plugin.events.resetLayout.getName());
                        return;
                    }
                    if ($(videoDiv).hasClass(videoFocusedClass)) {
                        Engage.log("Resetting videodisplay layout");
                        Engage.trigger(plugin.events.resetLayout.getName());
                        return;
                    }
                }                
                $("." + id_videoDisplayClass).css("width", "");
                $("." + id_videoDisplayClass).css("left", "");
                $("." + id_videoDisplayClass).css("top", "");
                $("." + id_videoDisplayClass).css("margin-left", "");
                $("#engage_video").css("height", "");
                $("." + videoDisplayClass).removeClass(videoDefaultLayoutClass).addClass(videoUnfocusedClass);
                $("." + videoUnfocusedClass).removeClass(videoFocusedClass);
                $(videoDiv).addClass(videoFocusedClass).removeClass(videoUnfocusedClass);

                if (isPiP) {
                    var distance = 0;
                    $("." + videoUnfocusedClass).each(function() {
                        var width = $(this).width();
                        var height = $(this).height();
                        $(this).css("left", 0 - (width / 2) + "px");
                        $(this).css("top", distance - (height / 2) + "px");
                        distance = distance + height + 10;
                    });
                    var marginLeft;
                    if (pipPos === "left") {
                        marginLeft = 12;
                    } else {
                        marginLeft = 88;
                    }
                    $("." + videoUnfocusedClass).css("margin-left", marginLeft + "%");                        
                } else {
                    var height = $("." + videoFocusedClass).height();
                    $("#engage_video").height(height + 10);
                }
            });

            Engage.on(plugin.events.resetLayout.getName(), function() {
                Engage.log("Video: received resetting layout");
                $("#engage_video").css("height", "");
                $("." + id_videoDisplayClass).css("margin-left", "");
                $("." + id_videoDisplayClass).css("width", "");
                $("." + id_videoDisplayClass).css("left", "");
                $("." + id_videoDisplayClass).css("top", "");
                $("." + id_videoDisplayClass).css("margin-left", "");                
                $("." + videoDisplayClass).removeClass(videoFocusedClass).removeClass(videoUnfocusedClass).addClass(videoDefaultLayoutClass);
                var numberDisplays = $("." + videoDisplayClass).length;
                $("." + id_videoDisplayClass).css("width", (((1 / numberDisplays) * 100) - 0.5) + "%");                 
            }); 
            
            Engage.on(plugin.events.movePiP.getName(), function(pos) {
                if (pos !== undefined) {
                    pipPos = pos;
                } 
                if (! isPiP) {
                    return;
                }
                Engage.log("Video: moving PiP");
                var marginLeft;
                if (pipPos === "right") {
                    marginLeft = 88;
                    pipPos = "right";
                } else {
                    marginLeft = 12;
                    pipPos = "left";
                }
                $("." + videoUnfocusedClass).css("margin-left", marginLeft + "%");
            });  

            Engage.on(plugin.events.togglePiP.getName(), function(pip) {
                Engage.log("Video: setting PiP to " + pip);
                if ((pip && isPiP) || (! pip && ! isPiP)) {
                    return;
                }
                if (! pip) {
                    videoUnfocusedClass = unfocusedClass;
                    videoFocusedClass = focusedClass;
                    isPiP = false;
                    if (! isDefaultLayout()) {
                        $("." + id_videoDisplayClass).css("margin-left", "");
                        $("." + id_videoDisplayClass).css("width", "");
                        $("." + id_videoDisplayClass).css("left", "");
                        $("." + id_videoDisplayClass).css("top", "");
                        $("." + unfocusedPiPClass).addClass(videoUnfocusedClass).removeClass(unfocusedPiPClass);
                        $("." + focusedPiPClass).addClass(videoFocusedClass).removeClass(focusedPiPClass);
                        var height = $("." + videoFocusedClass).height();
                        $("#engage_video").height(height + 10);
                    }
                } else {
                    videoUnfocusedClass = unfocusedPiPClass;
                    videoFocusedClass = focusedPiPClass;
                    isPiP = true;
                    if (! isDefaultLayout()) {
                        $("." + unfocusedClass).addClass(videoUnfocusedClass).removeClass(unfocusedClass);
                        $("." + focusedClass).addClass(videoFocusedClass).removeClass(focusedClass);
                        var distance = 0;
                        $("." + videoUnfocusedClass).each(function() {
                            var width = $(this).width();
                            var height = $(this).height();
                            $(this).css("left", 0 - (width / 2) + "px");
                            $(this).css("top", distance - (height / 2) + "px");
                            distance = distance + height + 10;
                        });
                        var marginLeft;
                        if (pipPos === "left") {
                            marginLeft = 12;
                        } else {
                            marginLeft = 88;
                        }
                        $("." + videoUnfocusedClass).css("margin-left", marginLeft + "%");
                    }
                }
            });
        }
    }
    
    function isDefaultLayout() {
       if ($("." + videoDefaultLayoutClass).length > 0) {
           return true;
       } 
       return false;
    }
    
    function getDivForFlavor(flavor) {
        var found;
        $("." + videoDisplayClass).each(function (){
            if (Utils.getFlavorForVideoDisplay(this) === flavor) {
                found = this;
                return;
            }
        });
        return found;
    }
    
    function setupStreams(tracks, attachments) {
        Engage.log("Video: Setting up streams");

        mastervideotype = Engage.model.get("meInfo").get("mastervideotype").toLowerCase();
        Engage.log("Video: Master video type is '" + mastervideotype + "'");

        var mediaInfo = {};
        mediaInfo.tracks = tracks;
        mediaInfo.attachments = attachments;

        if (mediaInfo.tracks && (mediaInfo.tracks.length > 0)) {
            for (var i = 0; i < mediaInfo.tracks.length; ++i) {
                if (flavors.indexOf(mediaInfo.tracks[i].type) < 0) {
                    flavors += mediaInfo.tracks[i].type + ",";
                }

                // rtmp is treated differently for video.js. Mimetype and URL have to be changed                      
                if ((mediaInfo.tracks[i].mimetype == "video/mp4") &&
                    (mediaInfo.tracks[i].url.toLowerCase().indexOf("rtmp://") > -1)) {
                    mediaInfo.tracks[i].mimetype = "rtmp/mp4";
                    mediaInfo.tracks[i].url = Utils.replaceAll(mediaInfo.tracks[i].url, "mp4:", "&mp4:");
                }

                // adaptive streaming manifests don't have a resolution. Extract these from regular videos
                if (mediaInfo.tracks[i].mimetype.match(/video/g) && mediaInfo.tracks[i] &&
                    mediaInfo.tracks[i].video && mediaInfo.tracks[i].video.resolution &&
                    videoResultions[Utils.extractFlavorMainType(mediaInfo.tracks[i].type)] == null) {
                    videoResultions[Utils.extractFlavorMainType(mediaInfo.tracks[i].type)] = Utils.parseVideoResolution(mediaInfo.tracks[i].video.resolution);
                }

                if (mimetypes.indexOf(mediaInfo.tracks[i].mimetype) < 0) {
                    mimetypes += mediaInfo.tracks[i].mimetype + ",";
                }
            }
            flavors = flavors.substring(0, flavors.length - 1);
            mimetypes = mimetypes.substring(0, mimetypes.length - 1);

            var flavorsArray = flavors.split(",");

            var videoDisplays = [];
            var videoSources = [];
            videoSources.audio = [];

            for (var i = 0; i < flavorsArray.length; ++i) {
                videoSources[Utils.extractFlavorMainType(flavorsArray[i])] = [];
            }

            var hasVideo = false;
            var hasAudio = false;

            // look for video sources
            var duration = 0;
            var allowedTags = Engage.model.get("meInfo").get("allowedtags");
            var allowedFormats = Engage.model.get("meInfo").get("allowedformats");
            mediaInfo.tracks = filterTracksByFormat(filterTracksByTag(mediaInfo.tracks, allowedTags), allowedFormats);
            if (mediaInfo.tracks) {
                $(mediaInfo.tracks).each(function(i, track) {
                    if (track.mimetype && track.type && acceptFormat(track)) {
                        if (track.mimetype.match(/video/g) || track.mimetype.match(/application/g) || track.mimetype.match(/rtmp/g)) {
                            hasVideo = true;
                            if (track.duration > duration) {
                                duration = track.duration;
                            }
                            var resolution = (track.video && track.video.resolution) ? track.video.resolution : "";
                            // filter for different video sources
                            Engage.log("Video: Adding video source: " + track.url + " (" + track.mimetype + ")");
                            if (track.mimetype == "application/dash+xml") {
                                loadDash = true;
                            } else if (track.mimetype == "application/x-mpegURL") {
                                loadHls = true;
                            }
                            videoSources[Utils.extractFlavorMainType(track.type)].push({
                                src: track.url,
                                type: track.mimetype,
                                typemh: track.type,
                                resolution: resolution,
                                tags: track.tags
                            });
                        } else if (track.mimetype.match(/audio/g)) {
                            hasAudio = true;
                            if (track.duration > duration) {
                                duration = track.duration;
                            }
                            videoSources.audio.push({
                                src: track.url,
                                type: track.mimetype,
                                typemh: track.type,
                                tags: track.tags
                            });
                        }
                    }
                });

                if (!hasVideo) {
                    for (var i = 0; i < videoSources.length; ++i) {
                        if (videoSources[i] !== videoSources.audio) {
                            delete videoSources.flavor;
                        }
                    }
                }

                if (hasVideo || !hasAudio) {
                    delete videoSources.audio;
                }
            }
            if (mediaInfo.attachments && (mediaInfo.attachments.length > 0)) {
                $(mediaInfo.attachments).each(function(i, attachment) {
                    if (attachment.mimetype && attachment.type && attachment.mimetype.match(/image/g) && attachment.type.match(/player/g)) {
                        // filter for different video sources
                        videoSources[Utils.extractFlavorMainType(attachment.type)]["poster"] = attachment.url;
                    }
                });
            }
            for (var v in videoSources) {
                if (videoSources[v].length > 0) {
                    var name = videoDisplayNamePrefix.concat(v);
                    videoDisplays.push(name);
                }
            }

            Engage.model.set("videoDataModel", new VideoDataModel(videoDisplays, videoSources, duration));
        }
    }

    /* usage:
            var tuples = getSortedVideosourcesArray(videoSources);
        for (var i = 0; i < tuples.length; ++i) {
            var key = tuples[i][0];
            var value = tuples[i][1];

            // do something with key and value
        }
    */
    function getSortedVideosourcesArray(videoSources) {
        var tuples = [];

        for (var key in videoSources) {
            tuples.push([key, videoSources[key]]);
        }

        tuples.sort(compareVideoSources);

        return tuples;
    }

    function compareVideoSources(a, b) {
        if (a === undefined || b === undefined || a [1][0] === undefined ||
                b[1][0] === undefined) {
            return 0;
        }
        var s1 = a[1][0].typemh;
        var s2 = b[1][0].typemh;
        if (s1 == mastervideotype) {
            return -1;
        } else if (s2 == mastervideotype) {
            return 1;
        } else {
            return 0;
        }
        return 0;
    }

    function initPlugin() {
        Engage.log("Video: Init Plugin");

        // only init if plugin template was inserted into the DOM
        if (plugin.inserted) {
            Engage.log("Video: Video Plugin inserted");
            // set path to swf player
            var videojs_swf = plugin.pluginPath + videojs_swf_path;
            Engage.log("Video: SWF path: " + videojs_swf_path);
            Engage.model.on(videoDataModelChange, function() {
                videoDataView = new VideoDataView(this.get("videoDataModel"), plugin.template, videojs_swf);
            });
            Engage.on(plugin.events.mediaPackageModelError.getName(), function(msg) {
                mediapackageError = true;
            });
            Engage.model.get("mediaPackage").on("change", function() {
                setupStreams(this.get("tracks"), this.get("attachments"));
            });
            if (Engage.model.get("mediaPackage").get("tracks")) {
                Engage.log("Video: Mediapackage already available.")
                setupStreams(Engage.model.get("mediaPackage").get("tracks"), Engage.model.get("mediaPackage").get("attachments"));
            }
        }
    }

    // init Event
    Engage.log("Video: Init");
    var relative_plugin_path = Engage.getPluginPath("EngagePluginVideoVideoJS");

    // listen on a change/set of the mediaPackage model
    Engage.model.on(mediapackageChange, function() {
        initCount -= 1;
        if (initCount <= 0) {
            initPlugin();
        }
    });

    // all plugins loaded
    Engage.on(plugin.events.plugin_load_done.getName(), function() {
        Engage.log("Video: Plugin load done");
        initCount -= 1;
        if (initCount <= 0) {
            initPlugin();
        }
    });

    // load utils class
    require([relative_plugin_path + "utils"], function(utils) {
        Engage.log("Video: Utils class loaded");
        Utils = new utils();
        initTranslate(Utils.detectLanguage(), function() {
            Engage.log("Video: Successfully translated.");
            initCount -= 1;
            if (initCount <= 0) {
                initPlugin();
            }
        }, function() {
            Engage.log("Video: Error translating...");
            initCount -= 1;
            if (initCount <= 0) {
                initPlugin();
            }
        });
    });

    // load videoData model
    require([relative_plugin_path + "models/videoData"], function(model) {
        Engage.log("Video: VideoData model loaded");
        VideoDataModel = model;
        initCount -= 1;
        if (initCount <= 0) {
            initPlugin();
        }
    });

    // load video.js lib
    require([relative_plugin_path + videoPath], function(videojs) {
        Engage.log("Video: Lib video loaded");
        initCount -= 1;
        if (initCount <= 0) {
            initPlugin();
        }
    });

    // load synchronize.js lib
    require([relative_plugin_path + synchronizePath], function(videojs) {
        Engage.log("Video: Lib synchronize loaded");
        initCount -= 1;
        if (initCount <= 0) {
            initPlugin();
        }
    });

    // listen on a change/set of the infoMe model
    Engage.model.on(infoMeChange, function() {
        initCount -= 1;
        if (initCount <= 0) {
            initPlugin();
        }
    });

    return plugin;
});<|MERGE_RESOLUTION|>--- conflicted
+++ resolved
@@ -228,7 +228,6 @@
     var videoDataView = undefined;
     var fullscreen = false;
     var mappedResolutions = undefined;
-<<<<<<< HEAD
     var videoDisplayClass = "videoDisplay";
     
     var videoDefaultLayoutClass = "videoDefaultLayout";
@@ -241,10 +240,7 @@
     var isPiP = true;
     var pipPos = "left";
     
-    
-=======
     var foundQualities = undefined;
->>>>>>> 1db15466
 
     function initTranslate(language, funcSuccess, funcError) {
         var path = Engage.getPluginPath("EngagePluginVideoVideoJS").replace(/(\.\.\/)/g, "");
@@ -970,7 +966,6 @@
         window.clearInterval(interval_initialSeek);
     }
 
-<<<<<<< HEAD
     function registerEvents(videoDisplay) {
         var videodisplay = videojs(videoDisplay);
 
@@ -1085,8 +1080,6 @@
         });
     }
 
-=======
->>>>>>> 1db15466
     function registerEvents(videoDisplay, numberOfVideodisplays) {
         if (isAudioOnly) {
             var audioPlayer_id = $("#" + videoDisplay);
