--- conflicted
+++ resolved
@@ -876,123 +876,6 @@
         window.clearInterval(interval_initialSeek);
     }
 
-<<<<<<< HEAD
-=======
-    function registerEvents(videoDisplay) {
-        var videodisplay = videojs(videoDisplay);
-
-        $(window).resize(function(event, el) {
-            checkVideoDisplaySize();
-        });
-
-        Engage.on(plugin.events.play.getName(), function() {
-            if (videosReady) {
-                clearAutoplay();
-                videodisplay.play();
-                pressedPlayOnce = true;
-            }
-        });
-        Engage.on(plugin.events.autoplay.getName(), function() {
-            interval_autoplay = window.setInterval(function() {
-                if (pressedPlayOnce) {
-                    clearAutoplay();
-                } else if (videosReady) {
-                    videodisplay.play();
-                    clearAutoplay();
-                }
-            }, interval_autoplay_ms);
-        });
-        Engage.on(plugin.events.initialSeek.getName(), function(e) {
-            parsedSeconds = Utils.parseSeconds(e);
-            interval_initialSeek = window.setInterval(function() {
-                if (pressedPlayOnce) {
-                    clearInitialSeek();
-                } else if (videosReady) {
-                    videodisplay.play();
-                    window.setTimeout(function() {
-                        Engage.trigger(plugin.events.seek.getName(), parsedSeconds);
-                    }, timeout_initialSeek_ms);
-                    clearInitialSeek();
-                }
-            }, interval_initialSeek_ms);
-        });
-        Engage.on(plugin.events.pause.getName(), function() {
-            clearAutoplay();
-            videodisplay.pause();
-        });
-        Engage.on(plugin.events.playPause.getName(), function() {
-            if (videodisplay.paused()) {
-                Engage.trigger(plugin.events.play.getName());
-            } else {
-                Engage.trigger(plugin.events.pause.getName());
-            }
-        });
-        Engage.on(plugin.events.seekLeft.getName(), function() {
-            if (pressedPlayOnce) {
-                var currTime = videodisplay.currentTime();
-                if ((currTime - seekSeconds) >= 0) {
-                    Engage.trigger(plugin.events.seek.getName(), currTime - seekSeconds);
-                } else {
-                    Engage.trigger(plugin.events.seek.getName(), 0);
-                }
-            }
-        });
-        Engage.on(plugin.events.seekRight.getName(), function() {
-            if (pressedPlayOnce) {
-                var currTime = videodisplay.currentTime();
-                var duration = parseInt(Engage.model.get("videoDataModel").get("duration")) / 1000;
-                if (duration && ((currTime + seekSeconds) < duration)) {
-                    Engage.trigger(plugin.events.seek.getName(), currTime + seekSeconds);
-                } else {
-                    Engage.trigger(plugin.events.seek.getName(), duration);
-                }
-            }
-        });
-        Engage.on(plugin.events.playbackRateIncrease.getName(), function() {
-            if (pressedPlayOnce) {
-                var rate = videodisplayMaster.playbackRate();
-                switch (rate * 100) {
-                    case 50:
-                        Engage.trigger(plugin.events.playbackRateChanged.getName(), 0.75)
-                        break;
-                    case 75:
-                        Engage.trigger(plugin.events.playbackRateChanged.getName(), 1.0)
-                        break;
-                    case 100:
-                        Engage.trigger(plugin.events.playbackRateChanged.getName(), 1.25)
-                        break;
-                    case 125:
-                        Engage.trigger(plugin.events.playbackRateChanged.getName(), 1.5)
-                        break;
-                    default:
-                        break;
-                }
-            }
-        });
-        Engage.on(plugin.events.playbackRateDecrease.getName(), function() {
-            if (pressedPlayOnce) {
-                var rate = videodisplayMaster.playbackRate();
-                switch (rate * 100) {
-                    case 75:
-                        Engage.trigger(plugin.events.playbackRateChanged.getName(), 0.5)
-                        break;
-                    case 100:
-                        Engage.trigger(plugin.events.playbackRateChanged.getName(), 0.75)
-                        break;
-                    case 125:
-                        Engage.trigger(plugin.events.playbackRateChanged.getName(), 1.0)
-                        break;
-                    case 150:
-                        Engage.trigger(plugin.events.playbackRateChanged.getName(), 1.25)
-                        break;
-                    default:
-                        break;
-                }
-            }
-        });
-    }
-
->>>>>>> 0877b97d
     function registerEvents(videoDisplay, numberOfVideodisplays) {
         if (isAudioOnly) {
             var audioPlayer_id = $("#" + videoDisplay);
