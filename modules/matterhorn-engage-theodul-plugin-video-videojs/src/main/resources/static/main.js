--- conflicted
+++ resolved
@@ -372,11 +372,7 @@
       return foundQualities;
     }
     var tagsList = getTags(videoSources, '-quality');
-<<<<<<< HEAD
-    var qualitiesList = _.map(tagsList, function (quality) {
-=======
     var qualitiesList = _.map(Array.from(tagsList), function(quality) {
->>>>>>> 6e7d1736
       return quality.substring(0, quality.indexOf('-quality'));
     });
     var tracks;
@@ -386,12 +382,8 @@
         break;
       }
     }
-<<<<<<< HEAD
-    var sortedResolutionsList = _.map(qualitiesList, function (quality) {
-=======
     var sortedResolutionsList = [];
     sortedResolutionsList = _.map(qualitiesList, function(quality) {
->>>>>>> 6e7d1736
       var currentTrack = filterTracksByTag(tracks, quality + '-quality')[0];
       return [quality, currentTrack.resolution.substring(0, currentTrack.resolution.indexOf('x'))];
     });
