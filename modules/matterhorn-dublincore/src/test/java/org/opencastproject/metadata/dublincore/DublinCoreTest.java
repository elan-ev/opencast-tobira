/**
 *  Copyright 2009, 2010 The Regents of the University of California
 *  Licensed under the Educational Community License, Version 2.0
 *  (the "License"); you may not use this file except in compliance
 *  with the License. You may obtain a copy of the License at
 *
 *  http://www.osedu.org/licenses/ECL-2.0
 *
 *  Unless required by applicable law or agreed to in writing,
 *  software distributed under the License is distributed on an "AS IS"
 *  BASIS, WITHOUT WARRANTIES OR CONDITIONS OF ANY KIND, either express
 *  or implied. See the License for the specific language governing
 *  permissions and limitations under the License.
 *
 */

package org.opencastproject.metadata.dublincore;

import static org.junit.Assert.assertEquals;
import static org.junit.Assert.assertFalse;
import static org.junit.Assert.assertNotNull;
import static org.junit.Assert.assertNull;
import static org.junit.Assert.assertTrue;
import static org.junit.Assert.fail;
import static org.opencastproject.metadata.dublincore.DublinCore.ENC_SCHEME_URI;
import static org.opencastproject.metadata.dublincore.DublinCore.LANGUAGE_ANY;
import static org.opencastproject.metadata.dublincore.DublinCore.LANGUAGE_UNDEFINED;
import static org.opencastproject.metadata.dublincore.DublinCore.PROPERTY_CONTRIBUTOR;
import static org.opencastproject.metadata.dublincore.DublinCore.PROPERTY_CREATED;
import static org.opencastproject.metadata.dublincore.DublinCore.PROPERTY_CREATOR;
import static org.opencastproject.metadata.dublincore.DublinCore.PROPERTY_FORMAT;
import static org.opencastproject.metadata.dublincore.DublinCore.PROPERTY_IDENTIFIER;
import static org.opencastproject.metadata.dublincore.DublinCore.PROPERTY_LANGUAGE;
import static org.opencastproject.metadata.dublincore.DublinCore.PROPERTY_LICENSE;
import static org.opencastproject.metadata.dublincore.DublinCore.PROPERTY_PUBLISHER;
import static org.opencastproject.metadata.dublincore.DublinCore.PROPERTY_TITLE;
import static org.opencastproject.metadata.dublincore.DublinCore.TERMS_NS_URI;
import static org.opencastproject.metadata.dublincore.DublinCoreCatalogImpl.PROPERTY_PROMOTED;

import org.opencastproject.mediapackage.Catalog;
import org.opencastproject.mediapackage.EName;
import org.opencastproject.mediapackage.MediaPackage;
import org.opencastproject.mediapackage.MediaPackageBuilderFactory;
import org.opencastproject.mediapackage.MediaPackageElements;
import org.opencastproject.mediapackage.NamespaceBindingException;
import org.opencastproject.metadata.api.MediaPackageMetadata;
import org.opencastproject.util.FileSupport;
import org.opencastproject.util.UnknownFileTypeException;
import org.opencastproject.workspace.api.Workspace;

import junit.framework.Assert;

import org.apache.commons.io.FileUtils;
import org.apache.commons.io.IOUtils;
import org.easymock.EasyMock;
import org.json.simple.JSONArray;
import org.json.simple.JSONObject;
import org.json.simple.parser.JSONParser;
import org.junit.After;
import org.junit.Before;
import org.junit.Ignore;
import org.junit.Test;
import org.slf4j.Logger;
import org.slf4j.LoggerFactory;

import java.io.File;
import java.io.FileInputStream;
import java.io.FileWriter;
import java.io.IOException;
import java.net.URI;
import java.security.NoSuchAlgorithmException;
import java.util.Arrays;

import javax.xml.parsers.ParserConfigurationException;
import javax.xml.transform.OutputKeys;
import javax.xml.transform.Transformer;
import javax.xml.transform.TransformerException;
import javax.xml.transform.TransformerFactory;
import javax.xml.transform.dom.DOMSource;
import javax.xml.transform.stream.StreamResult;

/**
 * Test class for the dublin core implementation.
 */
public class DublinCoreTest {

  /** The logger */
  private static final Logger logger = LoggerFactory.getLogger(DublinCoreTest.class);

  /**
   * The catalog name
   */
  private static final String catalogName = "/dublincore.xml";

  /** The XML catalog list name */
  private static final String xmlCatalogListName = "/dublincore-list.xml";

  /** The JSON catalog list name */
  private static final String jsonCatalogListName = "/dublincore-list.json";

  /**
   * The test catalog
   */
  private File catalogFile = null;

  /** Temp files for test catalogs */
  private File dcTempFile1 = null;
  private File dcTempFile2 = null;

  private DublinCoreCatalogService service = null;

  /**
   * @throws java.lang.Exception
   */
  @Before
  public void setUp() throws Exception {
    catalogFile = new File(this.getClass().getResource(catalogName).toURI());
    if (!catalogFile.exists() || !catalogFile.canRead())
      throw new Exception("Unable to access test catalog");
    Workspace workspace = EasyMock.createNiceMock(Workspace.class);
    EasyMock.expect(workspace.get((URI) EasyMock.anyObject())).andReturn(catalogFile).anyTimes();
    EasyMock.replay(workspace);
    service = new DublinCoreCatalogService();
    service.setWorkspace(workspace);
  }

  /**
   * @throws java.io.IOException
   */
  @After
  public void tearDown() throws Exception {
    FileUtils.deleteQuietly(dcTempFile1);
    FileUtils.deleteQuietly(dcTempFile2);
  }

  /**
   * Test method for {@link org.opencastproject.metadata.dublincore.DublinCoreCatalogImpl#fromFile(java.io.File)} .
   */
  @Test
  public void testFromFile() throws Exception {
    DublinCoreCatalog dc = null;
    FileInputStream in = new FileInputStream(catalogFile);
    dc = new DublinCoreCatalogImpl(in);
    IOUtils.closeQuietly(in);

    // Check if the fields are available
    assertEquals("ETH Zurich, Switzerland", dc.getFirst(PROPERTY_PUBLISHER, LANGUAGE_UNDEFINED));
    assertEquals("Land and Vegetation: Key players on the Climate Scene",
            dc.getFirst(PROPERTY_TITLE, DublinCore.LANGUAGE_UNDEFINED));
    assertNotNull(dc.getFirst(PROPERTY_TITLE));
    assertNull(dc.getFirst(PROPERTY_TITLE, "fr"));
    // Test custom metadata element
    assertEquals("true", dc.getFirst(PROPERTY_PROMOTED));
  }

  /**
   * Test method for {@link DublinCoreCatalogImpl#parse(String)} with an XML String
   */
  @Test
  public void testParseDublinCoreListXML() throws Exception {
    String dublinCoreListString = IOUtils.toString(getClass().getResourceAsStream(xmlCatalogListName), "UTF-8");
    DublinCoreCatalogList catalogList = DublinCoreCatalogList.parse(dublinCoreListString);
    Assert.assertEquals(2, catalogList.getTotalCount());
    Assert.assertEquals("Land 1", catalogList.getCatalogList().get(0).getFirst(PROPERTY_TITLE, LANGUAGE_UNDEFINED));
    Assert.assertEquals("Land 2", catalogList.getCatalogList().get(1).getFirst(PROPERTY_TITLE, LANGUAGE_UNDEFINED));
  }

  /**
   * Test method for {@link DublinCoreCatalogImpl#parse(String)} with a JSON String
   */
  @Test
  public void testParseDublinCoreListJSON() throws Exception {
    String dublinCoreListString = IOUtils.toString(getClass().getResourceAsStream(jsonCatalogListName), "UTF-8");
    DublinCoreCatalogList catalogList = DublinCoreCatalogList.parse(dublinCoreListString);
    Assert.assertEquals(2, catalogList.getTotalCount());
    Assert.assertEquals("Land 1", catalogList.getCatalogList().get(0).getFirst(PROPERTY_TITLE, LANGUAGE_UNDEFINED));
    Assert.assertEquals("Land 2", catalogList.getCatalogList().get(1).getFirst(PROPERTY_TITLE, LANGUAGE_UNDEFINED));
  }

  /**
   * Test method for {@link DublinCoreCatalogImpl#toJson()} .
   */
  @Test
  public void testJson() throws Exception {
    DublinCoreCatalog dc = null;
    FileInputStream in = new FileInputStream(catalogFile);
    dc = new DublinCoreCatalogImpl(in);
    IOUtils.closeQuietly(in);

    String jsonString = dc.toJson();

    JSONParser parser = new JSONParser();
    JSONObject jsonObject = (JSONObject) parser.parse(jsonString);

    JSONObject dcTerms = (JSONObject) jsonObject.get(TERMS_NS_URI);
    assertNotNull(dcTerms);

    JSONArray titleArray = (JSONArray) dcTerms.get("title");
    assertEquals("Two titles should be present", 2, titleArray.size());

    JSONArray subjectArray = (JSONArray) dcTerms.get("subject");
    assertEquals("The subject should be present", 1, subjectArray.size());

    DublinCoreCatalog fromJson = new DublinCoreCatalogImpl(IOUtils.toInputStream(jsonString));
    assertEquals(2, fromJson.getLanguages(PROPERTY_TITLE).size());
    assertEquals("video/x-dv", fromJson.getFirst(PROPERTY_FORMAT));
    assertEquals("eng", fromJson.getFirst(PROPERTY_LANGUAGE));
    assertEquals("2007-12-05", fromJson.getFirst(PROPERTY_CREATED));

    // Serialize again, and we should get the same json
    String jsonRoundtrip = fromJson.toJson();
    assertEquals(jsonString, jsonRoundtrip);
  }

  /**
   * Test method for saving the catalog.
   */
  @Test
  public void testNewInstance() {
    try {

      // Read the sample catalog
      FileInputStream in = new FileInputStream(catalogFile);
      DublinCoreCatalog dcSample = new DublinCoreCatalogImpl(in);
      IOUtils.closeQuietly(in);

      // Create a new catalog and fill it with a few fields
      DublinCoreCatalog dcNew = DublinCoreCatalogImpl.newInstance();
      dcTempFile1 = new File(FileSupport.getTempDirectory(), Long.toString(System.currentTimeMillis()));

      // Add the required fields
      dcNew.add(PROPERTY_IDENTIFIER, dcSample.getFirst(PROPERTY_IDENTIFIER));
      dcNew.add(PROPERTY_TITLE, dcSample.getFirst(PROPERTY_TITLE, DublinCore.LANGUAGE_UNDEFINED),
              DublinCore.LANGUAGE_UNDEFINED);

      // Add an additional field
      dcNew.add(PROPERTY_PUBLISHER, dcSample.getFirst(PROPERTY_PUBLISHER));

      // Add a null-value field
      try {
        dcNew.add(PROPERTY_CONTRIBUTOR, (String) null);
        fail();
      } catch (IllegalArgumentException e) {
      }

      // Add a field with an encoding scheme
      dcNew.add(PROPERTY_LICENSE, new DublinCoreValue("http://www.opencastproject.org/license",
              DublinCore.LANGUAGE_UNDEFINED, ENC_SCHEME_URI));
      // Don't forget to bind the namespace...
      dcNew.bindPrefix("octest", "http://www.opencastproject.org/octest");
      dcNew.add(PROPERTY_PROMOTED, new DublinCoreValue("true", DublinCore.LANGUAGE_UNDEFINED, new EName(
              "http://www.opencastproject.org/octest", "Boolean")));
      try {
        dcNew.add(PROPERTY_PROMOTED, new DublinCoreValue("true", DublinCore.LANGUAGE_UNDEFINED, new EName(
                "http://www.opencastproject.org/enc-scheme", "Boolean")));
        fail();
      } catch (NamespaceBindingException e) {
        // Ok. This exception is expected to occur
      }

      // Store the catalog
      TransformerFactory transfac = TransformerFactory.newInstance();
      Transformer trans = transfac.newTransformer();
      trans.setOutputProperty(OutputKeys.OMIT_XML_DECLARATION, "yes");
      trans.setOutputProperty(OutputKeys.METHOD, "xml");
      FileWriter sw = new FileWriter(dcTempFile1);
      StreamResult result = new StreamResult(sw);
      DOMSource source = new DOMSource(dcNew.toXml());
      trans.transform(source, result);

      // Re-read the saved catalog and test for its content
      DublinCoreCatalog dcNewFromDisk = new DublinCoreCatalogImpl(dcTempFile1.toURI().toURL().openStream());
      assertEquals(dcSample.getFirst(PROPERTY_IDENTIFIER), dcNewFromDisk.getFirst(PROPERTY_IDENTIFIER));
      assertEquals(dcSample.getFirst(PROPERTY_TITLE, "en"), dcNewFromDisk.getFirst(PROPERTY_TITLE, "en"));
      assertEquals(dcSample.getFirst(PROPERTY_PUBLISHER), dcNewFromDisk.getFirst(PROPERTY_PUBLISHER));

    } catch (IOException e) {
      fail("Error creating the catalog: " + e.getMessage());
    } catch (ParserConfigurationException e) {
      fail("Error creating a parser for the catalog: " + e.getMessage());
    } catch (TransformerException e) {
      fail("Error saving the catalog: " + e.getMessage());
    }
  }

  /**
   * Test method for {@link org.opencastproject.metadata.dublincore.DublinCoreCatalogImpl#save()} .
   */
  @Test(expected = IllegalStateException.class)
  public void testRequiredFields() {
    try {

      // Read the sample catalog
      FileInputStream in = new FileInputStream(catalogFile);
      DublinCoreCatalog dcSample = new DublinCoreCatalogImpl(in);
      IOUtils.closeQuietly(in);

      // Create a new catalog and fill it with a few fields
      dcTempFile2 = new File(FileSupport.getTempDirectory(), Long.toString(System.currentTimeMillis()));
      DublinCoreCatalog dcNew = new DublinCoreCatalogImpl();

      // Add the required fields but the title
      dcNew.set(PROPERTY_IDENTIFIER, dcSample.getFirst(PROPERTY_IDENTIFIER));

      // Add an additional field
      dcNew.set(PROPERTY_PUBLISHER, dcSample.getFirst(PROPERTY_PUBLISHER));

      // Store the catalog
      TransformerFactory transfac = TransformerFactory.newInstance();
      Transformer trans = transfac.newTransformer();
      trans.setOutputProperty(OutputKeys.OMIT_XML_DECLARATION, "yes");
      trans.setOutputProperty(OutputKeys.METHOD, "xml");
      FileWriter sw = new FileWriter(dcTempFile2);
      StreamResult result = new StreamResult(sw);
      DOMSource source = new DOMSource(dcNew.toXml());
      trans.transform(source, result);

      fail("Required field was missing but not reported!");
    } catch (IOException e) {
      fail("Error creating the catalog: " + e.getMessage());
    } catch (ParserConfigurationException e) {
      fail("Error creating a parser for the catalog: " + e.getMessage());
    } catch (TransformerException e) {
      fail("Error saving the catalog: " + e.getMessage());
    }
  }

  /**
   * Tests overwriting of values.
   */
  @Test
  public void testOverwriting() {
    // Create a new catalog and fill it with a few fields
    DublinCoreCatalog dcNew = null;
    dcNew = DublinCoreCatalogImpl.newInstance();
    dcNew.set(PROPERTY_TITLE, "Title 1");
    assertEquals("Title 1", dcNew.getFirst(PROPERTY_TITLE));

    dcNew.set(PROPERTY_TITLE, "Title 2");
    assertEquals("Title 2", dcNew.getFirst(PROPERTY_TITLE));

    dcNew.set(PROPERTY_TITLE, "Title 3", "de");
    assertEquals("Title 2", dcNew.getFirst(PROPERTY_TITLE));
    assertEquals("Title 3", dcNew.getFirst(PROPERTY_TITLE, "de"));
    dcNew = null;
  }

  @Test
  public void testVarious() throws NoSuchAlgorithmException, IOException, UnknownFileTypeException {
    DublinCoreCatalog dc = DublinCoreCatalogImpl.newInstance();
    // Add a title
    dc.add(PROPERTY_TITLE, "Der alte Mann und das Meer");
    assertEquals("Der alte Mann und das Meer", dc.getFirst(PROPERTY_TITLE));
    assertEquals(1, dc.get(PROPERTY_TITLE, LANGUAGE_UNDEFINED).size());
    assertEquals(1, dc.get(PROPERTY_TITLE).size());
    // Overwrite the title
    dc.set(PROPERTY_TITLE, "La Peste");
    assertEquals("La Peste", dc.getFirst(PROPERTY_TITLE));
    assertEquals(1, dc.get(PROPERTY_TITLE).size());

    dc.set(PROPERTY_TITLE, "Die Pest", "de");
    assertEquals(2, dc.get(PROPERTY_TITLE).size());
    assertEquals(1, dc.get(PROPERTY_TITLE, LANGUAGE_UNDEFINED).size());

    // Remove the title without language code
    dc.remove(PROPERTY_TITLE, LANGUAGE_UNDEFINED);
    // The german title is now the only remaining title so we should get it here
    assertEquals("Die Pest", dc.getFirst(PROPERTY_TITLE));
    assertNotNull(dc.getFirst(PROPERTY_TITLE, "de"));
    assertNull(dc.getFirst(PROPERTY_TITLE, "fr"));
    assertEquals(1, dc.get(PROPERTY_TITLE).size());
    assertTrue(dc.hasValue(PROPERTY_TITLE));
    assertFalse(dc.hasMultipleValues(PROPERTY_TITLE));

    // Add a german title (does not make sense...)
    dc.add(PROPERTY_TITLE, "nonsense", "de");
    assertEquals(2, dc.get(PROPERTY_TITLE, "de").size());
    assertEquals(2, dc.get(PROPERTY_TITLE).size());

    // Now restore the orginal french title
    dc.set(PROPERTY_TITLE, "La Peste");
    assertEquals(3, dc.get(PROPERTY_TITLE).size());

    // And get rid of the german ones
    dc.remove(PROPERTY_TITLE, "de");
    assertEquals(0, dc.get(PROPERTY_TITLE, "de").size());
    assertNull(dc.getFirst(PROPERTY_TITLE, "de"));
    assertEquals(1, dc.get(PROPERTY_TITLE).size());

    // No contributor is set so expect null
    assertNull(dc.getFirst(PROPERTY_CONTRIBUTOR));
    // ... but expect an empty list here
    assertNotNull(dc.get(PROPERTY_CONTRIBUTOR));
  }

  @Test
  public void testVarious2() throws NoSuchAlgorithmException, IOException, UnknownFileTypeException {
    DublinCoreCatalog dc = DublinCoreCatalogImpl.newInstance();
    dc.add(PROPERTY_TITLE, "The Lord of the Rings");
    dc.add(PROPERTY_TITLE, "Der Herr der Ringe", "de");
    assertEquals(2, dc.getLanguages(PROPERTY_TITLE).size());

    assertEquals("The Lord of the Rings; Der Herr der Ringe", dc.getAsText(PROPERTY_TITLE, LANGUAGE_ANY, "; "));
    assertNull(dc.getAsText(PROPERTY_CONTRIBUTOR, LANGUAGE_ANY, "; "));

    dc.remove(PROPERTY_TITLE, "de");
    assertEquals(1, dc.getLanguages(PROPERTY_TITLE).size());

    dc.remove(PROPERTY_TITLE);

    assertNull(dc.getAsText(PROPERTY_TITLE, LANGUAGE_ANY, "; "));
  }

  @Test
  public void testVarious3() throws NoSuchAlgorithmException, IOException, UnknownFileTypeException {
    DublinCoreCatalog dc = DublinCoreCatalogImpl.newInstance();
    dc.add(PROPERTY_CONTRIBUTOR, "Heinz Strunk");
    dc.add(PROPERTY_CONTRIBUTOR, "Rocko Schamoni");
    dc.add(PROPERTY_CONTRIBUTOR, "Jacques Palminger");
    assertTrue(dc.hasValue(PROPERTY_CONTRIBUTOR));
    assertTrue(dc.hasValue(PROPERTY_CONTRIBUTOR, LANGUAGE_UNDEFINED));
    // assertTrue(dc.hasMultipleValues(PROPERTY_TITLE));
    assertEquals(3, dc.get(PROPERTY_CONTRIBUTOR).size());

    dc.add(PROPERTY_CONTRIBUTOR, "Klaus Allofs", "de");
    dc.add(PROPERTY_CONTRIBUTOR, "Karl-Heinz Rummenigge", "de");
    assertTrue(dc.hasValue(PROPERTY_CONTRIBUTOR, "de"));
    assertTrue(dc.hasMultipleValues(PROPERTY_CONTRIBUTOR, "de"));
    assertEquals(2, dc.get(PROPERTY_CONTRIBUTOR, "de").size());
    assertEquals(5, dc.get(PROPERTY_CONTRIBUTOR).size());

    dc.set(PROPERTY_CONTRIBUTOR, "Hans Manzke");
    assertEquals(1, dc.get(PROPERTY_CONTRIBUTOR, LANGUAGE_UNDEFINED).size());
    assertEquals(3, dc.get(PROPERTY_CONTRIBUTOR).size());
  }

  @Test
  public void testVarious4() throws NoSuchAlgorithmException, IOException, UnknownFileTypeException {
    DublinCoreCatalog dc = DublinCoreCatalogImpl.newInstance();
    dc.add(PROPERTY_TITLE, "deutsch", "de");
    dc.add(PROPERTY_TITLE, "english", "en");
    assertNull(dc.getFirst(PROPERTY_TITLE, LANGUAGE_UNDEFINED));
    assertNotNull(dc.getFirst(PROPERTY_TITLE, LANGUAGE_ANY));
    assertNotNull(dc.getFirst(PROPERTY_TITLE));

    dc.add(PROPERTY_TITLE, "undefined");
    assertEquals("undefined", dc.getFirst(PROPERTY_TITLE, LANGUAGE_UNDEFINED));
    assertEquals("undefined", dc.getFirst(PROPERTY_TITLE));
    assertEquals("deutsch", dc.getFirst(PROPERTY_TITLE, "de"));
  }

  @Test
  public void testSet() {
    DublinCoreCatalog dc = new DublinCoreCatalogImpl();
    dc.set(PROPERTY_CREATOR, Arrays.asList(new DublinCoreValue("Klaus"), new DublinCoreValue("Peter"),
            new DublinCoreValue("Carl", "en")));
    assertEquals(2, dc.get(PROPERTY_CREATOR, LANGUAGE_UNDEFINED).size());
    assertEquals(3, dc.get(PROPERTY_CREATOR).size());
    assertEquals("Klaus", dc.get(PROPERTY_CREATOR, LANGUAGE_UNDEFINED).get(0));
  }

  @Test
  public void testMediaPackageMetadataExtraction() throws Exception {
    // Load the DC catalog
    FileInputStream in = null;
    DublinCoreCatalog catalog = null;
    try {
      in = new FileInputStream(catalogFile);
      catalog = service.load(in);
    } finally {
      IOUtils.closeQuietly(in);
    }

    // Create a mediapackage containing the DC catalog
    MediaPackage mp = MediaPackageBuilderFactory.newInstance().newMediaPackageBuilder().createNew();
    mp.add(catalogFile.toURI(), Catalog.TYPE, MediaPackageElements.EPISODE);
    MediaPackageMetadata metadata = service.getMetadata(mp);

    assertEquals("Mediapackage metadata title not extracted from DC properly",
            catalog.getFirst(DublinCore.PROPERTY_TITLE), metadata.getTitle());
  }

  // todo fix http://opencast.jira.com/browse/MH-8759 then remove @Ignore
  @Ignore
  @Test
  public void testPreserveEncodingScheme() {
    DublinCoreCatalog dc = DublinCoreCatalogImpl.newInstance();
    DublinCoreValue val = new DublinCoreValue("http://www.opencastproject.org/license", "en", ENC_SCHEME_URI);
    dc.add(PROPERTY_LICENSE, val);
    assertEquals(1, dc.get(PROPERTY_LICENSE).size());
    assertEquals(val, dc.get(PROPERTY_LICENSE).get(0));
    assertEquals(ENC_SCHEME_URI, dc.get(PROPERTY_LICENSE).get(0).getEncodingScheme());
  }

<<<<<<< HEAD
=======
  // test that exceptions are thrown correctly
  @Test
  public void testEncodingSchemeUtilsExceptions() {
    DCMIPeriod period = new DCMIPeriod(new java.util.Date(), new java.util.Date());
    Precision precision = Precision.Year;
    try {
      EncodingSchemeUtils.encodePeriod(null, precision);
      Assert.fail("Exceptions should be thrown on null values.");
    } catch (Exception e) {
      Assert.assertFalse(e instanceof NullPointerException);
    }
    try {
      EncodingSchemeUtils.encodePeriod(period, null);
      Assert.fail("Exceptions should be thrown on null values.");
    } catch (Exception e) {
      Assert.assertFalse(e instanceof NullPointerException);
    }
    try {
      EncodingSchemeUtils.encodePeriod(null, null);
      Assert.fail("Exceptions should be thrown on null values.");
    } catch (Exception e) {
      Assert.assertFalse(e instanceof NullPointerException);
    }
  }

  @Test
  @Ignore
  // this test should verify serialization/deserialization works for a fairly minimal case
  // waiting on https://opencast.jira.com/browse/MH-9733
  public void testSerializationDeserializationOfCatalogs() throws Exception {
    DublinCoreCatalogImpl impl = new DublinCoreCatalogImpl();
    impl.addTag("bob");
    impl.set(impl.PROPERTY_PUBLISHER, "test");
    DublinCoreCatalogService service = new DublinCoreCatalogService();
    DublinCoreCatalog newImpl = service.load(service.serialize(impl));
    Assert.assertEquals(impl, newImpl);
  }

  @Test
  // test for null values on various methods on the DublinCoreCatalogImpl, they should
  // generally return an exception
  public void testForNullsInDublinCoreCatalogImpl() throws Exception {
    DublinCoreCatalogImpl impl = new DublinCoreCatalogImpl();
    try {
      DublinCoreValue val = null;
      impl.add(EasyMock.createNiceMock(org.opencastproject.mediapackage.EName.class), val);
    } catch (Exception e) {
      // throw assertion if it happens to be a nullpointer, never a null pointer!
      Assert.assertFalse(e instanceof NullPointerException);
    }
    try {
      DublinCoreValue val = null;
      impl.add(null, EasyMock.createNiceMock(DublinCoreValue.class));
    } catch (Exception e) {
      // throw assertion if it happens to be a nullpointer, never a null pointer!
      Assert.assertFalse(e instanceof NullPointerException);
    }
    try {
      DublinCoreValue val = null;
      String val2 = null;
      impl.add(EasyMock.createNiceMock(org.opencastproject.mediapackage.EName.class), val2);
    } catch (Exception e) {
      // throw assertion if it happens to be a nullpointer, never a null pointer!
      Assert.assertFalse(e instanceof NullPointerException);
    }
    try {
      DublinCoreValue val = null;
      String val2 = null;
      impl.add(null, "");
    } catch (Exception e) {
      // throw assertion if it happens to be a nullpointer, never a null pointer!
      Assert.assertFalse(e instanceof NullPointerException);
    }
    try {
      DublinCoreValue val = null;
      String val2 = null;
      impl.add(EasyMock.createNiceMock(org.opencastproject.mediapackage.EName.class), val2, val2);
    } catch (Exception e) {
      // throw assertion if it happens to be a nullpointer, never a null pointer!
      Assert.assertFalse(e instanceof NullPointerException);
    }
    try {
      DublinCoreValue val = null;
      String val2 = null;
      impl.add(EasyMock.createNiceMock(org.opencastproject.mediapackage.EName.class), "", val2);
    } catch (Exception e) {
      // throw assertion if it happens to be a nullpointer, never a null pointer!
      Assert.assertFalse(e instanceof NullPointerException);
    }
    try {
      DublinCoreValue val = null;
      String val2 = null;
      impl.add(null, "", "");
    } catch (Exception e) {
      // throw assertion if it happens to be a nullpointer, never a null pointer!
      Assert.assertFalse(e instanceof NullPointerException);
    }

  }

>>>>>>> f9626ee3
}<|MERGE_RESOLUTION|>--- conflicted
+++ resolved
@@ -492,8 +492,6 @@
     assertEquals(ENC_SCHEME_URI, dc.get(PROPERTY_LICENSE).get(0).getEncodingScheme());
   }
 
-<<<<<<< HEAD
-=======
   // test that exceptions are thrown correctly
   @Test
   public void testEncodingSchemeUtilsExceptions() {
@@ -594,5 +592,4 @@
 
   }
 
->>>>>>> f9626ee3
 }