/**
 *  Copyright 2009, 2010 The Regents of the University of California
 *  Licensed under the Educational Community License, Version 2.0
 *  (the "License"); you may not use this file except in compliance
 *  with the License. You may obtain a copy of the License at
 *
 *  http://www.osedu.org/licenses/ECL-2.0
 *
 *  Unless required by applicable law or agreed to in writing,
 *  software distributed under the License is distributed on an "AS IS"
 *  BASIS, WITHOUT WARRANTIES OR CONDITIONS OF ANY KIND, either express
 *  or implied. See the License for the specific language governing
 *  permissions and limitations under the License.
 *
 */

package org.opencastproject.composer.impl;

import static org.opencastproject.util.data.Monadics.mlist;
import static org.opencastproject.util.data.Option.none;
import static org.opencastproject.util.data.Option.some;

import org.opencastproject.composer.api.EncoderEngine;
import org.opencastproject.composer.api.EncoderException;
import org.opencastproject.composer.api.EncoderListener;
import org.opencastproject.composer.api.EncodingProfile;
import org.opencastproject.util.IoSupport;
import org.opencastproject.util.data.Option;

import org.apache.commons.io.FilenameUtils;
import org.apache.commons.lang.StringUtils;
import org.slf4j.Logger;
import org.slf4j.LoggerFactory;

import java.io.BufferedReader;
import java.io.File;
import java.io.InputStreamReader;
import java.text.DecimalFormat;
import java.text.DecimalFormatSymbols;
import java.util.ArrayList;
import java.util.HashMap;
import java.util.LinkedList;
import java.util.List;
import java.util.Map;
import java.util.UUID;
import java.util.regex.Matcher;
import java.util.regex.Pattern;

import javax.activation.MimetypesFileTypeMap;

/**
 * Wrapper around any kind of command line controllable encoder.
 * <p/>
 * <strong>Note:</strong> Registered {@link EncoderListener}s <em>won't</em> receive a file in method
 * {@link EncoderListener#fileEncoded(EncoderEngine, EncodingProfile, File...)} because it cannot be guaranteed that
 * only <em>one</em> file will be the result of the encoding. Imagine encoding to an image series.
 */
public abstract class AbstractCmdlineEncoderEngine extends AbstractEncoderEngine implements EncoderEngine {
  /** If true STDERR and STDOUT of the spawned process will be mixed so that both can be read via STDIN */
  private static final boolean REDIRECT_ERROR_STREAM = true;

  /** the encoder binary */
  private String binary = null;

  /** the command line options */
  private String cmdlineOptions = "";

  /** parameters substituted in the command line options string */
  private Map<String, String> params = new HashMap<String, String>();

  /** the logging facility provided by log4j */
  private static final Logger logger = LoggerFactory.getLogger(AbstractCmdlineEncoderEngine.class.getName());

  /**
   * Creates a new CmdlineEncoderEngine with <code>binary</code> as the workhorse.
   */
  public AbstractCmdlineEncoderEngine(String binary) {
    super(false);

    if (binary == null)
      throw new IllegalArgumentException("binary is null");

    this.binary = binary;
  }

  /**
   * {@inheritDoc}
   *
   * @see org.opencastproject.composer.api.EncoderEngine#needsLocalWorkCopy()
   */
  @Override
  public boolean needsLocalWorkCopy() {
    return false;
  }

  /**
   * {@inheritDoc}
   *
   * @see org.opencastproject.composer.api.EncoderEngine#encode(java.io.File,
   *      org.opencastproject.composer.api.EncodingProfile, java.util.Map)
   */
  @Override
  public Option<File> encode(File mediaSource, EncodingProfile format, Map<String, String> properties)
          throws EncoderException {
    return process(null, mediaSource, format, properties);
  }

  /**
   * {@inheritDoc}
   *
   * @see org.opencastproject.composer.api.EncoderEngine#trim(java.io.File,
   *      org.opencastproject.composer.api.EncodingProfile, long, long, java.util.Map)
   */
  @Override
  public Option<File> trim(File mediaSource, EncodingProfile format, long start, long duration,
          Map<String, String> properties) throws EncoderException {
    return process(null, mediaSource, format, properties);
  }

  /**
   * {@inheritDoc}
   *
   * @see org.opencastproject.composer.api.EncoderEngine#mux(java.io.File, java.io.File,
   *      org.opencastproject.composer.api.EncodingProfile, java.util.Map)
   */
  @Override
  public Option<File> mux(File audioSource, File videoSource, EncodingProfile profile, Map<String, String> properties)
          throws EncoderException {
    return process(audioSource, videoSource, profile, properties);
  }

  /**
   * (non-Javadoc)
   *
   * @see org.opencastproject.composer.api.EncoderEngine#extract(File, EncodingProfile, Map, double...)
   */
  @Override
  public List<File> extract(File mediaSource, EncodingProfile format, Map<String, String> properties, double... times)
          throws EncoderException {

    List<File> extractedImages = new LinkedList<File>();
    for (double time : times) {
      Map<String, String> params = new HashMap<String, String>();
      if (properties != null) {
        params.putAll(properties);
      }

      DecimalFormatSymbols ffmpegFormat = new DecimalFormatSymbols();
      ffmpegFormat.setDecimalSeparator('.');
      DecimalFormat df = new DecimalFormat("0.000", ffmpegFormat);
      params.put("time", df.format(time));
      try {
        for (File image : process(null, mediaSource, format, params)) {
          extractedImages.add(image);
        }
      } catch (Exception e) {
        cleanup(extractedImages);
        if (e instanceof EncoderException) {
          throw (EncoderException) e;
        } else {
          throw new EncoderException("Image extraction failed", e);
        }
      }
    }

    return extractedImages;
  }

  /**
   * Executes the command line encoder with the given set of files and properties and using the provided encoding
   * profile.
   *
   * @param audioSource
   *          the audio file (used when muxing)
   * @param videoSource
   *          the video file
   * @param profile
   *          the profile identifier
   * @param properties
   *          the encoding properties to be interpreted by the actual encoder implementation
   * @return the processed file
   * @throws EncoderException
   *           if processing fails
   */
  protected Option<File> process(File audioSource, File videoSource, EncodingProfile profile,
          Map<String, String> properties) throws EncoderException {
    // Fist, update the parameters
    if (properties != null)
      params.putAll(properties);
    // build command
    if (videoSource == null && audioSource == null) {
      throw new IllegalArgumentException("At least one track must be specified.");
    }
    // Set encoding parameters
    if (audioSource != null) {
      final String audioInput = FilenameUtils.normalize(audioSource.getAbsolutePath());
      params.put("in.audio.path", audioInput);
      params.put("in.audio.name", FilenameUtils.getBaseName(audioInput));
      params.put("in.audio.suffix", FilenameUtils.getExtension(audioInput));
      params.put("in.audio.filename", FilenameUtils.getName(audioInput));
      params.put("in.audio.mimetype", MimetypesFileTypeMap.getDefaultFileTypeMap().getContentType(audioInput));
    }
    if (videoSource != null) {
      final String videoInput = FilenameUtils.normalize(videoSource.getAbsolutePath());
      params.put("in.video.path", videoInput);
      params.put("in.video.name", FilenameUtils.getBaseName(videoInput));
      params.put("in.video.suffix", FilenameUtils.getExtension(videoInput));
      params.put("in.video.filename", FilenameUtils.getName(videoInput));
      params.put("in.video.mimetype", MimetypesFileTypeMap.getDefaultFileTypeMap().getContentType(videoInput));
    }
    final File parentFile = videoSource != null ? videoSource : audioSource;

    final String outDir = parentFile.getAbsoluteFile().getParent();
    final String outSuffix = processParameters(profile.getSuffix());
    final String outFileName = FilenameUtils.getBaseName(parentFile.getName())
            + (params.containsKey("time") ? "_" + properties.get("time") : "")
            // generate random name if multiple jobs are producing file with identical name (MH-7673)
            + "_" + UUID.randomUUID().toString();
    params.put("out.dir", outDir);
    params.put("out.name", outFileName);
    params.put("out.suffix", outSuffix);

    // create encoder process.
    // no special working dir is set which means the working dir of the
    // current java process is used.
    // TODO: Parallelisation (threading)
    final List<String> command = buildCommand(profile);
    final String commandStr = mlist(command).mkString(" ");
    logger.info("Executing encoding command: {}", commandStr);

    BufferedReader in = null;
    Process encoderProcess = null;
    try {
      ProcessBuilder pbuilder = new ProcessBuilder(command);
      pbuilder.redirectErrorStream(REDIRECT_ERROR_STREAM);
      encoderProcess = pbuilder.start();

      // tell encoder listeners about output
      in = new BufferedReader(new InputStreamReader(encoderProcess.getInputStream()));
      String line;
      while ((line = in.readLine()) != null) {
        handleEncoderOutput(profile, line, audioSource, videoSource);
      }

      // wait until the task is finished
      encoderProcess.waitFor();
      int exitCode = encoderProcess.exitValue();
      if (exitCode != 0) {
        throw new CmdlineEncoderException(this, "Encoder exited abnormally with status " + exitCode, commandStr);
      }

      if (audioSource != null) {
        logger.info("Audio track {} and video track {} successfully encoded using profile '{}'",
                new String[] { (audioSource == null ? "N/A" : audioSource.getName()),
                        (videoSource == null ? "N/A" : videoSource.getName()), profile.getIdentifier() });
      } else {
        logger.info("Video track {} successfully encoded using profile '{}'", new String[] { videoSource.getName(),
                profile.getIdentifier() });
      }
      fireEncoded(this, profile, audioSource, videoSource);
      if (profile.getOutputType() != EncodingProfile.MediaType.Nothing)
        return some(new File(parentFile.getParent(), outFileName + outSuffix));
      else
        return none();
    } catch (EncoderException e) {
      if (audioSource != null) {
        logger.warn(
                "Error while encoding audio track {} and video track {} using '{}': {}",
                new String[] { (audioSource == null ? "N/A" : audioSource.getName()),
                        (videoSource == null ? "N/A" : videoSource.getName()), profile.getIdentifier(), e.getMessage() });
      } else {
        logger.warn("Error while encoding video track {} using '{}': {}", new String[] {
                (videoSource == null ? "N/A" : videoSource.getName()), profile.getIdentifier(), e.getMessage() });
      }
      fireEncodingFailed(this, profile, e, audioSource, videoSource);
      throw e;
    } catch (Exception e) {
      logger.warn("Error while encoding audio {} and video {} to {}:{}, {}",
              new Object[] { (audioSource == null ? "N/A" : audioSource.getName()),
                      (videoSource == null ? "N/A" : videoSource.getName()), profile.getName(), e.getMessage() });
      fireEncodingFailed(this, profile, e, audioSource, videoSource);
      throw new CmdlineEncoderException(this, e.getMessage(), commandStr, e);
    } finally {
      IoSupport.closeQuietly(in);
      IoSupport.closeQuietly(encoderProcess);
    }
  }

  /**
   * Deletes all valid files found in a list
   *
   * @param outputFiles
   *          list containing files
   */
  protected void cleanup(List<File> outputFiles) {
    for (File file : outputFiles) {
      if (file != null && file.isFile()) {
        String path = file.getAbsolutePath();
        if (file.delete()) {
          logger.info("Deleted file {}", path);
        } else {
          logger.warn("Could not delete file {}", path);
        }
      }
    }
  }

  /**
   * Handles the encoder output by analyzing it first and then firing it off to the registered listeners.
   *
   * @param format
   *          the target media format
   * @param message
   *          the message returned by the encoder
   * @param sourceFiles
   *          the source files that are being encoded
   */
  protected void handleEncoderOutput(EncodingProfile format, String message, File... sourceFiles) {
    message = message.trim();
    fireEncoderMessage(format, message, sourceFiles);
  }

  /**
   * Specifies the encoder binary.
   *
   * @param binary
   *          path to the binary
   */
  protected void setBinary(String binary) {
    if (binary == null)
      throw new IllegalArgumentException("binary is null");
    this.binary = binary;
  }

  /**
   * Returns the parameters that will replace the variable placeholders on the commandline, such as
   * <code>in.video.name</code> etc.
   *
   * @return the parameters
   */
  protected Map<String, String> getCommandlineParameters() {
    return params;
  }

  /**
   * Creates the command that is sent to the commandline encoder.
   *
   * @return the commandline
   * @throws EncoderException
   *           in case of any error
   */
  protected List<String> buildCommand(EncodingProfile profile) throws EncoderException {
    List<String> command = new ArrayList<String>();
    command.add(binary);
    List<String> arguments = buildArgumentList(profile);
    for (String arg : arguments) {
      String result = arg;
      for (Map.Entry<String, String> e : params.entrySet()) {
        result = result.replace("#{" + e.getKey() + "}", e.getValue());
      }
      result = result.replace("#{space}", " ");

      /* Remove unused commandline parts */
      result = result.replaceAll("#\\{.*?\\}", "");

      if (StringUtils.trimToNull(result) != null) {
        command.add(result);
      }
    }
    return command;
  }

  /**
   * Creates the arguments for the commandline.
   *
   * @param format
   *          the encoding profile
   * @return the argument list
   * @throws EncoderException
   *           in case of any error
   */
  protected List<String> buildArgumentList(final EncodingProfile format) throws EncoderException {
    final String optionString = processParameters(cmdlineOptions);
    return splitCommandArgsWithCare(optionString);
  }

  /**
   * @param commandline
   *          Never null
   * @return Split string on spaces, except if between quotes (i.e. treat \“hello world\” as one token)
   */
  private List<String> splitCommandArgsWithCare(final String commandline) {
    final List<String> list = new LinkedList<String>();
    final Matcher m = Pattern.compile("([^\"]\\S*|\".+?\")\\s*").matcher(commandline);
    while (m.find()) {
      String next = StringUtils.trimToNull(m.group(1));
      if (next != null) {
        final String[] removeTheseBookends = new String[] { "\"", "'" };
        for (final String removeThisBookend : removeTheseBookends) {
          if (next.startsWith(removeThisBookend) && next.endsWith(removeThisBookend)) {
            next = next.substring(1, next.length() - 1);
          }
        }
        list.add(next);
      }
    }
    return list;
  }

  /**
   * Processes the command options by replacing the templates with their actual values.
   *
   * @return the commandline
   */
  protected String processParameters(String cmd) {
    String r = cmd;
    for (Map.Entry<String, String> e : params.entrySet()) {
      r = r.replace("#{" + e.getKey() + "}", e.getValue());
    }
    return r;
  }

  // -- Attributes

  /**
   * Set the commandline options in a single string. Parameters in the form of <code>#{param}</code> will be
   * substituted.
   *
   * @see #addParam(String, String)
   */
  public void setCmdlineOptions(String cmdlineOptions) {
    this.cmdlineOptions = cmdlineOptions;
  }

  /**
   * Adds a command line parameter that will be substituted along with the default parameters.
   *
   * @see #setCmdlineOptions(String)
   */
  public void addParam(String name, String value) {
    params.put(name, value);
  }

  /**
   * Tells the registered listeners that the given track has been encoded into <code>file</code>, using the encoding
   * format <code>format</code>.
   *
   * @param sourceFiles
   *          the original files
   * @param format
   *          the used format
   * @param message
   *          the message
   */
  protected void fireEncoderMessage(EncodingProfile format, String message, File... sourceFiles) {
    for (EncoderListener l : this.listeners) {
      if (l instanceof CmdlineEncoderListener) {
        try {
          ((CmdlineEncoderListener) l).notifyEncoderOutput(format, message, sourceFiles);
        } catch (Throwable th) {
          logger.error("EncoderListener " + l + " threw exception while processing callback", th);
        }
      }
    }
  }
<<<<<<< HEAD
  
  /**
   * Executes the command line encoder with the given set of files and properties and using the provided encoding
   * profile.
   * 
   * @param videoSource
   *          the video file
   * @param profile
   *          the profile identifier
   * @param properties
   *          the encoding properties to be interpreted by the actual encoder implementation
   * @return a list of the precessed Tracks
   * @throws EncoderException
   *           if processing fails
   */
  public List<File> parallelEncode(File mediaSource, EncodingProfile profile, Map<String, String> properties)
          throws EncoderException {
    // Fist, update the parameters
    if (properties != null)
      params.putAll(properties);
    // build command
    BufferedReader in = null;
    Process encoderProcess = null;
    if (mediaSource == null) {
      throw new IllegalArgumentException("At least one track must be specified.");
    }
    try {
      // Set encoding parameters
      if (mediaSource != null) {
        String mediaInput = FilenameUtils.normalize(mediaSource.getAbsolutePath());
        params.put("in.video.path", mediaInput);
        params.put("in.video.name", FilenameUtils.getBaseName(mediaInput));
        params.put("in.video.suffix", FilenameUtils.getExtension(mediaInput));
        params.put("in.video.filename", FilenameUtils.getName(mediaInput));
      }
      String outDir = mediaSource.getAbsoluteFile().getParent();
      String outFileName = FilenameUtils.getBaseName(mediaSource.getName());
      

      if (params.containsKey("time")) {
        outFileName += "_" + properties.get("time");
      }

      // generate random name if multiple jobs are producing file with identical name (MH-7673)
      outFileName += "_" + UUID.randomUUID().toString();

      params.put("out.dir", outDir);
      params.put("out.name", outFileName); 
      
      ArrayList<String> suffixes = new ArrayList<String>();
      
      for (String tag : profile.getTags()) {
logger.info("tag {} with suffix {}", tag, profile.getSuffix(tag));        
        String outSuffix = processParameters(profile.getSuffix(tag));
        params.put("out.suffix" + "." + tag, outSuffix);
        suffixes.add(outSuffix);
      }
      
      // create encoder process.
      // no special working dir is set which means the working dir of the
      // current java process is used.
      List<String> command = buildCommand(profile);
      StringBuilder sb = new StringBuilder();
      for (String cmd : command) {
        sb.append(cmd);
        sb.append(" ");
      }
      logger.info("Executing encoding command: {}", sb);
      ProcessBuilder pbuilder = new ProcessBuilder(command);
      pbuilder.redirectErrorStream(REDIRECT_ERROR_STREAM);
      encoderProcess = pbuilder.start();

      // tell encoder listeners about output
      in = new BufferedReader(new InputStreamReader(encoderProcess.getInputStream()));
      String line;
      while ((line = in.readLine()) != null) {
        handleEncoderOutput(profile, line, mediaSource);
      }

      // wait until the task is finished
      encoderProcess.waitFor();
      int exitCode = encoderProcess.exitValue();
      if (exitCode != 0) {
        throw new EncoderException(this, "Encoder exited abnormally with status " + exitCode);
      }

      logger.info("Media track {} successfully encoded using profile '{}'", new String[] { mediaSource.getName(),
             profile.getIdentifier() });
      fireEncoded(this, profile, mediaSource);
      ArrayList<File> tracks = new ArrayList<File>();
      for (String outSuffix : suffixes) {
          tracks.add(new File(mediaSource.getParent(), outFileName + outSuffix));
      }
      return tracks; 
    } catch (EncoderException e) {
      logger.warn("Error while encoding video track {} using '{}': {}", new String[] {
             (mediaSource == null ? "N/A" : mediaSource.getName()), profile.getIdentifier(), e.getMessage() });
      fireEncodingFailed(this, profile, e, mediaSource);
      throw e;
    } catch (Exception e) {
      logger.warn("Error while encoding media {} to {}:{}, {}",
              new Object[] { (mediaSource == null ? "N/A" : mediaSource.getName()), profile.getName(), e.getMessage() });
      fireEncodingFailed(this, profile, e, mediaSource);
      throw new EncoderException(this, e.getMessage(), e);
    } finally {
      IoSupport.closeQuietly(in);
      IoSupport.closeQuietly(encoderProcess);
    }
  }  
  
  protected List<String> getTags(EncodingProfile profile) {
    ArrayList<String> tags = new ArrayList<String>();
    
    return tags;
  }

=======
>>>>>>> fe2f4ec9
}<|MERGE_RESOLUTION|>--- conflicted
+++ resolved
@@ -463,7 +463,6 @@
       }
     }
   }
-<<<<<<< HEAD
   
   /**
    * Executes the command line encoder with the given set of files and properties and using the provided encoding
@@ -516,7 +515,6 @@
       ArrayList<String> suffixes = new ArrayList<String>();
       
       for (String tag : profile.getTags()) {
-logger.info("tag {} with suffix {}", tag, profile.getSuffix(tag));        
         String outSuffix = processParameters(profile.getSuffix(tag));
         params.put("out.suffix" + "." + tag, outSuffix);
         suffixes.add(outSuffix);
@@ -580,6 +578,4 @@
     return tags;
   }
 
-=======
->>>>>>> fe2f4ec9
 }