/**
 * Licensed to The Apereo Foundation under one or more contributor license
 * agreements. See the NOTICE file distributed with this work for additional
 * information regarding copyright ownership.
 *
 *
 * The Apereo Foundation licenses this file to you under the Educational
 * Community License, Version 2.0 (the "License"); you may not use this file
 * except in compliance with the License. You may obtain a copy of the License
 * at:
 *
 *   http://opensource.org/licenses/ecl2.txt
 *
 * Unless required by applicable law or agreed to in writing, software
 * distributed under the License is distributed on an "AS IS" BASIS, WITHOUT
 * WARRANTIES OR CONDITIONS OF ANY KIND, either express or implied.  See the
 * License for the specific language governing permissions and limitations under
 * the License.
 *
 */

package org.opencastproject.composer.impl;

import static java.lang.String.format;
import static org.opencastproject.fun.juc.Immutables.list;
import static org.opencastproject.serviceregistry.api.Incidents.NO_DETAILS;
import static org.opencastproject.util.data.Option.none;
import static org.opencastproject.util.data.Option.some;
import static org.opencastproject.util.data.Tuple.tuple;

import org.opencastproject.composer.api.ComposerService;
import org.opencastproject.composer.api.EmbedderEngine;
import org.opencastproject.composer.api.EmbedderEngineFactory;
import org.opencastproject.composer.api.EmbedderException;
import org.opencastproject.composer.api.EncoderEngine;
import org.opencastproject.composer.api.EncoderEngineFactory;
import org.opencastproject.composer.api.EncoderException;
import org.opencastproject.composer.api.EncodingProfile;
import org.opencastproject.composer.api.LaidOutElement;
import org.opencastproject.composer.layout.Dimension;
import org.opencastproject.composer.layout.Layout;
import org.opencastproject.composer.layout.Serializer;
import org.opencastproject.fun.juc.Mutables;
import org.opencastproject.inspection.api.MediaInspectionException;
import org.opencastproject.inspection.api.MediaInspectionService;
import org.opencastproject.job.api.AbstractJobProducer;
import org.opencastproject.job.api.Job;
import org.opencastproject.job.api.JobBarrier;
import org.opencastproject.mediapackage.Attachment;
import org.opencastproject.mediapackage.Catalog;
import org.opencastproject.mediapackage.MediaPackageElement;
import org.opencastproject.mediapackage.MediaPackageElement.Type;
import org.opencastproject.mediapackage.MediaPackageElementBuilder;
import org.opencastproject.mediapackage.MediaPackageElementBuilderFactory;
import org.opencastproject.mediapackage.MediaPackageElementParser;
import org.opencastproject.mediapackage.MediaPackageException;
import org.opencastproject.mediapackage.Stream;
import org.opencastproject.mediapackage.Track;
import org.opencastproject.mediapackage.VideoStream;
import org.opencastproject.mediapackage.identifier.IdBuilder;
import org.opencastproject.mediapackage.identifier.IdBuilderFactory;
import org.opencastproject.security.api.OrganizationDirectoryService;
import org.opencastproject.security.api.SecurityService;
import org.opencastproject.security.api.UserDirectoryService;
import org.opencastproject.serviceregistry.api.ServiceRegistry;
import org.opencastproject.serviceregistry.api.ServiceRegistryException;
import org.opencastproject.util.IoSupport;
import org.opencastproject.util.JsonObj;
import org.opencastproject.util.LoadUtil;
import org.opencastproject.util.MimeTypes;
import org.opencastproject.util.NotFoundException;
import org.opencastproject.util.data.Collections;
import org.opencastproject.util.data.Option;
import org.opencastproject.util.data.Tuple;
import org.opencastproject.workspace.api.Workspace;

import org.apache.commons.io.FilenameUtils;
import org.apache.commons.io.IOUtils;
import org.apache.commons.lang3.StringUtils;
import org.osgi.framework.BundleContext;
import org.osgi.service.cm.ConfigurationException;
import org.osgi.service.cm.ManagedService;
import org.slf4j.Logger;
import org.slf4j.LoggerFactory;

import java.io.File;
import java.io.FileInputStream;
import java.io.IOException;
import java.io.InputStream;
import java.net.URI;
import java.text.DecimalFormat;
import java.text.DecimalFormatSymbols;
import java.util.ArrayList;
import java.util.Arrays;
import java.util.Collection;
import java.util.Dictionary;
import java.util.HashMap;
import java.util.LinkedList;
import java.util.List;
import java.util.Map;
import java.util.Map.Entry;
import java.util.Properties;

/** FFMPEG based implementation of the composer service api. */
public class ComposerServiceImpl extends AbstractJobProducer implements ComposerService, ManagedService {
  /**
   * The indexes the composite job uses to create a Job
   */
  private static final int BACKGROUND_COLOR_INDEX = 6;
  private static final int COMPOSITE_TRACK_SIZE_INDEX = 4;
  private static final int LOWER_TRACK_INDEX = 0;
  private static final int LOWER_TRACK_LAYOUT_INDEX = 1;
  private static final int PROFILE_ID_INDEX = 5;
  private static final int UPPER_TRACK_INDEX = 2;
  private static final int UPPER_TRACK_LAYOUT_INDEX = 3;
  private static final int WATERMARK_INDEX = 7;
  private static final int WATERMARK_LAYOUT_INDEX = 8;
  /**
   * Error codes
   */
  private static final int WORKSPACE_GET_IO_EXCEPTION = 1;
  private static final int WORKSPACE_GET_NOT_FOUND = 2;
  private static final int WORKSPACE_PUT_COLLECTION_IO_EXCEPTION = 3;
  private static final int PROFILE_NOT_FOUND = 4;
  private static final int ENCODER_ENGINE_NOT_FOUND = 5;
  private static final int EMBEDDER_ENGINE_NOT_FOUND = 6;
  private static final int ENCODING_FAILED = 7;
  private static final int TRIMMING_FAILED = 8;
  private static final int COMPOSITE_FAILED = 9;
  private static final int CONCAT_FAILED = 10;
  private static final int CONCAT_LESS_TRACKS = 11;
  private static final int CONCAT_NO_DIMENSION = 12;
  private static final int IMAGE_TO_VIDEO_FAILED = 13;
  private static final int CONVERT_IMAGE_FAILED = 14;
  private static final int IMAGE_EXTRACTION_FAILED = 15;
  private static final int IMAGE_EXTRACTION_UNKNOWN_DURATION = 16;
  private static final int IMAGE_EXTRACTION_TIME_OUTSIDE_DURATION = 17;
  private static final int IMAGE_EXTRACTION_NO_VIDEO = 18;
  private static final int CAPTION_EMBEDD_FAILED = 19;
  private static final int CAPTION_NO_VIDEO = 20;
  private static final int CAPTION_NO_LANGUAGE = 21;
  private static final int WATERMARK_NOT_FOUND = 22;
  private static final int NO_STREAMS = 23;

  /** The logging instance */
  private static final Logger logger = LoggerFactory.getLogger(ComposerServiceImpl.class);

  /** The collection name */
  public static final String COLLECTION = "composer";

<<<<<<< HEAD
  /** Used to mark a track unavailable to composite. */
  private static final String NOT_AVAILABLE = "n/a";
=======
  /** The load introduced on the system by creating a caption job */
  public static final float DEFAULT_CAPTION_JOB_LOAD = 1.0f;

  /** The key to look for in the service configuration file to override the {@link DEFAULT_CAPTION_JOB_LOAD} */
  public static final String CAPTION_JOB_LOAD_KEY = "job.load.caption.embed";

  /** The load introduced on the system by creating a caption job */
  private float captionJobLoad = DEFAULT_CAPTION_JOB_LOAD;
>>>>>>> 1e8129b8

  /** List of available operations on jobs */
  private enum Operation {
    Caption, Encode, Image, ImageConversion, Mux, Trim, Watermark, Composite, Concat, ImageToVideo, ParallelEncode
  }

  /** Encoding profile manager */
  private EncodingProfileScanner profileScanner = null;

  /** Reference to the media inspection service */
  private MediaInspectionService inspectionService = null;

  /** Reference to the workspace service */
  private Workspace workspace = null;

  /** Reference to the receipt service */
  private ServiceRegistry serviceRegistry;

  /** Reference to the encoder engine factory */
  private EncoderEngineFactory encoderEngineFactory;

  /** Reference to the embedder engine factory */
  private EmbedderEngineFactory embedderEngineFactory;

  /** The organization directory service */
  protected OrganizationDirectoryService organizationDirectoryService = null;

  /** Id builder used to create ids for encoded tracks */
  private final IdBuilder idBuilder = IdBuilderFactory.newInstance().newIdBuilder();

  /** The security service */
  protected SecurityService securityService = null;

  /** The user directory service */
  protected UserDirectoryService userDirectoryService = null;

  /** Creates a new composer service instance. */
  public ComposerServiceImpl() {
    super(JOB_TYPE);
  }

  /**
   * OSGi callback on component activation.
   *
   * @param ctx
   *          the bundle context
   */
  void activate(BundleContext ctx) {
    logger.info("Activating composer service");
  }

  /**
   * {@inheritDoc}
   *
   * @see org.opencastproject.composer.api.ComposerService#encode(org.opencastproject.mediapackage.Track,
   *      java.lang.String)
   */
  @Override
  public Job encode(Track sourceTrack, String profileId) throws EncoderException, MediaPackageException {
    try {
      return serviceRegistry.createJob(JOB_TYPE, Operation.Encode.toString(),
              Arrays.asList(MediaPackageElementParser.getAsXml(sourceTrack), profileId));
    } catch (ServiceRegistryException e) {
      throw new EncoderException("Unable to create a job", e);
    }
  }

  /**
   * Encodes audio and video track to a file. If both an audio and a video track are given, they are muxed together into
   * one movie container.
   *
   * @param videoTrack
   *          the video track
   * @param audioTrack
   *          the audio track
   * @param profileId
   *          the encoding profile
   * @param properties
   *          encoding properties
   * @return the encoded track or none if the operation does not return a track. This may happen for example when doing
   *         two pass encodings where the first pass only creates metadata for the second one
   * @throws EncoderException
   *           if encoding fails
   */
  protected Option<Track> encode(final Job job, Track videoTrack, Track audioTrack, String profileId,
          Map<String, String> properties) throws EncoderException, MediaPackageException {
    if (job == null)
      throw new IllegalArgumentException("The Job parameter must not be null");

    final String targetTrackId = idBuilder.createNew().toString();
    try {
      // Get the tracks and make sure they exist
      final File audioFile;
      if (audioTrack == null) {
        audioFile = null;
      } else {
        try {
          audioFile = workspace.get(audioTrack.getURI());
        } catch (NotFoundException e) {
          incident().recordFailure(job, WORKSPACE_GET_NOT_FOUND, e,
                  getWorkspaceMediapackageParams("audio", Type.Track, audioTrack.getURI()), NO_DETAILS);
          throw new EncoderException("Requested audio track " + audioTrack + " is not found");
        } catch (IOException e) {
          incident().recordFailure(job, WORKSPACE_GET_IO_EXCEPTION, e,
                  getWorkspaceMediapackageParams("audio", Type.Track, audioTrack.getURI()), NO_DETAILS);
          throw new EncoderException("Unable to access audio track " + audioTrack);
        }
      }

      final File videoFile;
      if (videoTrack == null) {
        videoFile = null;
      } else {
        try {
          videoFile = workspace.get(videoTrack.getURI());
        } catch (NotFoundException e) {
          incident().recordFailure(job, WORKSPACE_GET_NOT_FOUND, e,
                  getWorkspaceMediapackageParams("video", Type.Track, videoTrack.getURI()), NO_DETAILS);
          throw new EncoderException("Requested video track " + videoTrack + " is not found");
        } catch (IOException e) {
          incident().recordFailure(job, WORKSPACE_GET_IO_EXCEPTION, e,
                  getWorkspaceMediapackageParams("video", Type.Track, videoTrack.getURI()), NO_DETAILS);
          throw new EncoderException("Unable to access video track " + videoTrack);
        }
      }

      // Get the encoding profile
      final EncodingProfile profile = getProfile(job, profileId);

      // Create the engine
      final EncoderEngine encoderEngine = getEncoderEngine(job, profile);

      if (audioTrack != null && videoTrack != null)
        logger.info(format("Muxing audio track %s and video track %s into %s", audioTrack.getIdentifier(),
                videoTrack.getIdentifier(), targetTrackId));
      else if (audioTrack == null)
        logger.info(format("Encoding video track %s to %s using profile '%s'", videoTrack.getIdentifier(),
                targetTrackId, profileId));
      else if (videoTrack == null)
        logger.info(format("Encoding audio track %s to %s using profile '%s'", audioTrack.getIdentifier(),
                targetTrackId, profileId));

      // Do the work
      Option<File> output;
      try {
        output = encoderEngine.mux(audioFile, videoFile, profile, properties);
      } catch (EncoderException e) {
        Map<String, String> params = new HashMap<String, String>();
        if (audioFile != null) {
          params.put("audio", audioTrack.getURI().toString());
        } else {
          params.put("audio", "EMPTY");
        }
        if (videoFile != null) {
          params.put("video", videoTrack.getURI().toString());
        } else {
          params.put("video", "EMPTY");
        }
        params.put("profile", profile.getIdentifier());
        if (properties != null) {
          params.put("properties", properties.toString());
        } else {
          params.put("properties", "EMPTY");
        }
        incident().recordFailure(job, ENCODING_FAILED, e, params, detailsFor(e, encoderEngine));
        throw e;
      }

      // mux did not return a file
      if (output.isNone() || !output.get().exists() || output.get().length() == 0)
        return none();

      // Put the file in the workspace
      URI workspaceURI = putToCollection(job, output.get(), "encoded file");

      // Have the encoded track inspected and return the result
      Job inspectionJob = inspect(job, workspaceURI);

      Track inspectedTrack = (Track) MediaPackageElementParser.getFromXml(inspectionJob.getPayload());
      inspectedTrack.setIdentifier(targetTrackId);

      if (profile.getMimeType() != null)
        inspectedTrack.setMimeType(MimeTypes.parseMimeType(profile.getMimeType()));

      return some(inspectedTrack);
    } catch (Exception e) {
      logger.warn("Error encoding " + videoTrack + " and " + audioTrack, e);
      if (e instanceof EncoderException) {
        throw (EncoderException) e;
      } else {
        throw new EncoderException(e);
      }
    }
  }

  /**
   * Encodes audio and video track to a file. If both an audio and a video track are given, they are muxed together into
   * one movie container.
   *
   * @param videoTrack
   *          the video track
   * @param audioTrack
   *          the audio track
   * @param profileId
   *          the encoding profile
   * @param properties
   *          encoding properties
   * @return the encoded track or none if the operation does not return a track. This may happen for example when doing
   *         two pass encodings where the first pass only creates metadata for the second one
   * @throws EncoderException
   *           if encoding fails
   */
  protected List <Track> parralelEncode(Job job, Track mediaTrack, String profileId,
          Map<String, String> properties) throws EncoderException, MediaPackageException {
    if (job == null) {
      throw new EncoderException("The Job parameter must not be null");
    }
    try {
      // Get the tracks and make sure they exist
      final File mediaFile;
      if (mediaTrack == null) {
        mediaFile = null;
      } else {
        try {
          mediaFile = workspace.get(mediaTrack.getURI());
        } catch (NotFoundException e) {
          throw new EncoderException("Requested media track " + mediaTrack + " is not found");
        } catch (IOException e) {
          throw new EncoderException("Unable to access media track " + mediaTrack);
        }
      }

      // Create the engine
      final EncodingProfile profile = profileScanner.getProfile(profileId);
      if (profile == null) {
        throw new EncoderException(null, "Profile '" + profileId + " is unknown");
      }
      final EncoderEngine encoderEngine = encoderEngineFactory.newEncoderEngine(profile);
      if (encoderEngine == null) {
        throw new EncoderException(null, "No encoder engine available for profile '" + profileId + "'");
      }

      // List of encoded tracks
      LinkedList <Track> encodedTracks = new LinkedList<Track>();
      // Do the work
      int i = 0;
      for (File encodingOutput : encoderEngine.parallelEncode(mediaFile, profile, properties)) {
        // Put the file in the workspace
        URI returnURL = null;
        InputStream in = null;
        final String targetTrackId = idBuilder.createNew().toString();

        try {
          in = new FileInputStream(encodingOutput);
          returnURL = workspace.putInCollection(COLLECTION,
                  job.getId() + "-" + i + "." + FilenameUtils.getExtension(encodingOutput.getAbsolutePath()), in);
          logger.info("Copied the encoded file to the workspace at {}", returnURL);
          if (encodingOutput.delete()) {
            logger.info("Deleted the local copy of the encoded file at {}", encodingOutput.getAbsolutePath());
          } else {
            logger.warn("Unable to delete the encoding output at {}", encodingOutput);
          }
        } catch (Exception e) {
          throw new EncoderException("Unable to put the encoded file into the workspace", e);
        } finally {
          IOUtils.closeQuietly(in);
        }

        // Have the encoded track inspected and return the result
        Job inspectionJob = null;
        try {
          inspectionJob = inspectionService.inspect(returnURL);
          JobBarrier barrier = new JobBarrier(job, serviceRegistry, inspectionJob);
          if (!barrier.waitForJobs().isSuccess()) {
            throw new EncoderException("Media inspection of " + returnURL + " failed");
          }
        } catch (MediaInspectionException e) {
          throw new EncoderException("Media inspection of " + returnURL + " failed", e);
        }

        Track inspectedTrack = (Track) MediaPackageElementParser.getFromXml(inspectionJob.getPayload());
        inspectedTrack.setIdentifier(targetTrackId);

        List<String> tags = profile.getTags();
        if (tags.size() > 0) {
          for (int j = 0; j < tags.size(); j++) {
            if (encodingOutput.getName().endsWith(profile.getSuffix(tags.get(j))))
              inspectedTrack.addTag(tags.get(j));
          }
        }

// Will the mimetype be provided by the inspect service?
//        if (profile.getMimeType() != null)
//          inspectedTrack.setMimeType(MimeTypes.parseMimeType(profile.getMimeType()));

        encodedTracks.add(inspectedTrack);
        i++;
      }

      return encodedTracks;
    } catch (Exception e) {
      logger.warn("Error encoding " + mediaTrack, e);
      if (e instanceof EncoderException) {
        throw (EncoderException) e;
      } else {
        throw new EncoderException(e);
      }
    }
  }

    /**
   * {@inheritDoc}
   *
   * @see org.opencastproject.composer.api.ComposerService#encode(org.opencastproject.mediapackage.Track,
   *      java.lang.String)
   */
  @Override
  public Job parallelEncode(Track sourceTrack, String profileId) throws EncoderException, MediaPackageException {
    try {
logger.info("Starting parallel encode with profile {} ", profileId);
      return serviceRegistry.createJob(JOB_TYPE, Operation.ParallelEncode.toString(),
              Arrays.asList(MediaPackageElementParser.getAsXml(sourceTrack), profileId));
    } catch (ServiceRegistryException e) {
      throw new EncoderException("Unable to create a job", e);
    }
  }

  /**
   * {@inheritDoc}
   *
   * @see org.opencastproject.composer.api.ComposerService#trim(org.opencastproject.mediapackage.Track,
   *      java.lang.String, long, long)
   */
  @Override
  public Job trim(final Track sourceTrack, final String profileId, final long start, final long duration)
          throws EncoderException, MediaPackageException {
    try {
      return serviceRegistry.createJob(
              JOB_TYPE,
              Operation.Trim.toString(),
              Arrays.asList(MediaPackageElementParser.getAsXml(sourceTrack), profileId, Long.toString(start),
                      Long.toString(duration)));
    } catch (ServiceRegistryException e) {
      throw new EncoderException("Unable to create a job", e);
    }
  }

  /**
   * Trims the given track using the encoding profile <code>profileId</code> and the given starting point and duration
   * in miliseconds.
   *
   * @param job
   *          the associated job
   * @param sourceTrack
   *          the source track
   * @param profileId
   *          the encoding profile identifier
   * @param start
   *          the trimming in-point in millis
   * @param duration
   *          the trimming duration in millis
   * @return the trimmed track or none if the operation does not return a track. This may happen for example when doing
   *         two pass encodings where the first pass only creates metadata for the second one
   * @throws EncoderException
   *           if trimming fails
   */
  protected Option<Track> trim(Job job, Track sourceTrack, String profileId, long start, long duration)
          throws EncoderException {
    try {
      String targetTrackId = idBuilder.createNew().toString();

      // Get the track and make sure it exists
      final File trackFile;
      try {
        trackFile = workspace.get(sourceTrack.getURI());
      } catch (NotFoundException e) {
        incident().recordFailure(job, WORKSPACE_GET_NOT_FOUND, e,
                getWorkspaceMediapackageParams("source", Type.Track, sourceTrack.getURI()), NO_DETAILS);
        throw new EncoderException("Requested track " + sourceTrack + " is not found");
      } catch (IOException e) {
        incident().recordFailure(job, WORKSPACE_GET_IO_EXCEPTION, e,
                getWorkspaceMediapackageParams("source", Type.Track, sourceTrack.getURI()), NO_DETAILS);
        throw new EncoderException("Unable to access track " + sourceTrack);
      }

      // Get the encoding profile
      final EncodingProfile profile = getProfile(job, profileId);

      // Create the engine
      final EncoderEngine encoderEngine = getEncoderEngine(job, profile);

      Option<File> output;
      try {
        output = encoderEngine.trim(trackFile, profile, start, duration, null);
      } catch (EncoderException e) {
        Map<String, String> params = new HashMap<String, String>();
        params.put("track", sourceTrack.getURI().toString());
        params.put("profile", profile.getIdentifier());
        params.put("start", Long.toString(start));
        params.put("duration", Long.toString(duration));
        incident().recordFailure(job, TRIMMING_FAILED, e, params, detailsFor(e, encoderEngine));
        throw e;
      }

      // trim did not return a file
      if (output.isNone() || !output.get().exists() || output.get().length() == 0)
        return none();

      // Put the file in the workspace
      URI workspaceURI = putToCollection(job, output.get(), "trimmed file");

      // Have the encoded track inspected and return the result
      Job inspectionJob = inspect(job, workspaceURI);

      Track inspectedTrack = (Track) MediaPackageElementParser.getFromXml(inspectionJob.getPayload());
      inspectedTrack.setIdentifier(targetTrackId);

      return some(inspectedTrack);
    } catch (Exception e) {
      logger.warn("Error trimming " + sourceTrack, e);
      if (e instanceof EncoderException) {
        throw (EncoderException) e;
      } else {
        throw new EncoderException(e);
      }
    }
  }

  /**
   * {@inheritDoc}
   *
   * @see org.opencastproject.composer.api.ComposerService#mux(org.opencastproject.mediapackage.Track,
   *      org.opencastproject.mediapackage.Track, java.lang.String)
   */
  @Override
  public Job mux(Track videoTrack, Track audioTrack, String profileId) throws EncoderException, MediaPackageException {
    try {
      return serviceRegistry.createJob(
              JOB_TYPE,
              Operation.Mux.toString(),
              Arrays.asList(MediaPackageElementParser.getAsXml(videoTrack),
                      MediaPackageElementParser.getAsXml(audioTrack), profileId));
    } catch (ServiceRegistryException e) {
      throw new EncoderException("Unable to create a job", e);
    }
  }

  /**
   * Muxes the audio and video track into one movie container.
   *
   * @param job
   *          the associated job
   * @param videoTrack
   *          the video track
   * @param audioTrack
   *          the audio track
   * @param profileId
   *          the profile identifier
   * @return the muxed track
   * @throws EncoderException
   *           if encoding fails
   * @throws MediaPackageException
   *           if serializing the mediapackage elements fails
   */
  protected Option<Track> mux(Job job, Track videoTrack, Track audioTrack, String profileId) throws EncoderException,
          MediaPackageException {
    return encode(job, videoTrack, audioTrack, profileId, null);
  }

  /**
   * {@inheritDoc}
   *
   * @see org.opencastproject.composer.api.ComposerService#composite(org.opencastproject.composer.layout.Dimension,
   *      org.opencastproject.composer.api.LaidOutElement, org.opencastproject.composer.api.LaidOutElement,
   *      org.opencastproject.util.data.Option, String, String) String, Option)
   */
  @Override
  public Job composite(Dimension compositeTrackSize, Option<LaidOutElement<Track>> upperTrack,
          LaidOutElement<Track> lowerTrack, Option<LaidOutElement<Attachment>> watermark, String profileId,
          String background) throws EncoderException, MediaPackageException {
    List<String> arguments = new ArrayList<String>();
    arguments.add(LOWER_TRACK_INDEX, MediaPackageElementParser.getAsXml(lowerTrack.getElement()));
    arguments.add(LOWER_TRACK_LAYOUT_INDEX, Serializer.json(lowerTrack.getLayout()).toJson());
    if (upperTrack.isNone()) {
      arguments.add(UPPER_TRACK_INDEX, NOT_AVAILABLE);
      arguments.add(UPPER_TRACK_LAYOUT_INDEX, NOT_AVAILABLE);
    } else {
      arguments.add(UPPER_TRACK_INDEX, MediaPackageElementParser.getAsXml(upperTrack.get().getElement()));
      arguments.add(UPPER_TRACK_LAYOUT_INDEX, Serializer.json(upperTrack.get().getLayout()).toJson());
    }
    arguments.add(COMPOSITE_TRACK_SIZE_INDEX, Serializer.json(compositeTrackSize).toJson());
    arguments.add(PROFILE_ID_INDEX, profileId);
    arguments.add(BACKGROUND_COLOR_INDEX, background);
    if (watermark.isSome()) {
      LaidOutElement<Attachment> watermarkLaidOutElement = watermark.get();
      arguments.add(WATERMARK_INDEX, MediaPackageElementParser.getAsXml(watermarkLaidOutElement.getElement()));
      arguments.add(WATERMARK_LAYOUT_INDEX, Serializer.json(watermarkLaidOutElement.getLayout()).toJson());
    }
    try {
      return serviceRegistry.createJob(JOB_TYPE, Operation.Composite.toString(), arguments);
    } catch (ServiceRegistryException e) {
      throw new EncoderException("Unable to create composite job", e);
    }
  }

  protected Option<Track> composite(Job job, Dimension compositeTrackSize, LaidOutElement<Track> lowerLaidOutElement,
          Option<LaidOutElement<Track>> upperLaidOutElement, Option<LaidOutElement<Attachment>> watermarkOption,
          String profileId, String backgroundColor) throws EncoderException, MediaPackageException {
    if (job == null)
      throw new EncoderException("The Job parameter must not be null");
    if (compositeTrackSize == null)
      throw new EncoderException("The composite track size parameter must not be null");
    if (lowerLaidOutElement == null)
      throw new EncoderException("The lower laid out element parameter must not be null");
    if (upperLaidOutElement == null)
      throw new EncoderException("The upper laid out element parameter must not be null");
    if (watermarkOption == null)
      throw new EncoderException("The optional watermark laid out element parameter must not be null");
    if (profileId == null)
      throw new EncoderException("The profileId parameter must not be null");
    if (backgroundColor == null)
      throw new EncoderException("The background color parameter must not be null");

    // Get the encoding profile
    final EncodingProfile profile = getProfile(job, profileId);

    // Create the engine
    final EncoderEngine encoderEngine = getEncoderEngine(job, profile);

    final String targetTrackId = idBuilder.createNew().toString();
    Option<File> upperVideoFile = Option.<File> none();
    try {
      // Get the tracks and make sure they exist
      final File lowerVideoFile;
      try {
        lowerVideoFile = workspace.get(lowerLaidOutElement.getElement().getURI());
      } catch (NotFoundException e) {
        incident().recordFailure(job, WORKSPACE_GET_NOT_FOUND, e,
                getWorkspaceMediapackageParams("lower video", Type.Track, lowerLaidOutElement.getElement().getURI()),
                NO_DETAILS);
        throw new EncoderException("Requested lower video track " + lowerLaidOutElement.getElement() + " is not found");
      } catch (IOException e) {
        incident().recordFailure(job, WORKSPACE_GET_IO_EXCEPTION, e,
                getWorkspaceMediapackageParams("lower video", Type.Track, lowerLaidOutElement.getElement().getURI()),
                NO_DETAILS);
        throw new EncoderException("Unable to access lower video track " + lowerLaidOutElement.getElement());
      }

      if (upperLaidOutElement.isSome()) {
        try {
          upperVideoFile = Option.option(workspace.get(upperLaidOutElement.get().getElement().getURI()));
        } catch (NotFoundException e) {
          incident().recordFailure(
                  job,
                  WORKSPACE_GET_NOT_FOUND,
                  e,
                  getWorkspaceMediapackageParams("upper video", Type.Track, upperLaidOutElement.get().getElement()
                          .getURI()), NO_DETAILS);
          throw new EncoderException("Requested upper video track " + upperLaidOutElement.get().getElement()
                  + " is not found");
        } catch (IOException e) {
          incident().recordFailure(
                  job,
                  WORKSPACE_GET_IO_EXCEPTION,
                  e,
                  getWorkspaceMediapackageParams("upper video", Type.Track, upperLaidOutElement.get().getElement()
                          .getURI()), NO_DETAILS);
          throw new EncoderException("Unable to access upper video track " + upperLaidOutElement.get().getElement());
        }
      }
      File watermarkFile = null;
      if (watermarkOption.isSome()) {
        try {
          watermarkFile = workspace.get(watermarkOption.get().getElement().getURI());
        } catch (NotFoundException e) {
          incident().recordFailure(
                  job,
                  WORKSPACE_GET_NOT_FOUND,
                  e,
                  getWorkspaceMediapackageParams("watermark image", Type.Attachment, watermarkOption.get().getElement()
                          .getURI()), NO_DETAILS);
          throw new EncoderException("Requested watermark image " + watermarkOption.get().getElement()
                  + " is not found");
        } catch (IOException e) {
          incident().recordFailure(
                  job,
                  WORKSPACE_GET_IO_EXCEPTION,
                  e,
                  getWorkspaceMediapackageParams("watermark image", Type.Attachment, watermarkOption.get().getElement()
                          .getURI()), NO_DETAILS);
          throw new EncoderException("Unable to access right watermark image " + watermarkOption.get().getElement());
        }
        if (upperLaidOutElement.isSome()) {
          logger.info(format(
                  "Composing lower video track %s %s and upper video track %s %s including watermark %s %s into %s",
                  lowerLaidOutElement.getElement().getIdentifier(), lowerLaidOutElement.getElement().getURI(),
                  upperLaidOutElement.get().getElement().getIdentifier(), upperLaidOutElement.get().getElement()
                          .getURI(), watermarkOption.get().getElement().getIdentifier(), watermarkOption.get()
                          .getElement().getURI(), targetTrackId));
        } else {
          logger.info(format("Composing video track %s %s including watermark %s %s into %s", lowerLaidOutElement
                  .getElement().getIdentifier(), lowerLaidOutElement.getElement().getURI(), watermarkOption.get()
                  .getElement().getIdentifier(), watermarkOption.get().getElement().getURI(), targetTrackId));
        }
      } else {
        if (upperLaidOutElement.isSome()) {
          logger.info(format("Composing lower video track %s %s and upper video track %s %s into %s",
                  lowerLaidOutElement.getElement().getIdentifier(), lowerLaidOutElement.getElement().getURI(),
                  upperLaidOutElement.get().getElement().getIdentifier(), upperLaidOutElement.get().getElement()
                          .getURI(), targetTrackId));
        } else {
          logger.info(format("Composing video track %s %s into %s", lowerLaidOutElement.getElement().getIdentifier(),
                  lowerLaidOutElement.getElement().getURI(), targetTrackId));
        }
      }

      // Creating video filter command
      final String compositeCommand = buildCompositeCommand(compositeTrackSize, lowerLaidOutElement,
              upperLaidOutElement, upperVideoFile, watermarkOption, watermarkFile, backgroundColor);

      Map<String, String> properties = new HashMap<String, String>();
      properties.put("compositeCommand", compositeCommand);
      Option<File> output;
      try {
        if (upperVideoFile.isSome()) {
          output = encoderEngine.mux(upperVideoFile.get(), lowerVideoFile, profile, properties);
        } else {
          output = encoderEngine.mux(null, lowerVideoFile, profile, properties);
        }
      } catch (EncoderException e) {
        Map<String, String> params = new HashMap<String, String>();
        if (upperLaidOutElement.isSome()) {
          params.put("upper", upperLaidOutElement.get().getElement().getURI().toString());
        }
        params.put("lower", lowerLaidOutElement.getElement().getURI().toString());
        if (watermarkFile != null)
          params.put("watermark", watermarkOption.get().getElement().getURI().toString());
        params.put("profile", profile.getIdentifier());
        params.put("properties", properties.toString());
        incident().recordFailure(job, COMPOSITE_FAILED, e, params, detailsFor(e, encoderEngine));
        throw e;
      }

      // composite did not return a file
      if (output.isNone() || !output.get().exists() || output.get().length() == 0)
        return none();

      // Put the file in the workspace
      URI workspaceURI = putToCollection(job, output.get(), "compound file");

      // Have the compound track inspected and return the result
      Job inspectionJob = inspect(job, workspaceURI);

      Track inspectedTrack = (Track) MediaPackageElementParser.getFromXml(inspectionJob.getPayload());
      inspectedTrack.setIdentifier(targetTrackId);

      if (profile.getMimeType() != null)
        inspectedTrack.setMimeType(MimeTypes.parseMimeType(profile.getMimeType()));

      return some(inspectedTrack);
    } catch (Exception e) {
      if (upperLaidOutElement.isSome()) {
        logger.warn("Error composing " + lowerLaidOutElement.getElement() + " and "
                + upperLaidOutElement.get().getElement(), e);
      } else {
        logger.warn("Error composing " + lowerLaidOutElement.getElement(), e);
      }
      if (e instanceof EncoderException) {
        throw (EncoderException) e;
      } else {
        throw new EncoderException(e);
      }
    }
  }

  @Override
  public Job concat(String profileId, Dimension outputDimension, Track... tracks) throws EncoderException,
          MediaPackageException {
    ArrayList<String> arguments = new ArrayList<String>();
    arguments.add(0, profileId);
    if (outputDimension != null) {
      arguments.add(1, Serializer.json(outputDimension).toJson());
    } else {
      arguments.add(1, "");
    }
    for (int i = 0; i < tracks.length; i++) {
      arguments.add(i + 2, MediaPackageElementParser.getAsXml(tracks[i]));
    }
    try {
      return serviceRegistry.createJob(JOB_TYPE, Operation.Concat.toString(), arguments);
    } catch (ServiceRegistryException e) {
      throw new EncoderException("Unable to create concat job", e);
    }
  }

  protected Option<Track> concat(Job job, List<Track> tracks, String profileId, Dimension outputDimension)
          throws EncoderException, MediaPackageException {
    if (job == null)
      throw new EncoderException("The job parameter must not be null");
    if (tracks == null)
      throw new EncoderException("The track parameter must not be null");
    if (profileId == null)
      throw new EncoderException("The profile id parameter must not be null");

    if (tracks.size() < 2) {
      Map<String, String> params = new HashMap<String, String>();
      params.put("tracks-size", Integer.toString(tracks.size()));
      params.put("tracks", StringUtils.join(tracks, ","));
      incident().recordFailure(job, CONCAT_LESS_TRACKS, params);
      throw new EncoderException("The track parameter must at least have two tracks present");
    }

    boolean onlyAudio = true;
    for (Track t : tracks) {
      if (t.hasVideo()) {
        onlyAudio = false;
        break;
      }
    }

    if (!onlyAudio && outputDimension == null) {
      Map<String, String> params = new HashMap<String, String>();
      params.put("tracks", StringUtils.join(tracks, ","));
      incident().recordFailure(job, CONCAT_NO_DIMENSION, params);
      throw new EncoderException("The output dimension id parameter must not be null when concatenating video");
    }

    // Get the encoding profile
    final EncodingProfile profile = getProfile(job, profileId);

    InputStream in = null;
    final String targetTrackId = idBuilder.createNew().toString();
    try {
      // Get the tracks and make sure they exist
      List<File> trackFiles = new ArrayList<File>();
      int i = 0;
      for (Track track : tracks) {
        if (!track.hasAudio() && !track.hasVideo()) {
          Map<String, String> params = new HashMap<String, String>();
          params.put("track-id", track.getIdentifier());
          params.put("track-url", track.getURI().toString());
          incident().recordFailure(job, NO_STREAMS, params);
          throw new EncoderException("Track has no audio or video stream available: " + track);
        }
        try {
          trackFiles.add(i++, IoSupport.waitForFile(workspace.get(track.getURI())));
        } catch (NotFoundException e) {
          incident().recordFailure(job, WORKSPACE_GET_NOT_FOUND, e,
                  getWorkspaceMediapackageParams("concat", Type.Track, track.getURI()), NO_DETAILS);
          throw new EncoderException("Requested track " + track + " is not found");
        } catch (IOException e) {
          incident().recordFailure(job, WORKSPACE_GET_IO_EXCEPTION, e,
                  getWorkspaceMediapackageParams("concat", Type.Track, track.getURI()), NO_DETAILS);
          throw new EncoderException("Unable to access track " + track);
        }
      }

      // Create the engine
      final EncoderEngine encoderEngine = getEncoderEngine(job, profile);

      if (onlyAudio) {
        logger.info(format("Concatenating audio tracks %s into %s", trackFiles, targetTrackId));
      } else {
        logger.info(format("Concatenating video tracks %s into %s", trackFiles, targetTrackId));
      }

      // Creating video filter command for concat
      String concatCommand = buildConcatCommand(onlyAudio, outputDimension, trackFiles, tracks);

      Map<String, String> properties = new HashMap<String, String>();
      properties.put("concatCommand", concatCommand);

      Option<File> output;
      try {
        output = encoderEngine.encode(trackFiles.get(0), profile, properties);
      } catch (EncoderException e) {
        Map<String, String> params = new HashMap<String, String>();
        List<String> trackList = new ArrayList<String>();
        for (Track t : tracks) {
          trackList.add(t.getURI().toString());
        }
        params.put("tracks", StringUtils.join(trackList, ","));
        params.put("profile", profile.getIdentifier());
        params.put("properties", properties.toString());
        incident().recordFailure(job, CONCAT_FAILED, e, params, detailsFor(e, encoderEngine));
        throw e;
      }

      // concat did not return a file
      if (output.isNone() || !output.get().exists() || output.get().length() == 0)
        return none();

      // Put the file in the workspace
      URI workspaceURI = putToCollection(job, output.get(), "concatenated file");

      // Have the concat track inspected and return the result
      Job inspectionJob = inspect(job, workspaceURI);

      Track inspectedTrack = (Track) MediaPackageElementParser.getFromXml(inspectionJob.getPayload());
      inspectedTrack.setIdentifier(targetTrackId);

      if (profile.getMimeType() != null)
        inspectedTrack.setMimeType(MimeTypes.parseMimeType(profile.getMimeType()));

      return some(inspectedTrack);
    } catch (Exception e) {
      logger.warn("Error concatenating tracks {}: {}", tracks, e);
      if (e instanceof EncoderException) {
        throw (EncoderException) e;
      } else {
        throw new EncoderException(e);
      }
    } finally {
      IoSupport.closeQuietly(in);
    }
  }

  @Override
  public Job imageToVideo(Attachment sourceImageAttachment, String profileId, double time) throws EncoderException,
          MediaPackageException {
    try {
      return serviceRegistry.createJob(JOB_TYPE, Operation.ImageToVideo.toString(), Arrays.asList(
              MediaPackageElementParser.getAsXml(sourceImageAttachment), profileId, Double.toString(time)));
    } catch (ServiceRegistryException e) {
      throw new EncoderException("Unable to create image to video job", e);
    }
  }

  protected Option<Track> imageToVideo(Job job, Attachment sourceImage, String profileId, Double time)
          throws EncoderException, MediaPackageException {
    if (job == null)
      throw new EncoderException("The Job parameter must not be null");
    if (sourceImage == null)
      throw new EncoderException("The sourceImage attachment parameter must not be null");
    if (profileId == null)
      throw new EncoderException("The profileId parameter must not be null");
    if (time == null)
      throw new EncoderException("The time parameter must not be null");

    // Get the encoding profile
    final EncodingProfile profile = getProfile(job, profileId);

    final String targetTrackId = idBuilder.createNew().toString();
    try {
      // Get the attachment and make sure it exist
      File imageFile = null;
      try {
        imageFile = workspace.get(sourceImage.getURI());
      } catch (NotFoundException e) {
        incident().recordFailure(job, WORKSPACE_GET_NOT_FOUND, e,
                getWorkspaceMediapackageParams("source image", Type.Attachment, sourceImage.getURI()), NO_DETAILS);
        throw new EncoderException("Requested source image " + sourceImage + " is not found");
      } catch (IOException e) {
        incident().recordFailure(job, WORKSPACE_GET_IO_EXCEPTION, e,
                getWorkspaceMediapackageParams("source image", Type.Attachment, sourceImage.getURI()), NO_DETAILS);
        throw new EncoderException("Unable to access source image " + sourceImage);
      }

      // Create the engine
      final EncoderEngine encoderEngine = getEncoderEngine(job, profile);

      logger.info(format("Converting image attachment %s into video %s", sourceImage.getIdentifier(), targetTrackId));

      Map<String, String> properties = new HashMap<String, String>();
      if (time == null || time == -1)
        time = 0D;

      DecimalFormatSymbols ffmpegFormat = new DecimalFormatSymbols();
      ffmpegFormat.setDecimalSeparator('.');
      DecimalFormat df = new DecimalFormat("0.000", ffmpegFormat);
      properties.put("time", df.format(time));

      Option<File> output;
      try {
        output = encoderEngine.encode(imageFile, profile, properties);
      } catch (EncoderException e) {
        Map<String, String> params = new HashMap<String, String>();
        params.put("image", sourceImage.getURI().toString());
        params.put("profile", profile.getIdentifier());
        params.put("properties", properties.toString());
        incident().recordFailure(job, IMAGE_TO_VIDEO_FAILED, e, params, detailsFor(e, encoderEngine));
        throw e;
      }

      // encoding did not return a file
      if (output.isNone() || !output.get().exists() || output.get().length() == 0)
        return none();

      // Put the file in the workspace
      URI workspaceURI = putToCollection(job, output.get(), "converted image file");

      // Have the compound track inspected and return the result
      Job inspectionJob = inspect(job, workspaceURI);

      Track inspectedTrack = (Track) MediaPackageElementParser.getFromXml(inspectionJob.getPayload());
      inspectedTrack.setIdentifier(targetTrackId);

      if (profile.getMimeType() != null)
        inspectedTrack.setMimeType(MimeTypes.parseMimeType(profile.getMimeType()));

      return some(inspectedTrack);
    } catch (Exception e) {
      logger.warn("Error converting " + sourceImage, e);
      if (e instanceof EncoderException) {
        throw (EncoderException) e;
      } else {
        throw new EncoderException(e);
      }
    }
  }

  /**
   * {@inheritDoc}
   *
   * @see org.opencastproject.composer.api.ComposerService#image(Track, String, double...)
   */
  @Override
  public Job image(Track sourceTrack, String profileId, double... times) throws EncoderException, MediaPackageException {
    if (sourceTrack == null)
      throw new IllegalArgumentException("SourceTrack cannot be null");

    if (times.length == 0)
      throw new IllegalArgumentException("At least one time argument has to be specified");

    String[] parameters = new String[times.length + 3];
    parameters[0] = MediaPackageElementParser.getAsXml(sourceTrack);
    parameters[1] = profileId;
    parameters[2] = Boolean.TRUE.toString();
    for (int i = 0; i < times.length; i++) {
      parameters[i + 3] = Double.toString(times[i]);
    }

    // TODO: This is unfortunate, since ffmpeg is slow on single images and it would be nice to be able to start a
    // separate job per image, so extraction can be spread over multiple machines in a cluster.
    try {
      return serviceRegistry.createJob(JOB_TYPE, Operation.Image.toString(), Arrays.asList(parameters));
    } catch (ServiceRegistryException e) {
      throw new EncoderException("Unable to create a job", e);
    }
  }

  @Override
  public Job image(Track sourceTrack, String profileId, Map<String, String> properties) throws EncoderException,
          MediaPackageException {
    if (sourceTrack == null)
      throw new IllegalArgumentException("SourceTrack cannot be null");

    List<String> arguments = new ArrayList<String>();
    arguments.add(MediaPackageElementParser.getAsXml(sourceTrack));
    arguments.add(profileId);
    arguments.add(Boolean.FALSE.toString());
    arguments.add(getPropertiesAsString(properties));

    try {
      return serviceRegistry.createJob(JOB_TYPE, Operation.Image.toString(), arguments);
    } catch (ServiceRegistryException e) {
      throw new EncoderException("Unable to create a job", e);
    }
  }

  /**
   * Extracts an image from <code>sourceTrack</code> at the given point in time.
   *
   * @param job
   *          the associated job
   * @param sourceTrack
   *          the source track
   * @param profileId
   *          the identifier of the encoding profile to use
   * @param times
   *          (one or more) times in seconds
   * @return the images as an attachment element list
   * @throws EncoderException
   *           if extracting the image fails
   */
  protected List<Attachment> image(Job job, Track sourceTrack, String profileId, double... times)
          throws EncoderException, MediaPackageException {
    if (sourceTrack == null)
      throw new EncoderException("SourceTrack cannot be null");

    validateVideoStream(job, sourceTrack);

    // The time should not be outside of the track's duration
    for (double time : times) {
      if (sourceTrack.getDuration() == null) {
        Map<String, String> params = new HashMap<String, String>();
        params.put("track-id", sourceTrack.getIdentifier());
        params.put("track-url", sourceTrack.getURI().toString());
        incident().recordFailure(job, IMAGE_EXTRACTION_UNKNOWN_DURATION, params);
        throw new EncoderException("Unable to extract an image from a track with unknown duration");
      }
      if (time < 0 || time * 1000 > sourceTrack.getDuration()) {
        Map<String, String> params = new HashMap<String, String>();
        params.put("track-id", sourceTrack.getIdentifier());
        params.put("track-url", sourceTrack.getURI().toString());
        params.put("track-duration", sourceTrack.getDuration().toString());
        params.put("time", Double.toString(time));
        incident().recordFailure(job, IMAGE_EXTRACTION_TIME_OUTSIDE_DURATION, params);
        throw new EncoderException("Can not extract an image at time " + time + " from a track with duration "
                + sourceTrack.getDuration());
      }
    }

    return extractImages(job, sourceTrack, profileId, null, times);
  }

  /**
   * Extracts an image from <code>sourceTrack</code> by the given properties and the corresponding encoding profile.
   *
   * @param job
   *          the associated job
   * @param sourceTrack
   *          the source track
   * @param profileId
   *          the identifier of the encoding profile to use
   * @param properties
   *          the properties applied to the encoding profile
   * @return the images as an attachment element list
   * @throws EncoderException
   *           if extracting the image fails
   */
  protected List<Attachment> image(Job job, Track sourceTrack, String profileId, Map<String, String> properties)
          throws EncoderException, MediaPackageException {
    if (sourceTrack == null)
      throw new EncoderException("SourceTrack cannot be null");

    validateVideoStream(job, sourceTrack);

    return extractImages(job, sourceTrack, profileId, properties);
  }

  private List<Attachment> extractImages(Job job, Track sourceTrack, String profileId, Map<String, String> properties,
          double... times) throws EncoderException {
    try {
      logger.info("creating an image using video track {}", sourceTrack.getIdentifier());

      // Get the encoding profile
      final EncodingProfile profile = getProfile(job, profileId);

      // Create the encoding engine
      final EncoderEngine encoderEngine = getEncoderEngine(job, profile);

      // Finally get the file that needs to be encoded
      File videoFile;
      try {
        videoFile = workspace.get(sourceTrack.getURI());
      } catch (NotFoundException e) {
        incident().recordFailure(job, WORKSPACE_GET_NOT_FOUND, e,
                getWorkspaceMediapackageParams("video", Type.Track, sourceTrack.getURI()), NO_DETAILS);
        throw new EncoderException("Requested video track " + sourceTrack + " was not found", e);
      } catch (IOException e) {
        incident().recordFailure(job, WORKSPACE_GET_IO_EXCEPTION, e,
                getWorkspaceMediapackageParams("video", Type.Track, sourceTrack.getURI()), NO_DETAILS);
        throw new EncoderException("Error accessing video track " + sourceTrack, e);
      }

      // Do the work
      List<File> encodingOutput;
      try {
        encodingOutput = encoderEngine.extract(videoFile, profile, properties, times);
        // check for validity of output
        if (encodingOutput == null || encodingOutput.isEmpty()) {
          logger.error("Image extraction from video {} with profile {} failed: no images were produced",
                  sourceTrack.getURI(), profile.getIdentifier());
          throw new EncoderException("Image extraction failed: no images were produced");
        }
      } catch (EncoderException e) {
        Map<String, String> params = new HashMap<String, String>();
        params.put("video", sourceTrack.getURI().toString());
        params.put("profile", profile.getIdentifier());
        params.put("positions", Arrays.toString(times));
        incident().recordFailure(job, IMAGE_EXTRACTION_FAILED, e, params, detailsFor(e, encoderEngine));
        throw e;
      }

      int i = 0;
      List<URI> workspaceURIs = new LinkedList<URI>();
      for (File output : encodingOutput) {

        if (!output.exists() || output.length() == 0) {
          logger.warn("Extracted image {} is empty!", output);
          throw new NotFoundException("Extracted image " + output.toString() + " is empty!");
        }

        // Put the file in the workspace
        InputStream in = null;
        try {
          in = new FileInputStream(output);
          URI returnURL = workspace.putInCollection(COLLECTION,
                  job.getId() + "_" + i++ + "." + FilenameUtils.getExtension(output.getAbsolutePath()), in);
          logger.debug("Copied image file to the workspace at {}", returnURL);
          workspaceURIs.add(returnURL);
        } catch (Exception e) {
          cleanup(encodingOutput.toArray(new File[encodingOutput.size()]));
          cleanupWorkspace(workspaceURIs.toArray(new URI[workspaceURIs.size()]));
          incident().recordFailure(job, WORKSPACE_PUT_COLLECTION_IO_EXCEPTION, e,
                  getWorkspaceCollectionParams("extracted image file", COLLECTION, output.toURI()), NO_DETAILS);
          throw new EncoderException("Unable to put image file into the workspace", e);
        } finally {
          IOUtils.closeQuietly(in);
        }
      }

      // cleanup
      cleanup(encodingOutput.toArray(new File[encodingOutput.size()]));

      MediaPackageElementBuilder builder = MediaPackageElementBuilderFactory.newInstance().newElementBuilder();
      List<Attachment> imageAttachments = new LinkedList<Attachment>();
      for (URI url : workspaceURIs) {
        Attachment attachment = (Attachment) builder.elementFromURI(url, Attachment.TYPE, null);
        imageAttachments.add(attachment);
      }

      return imageAttachments;
    } catch (Exception e) {
      logger.warn("Error extracting image from " + sourceTrack, e);
      if (e instanceof EncoderException) {
        throw (EncoderException) e;
      } else {
        throw new EncoderException(e);
      }
    }
  }

  private void validateVideoStream(Job job, Track sourceTrack) throws EncoderException {
    // make sure there is a video stream in the track
    if (sourceTrack != null && !sourceTrack.hasVideo()) {
      Map<String, String> params = new HashMap<String, String>();
      params.put("track-id", sourceTrack.getIdentifier());
      params.put("track-url", sourceTrack.getURI().toString());
      incident().recordFailure(job, IMAGE_EXTRACTION_NO_VIDEO, params);
      throw new EncoderException("Cannot extract an image without a video stream");
    }
  }

  /**
   * {@inheritDoc}
   *
   * @see org.opencastproject.composer.api.ComposerService#convertImage(org.opencastproject.mediapackage.Attachment,
   *      java.lang.String)
   */
  @Override
  public Job convertImage(Attachment image, String profileId) throws EncoderException, MediaPackageException {
    if (image == null)
      throw new IllegalArgumentException("Source image cannot be null");

    String[] parameters = new String[2];
    parameters[0] = MediaPackageElementParser.getAsXml(image);
    parameters[1] = profileId;

    try {
      return serviceRegistry.createJob(JOB_TYPE, Operation.ImageConversion.toString(), Arrays.asList(parameters));
    } catch (ServiceRegistryException e) {
      throw new EncoderException("Unable to create a job", e);
    }
  }

  /**
   * Converts an image from <code>sourceImage</code> to a new format.
   *
   * @param job
   *          the associated job
   * @param sourceImage
   *          the source image
   * @param profileId
   *          the identifer of the encoding profile to use
   * @return the image as an attachment or none if the operation does not return an image. This may happen for example
   *         when doing two pass encodings where the first pass only creates metadata for the second one
   * @throws EncoderException
   *           if converting the image fails
   */
  protected Option<Attachment> convertImage(Job job, Attachment sourceImage, String profileId) throws EncoderException,
          MediaPackageException {
    if (sourceImage == null)
      throw new EncoderException("SourceImage cannot be null");

    try {
      logger.info("Converting {}", sourceImage);

      // Get the encoding profile
      final EncodingProfile profile = getProfile(job, profileId);

      // Create the encoding engine
      final EncoderEngine encoderEngine = getEncoderEngine(job, profile);

      // Finally get the file that needs to be encoded
      File imageFile;
      try {
        imageFile = workspace.get(sourceImage.getURI());
      } catch (NotFoundException e) {
        incident().recordFailure(job, WORKSPACE_GET_NOT_FOUND, e,
                getWorkspaceMediapackageParams("source image", Type.Attachment, sourceImage.getURI()), NO_DETAILS);
        throw new EncoderException("Requested video track " + sourceImage + " was not found", e);
      } catch (IOException e) {
        incident().recordFailure(job, WORKSPACE_GET_IO_EXCEPTION, e,
                getWorkspaceMediapackageParams("source image", Type.Attachment, sourceImage.getURI()), NO_DETAILS);
        throw new EncoderException("Error accessing video track " + sourceImage, e);
      }

      // Do the work
      Option<File> output;
      try {
        output = encoderEngine.encode(imageFile, profile, null);
      } catch (EncoderException e) {
        Map<String, String> params = new HashMap<String, String>();
        params.put("image", sourceImage.getURI().toString());
        params.put("profile", profile.getIdentifier());
        incident().recordFailure(job, CONVERT_IMAGE_FAILED, e, params, detailsFor(e, encoderEngine));
        throw e;
      }

      // encoding did not return a file
      if (output.isNone() || !output.get().exists() || output.get().length() == 0)
        return none();

      // Put the file in the workspace
      URI workspaceURI = putToCollection(job, output.get(), "converted image file");

      MediaPackageElementBuilder builder = MediaPackageElementBuilderFactory.newInstance().newElementBuilder();
      Attachment attachment = (Attachment) builder.elementFromURI(workspaceURI, Attachment.TYPE, null);

      return some(attachment);
    } catch (Exception e) {
      logger.warn("Error converting image " + sourceImage, e);
      if (e instanceof EncoderException) {
        throw (EncoderException) e;
      } else {
        throw new EncoderException(e);
      }
    }

  }

  /**
   * {@inheritDoc}
   *
   * Supports inserting captions in QuickTime files.
   *
   * @see org.opencastproject.composer.api.ComposerService#captions(org.opencastproject.mediapackage.Track,
   *      org.opencastproject.mediapackage.Catalog[])
   */
  @Override
  public Job captions(final Track mediaTrack, final Catalog[] captions) throws EmbedderException, MediaPackageException {
    List<String> args = new ArrayList<String>();
    args.set(0, MediaPackageElementParser.getAsXml(mediaTrack));
    for (int i = 0; i < captions.length; i++) {
      args.set(i + 1, MediaPackageElementParser.getAsXml(captions[i]));
    }

    try {
      return serviceRegistry.createJob(JOB_TYPE, Operation.Caption.toString(), args, captionJobLoad);
    } catch (ServiceRegistryException e) {
      throw new EmbedderException("Unable to create a job", e);
    }
  }

  /**
   * Adds the closed captions contained in the <code>captions</code> catalog collection to <code>mediaTrack</code>.
   *
   * @param job
   *          the associated job
   * @param mediaTrack
   *          the source track
   * @param captions
   *          the caption catalogs
   * @return the captioned track
   * @throws EmbedderException
   *           if embedding captions into the track fails
   */
  @SuppressWarnings("unchecked")
  protected Track captions(Job job, Track mediaTrack, Catalog[] captions) throws EmbedderException {
    try {
      logger.info("Attempting to create and embed subtitles to video track");

      final String targetTrackId = idBuilder.createNew().toString();

      // check if media file has video track
      if (mediaTrack == null || !mediaTrack.hasVideo()) {
        Map<String, String> params = new HashMap<String, String>();
        params.put("track-id", mediaTrack.getIdentifier());
        params.put("track-url", mediaTrack.getURI().toString());
        incident().recordFailure(job, CAPTION_NO_VIDEO, params);
        throw new EmbedderException("Media track must contain video stream");
      }

      // get embedder engine
      final EmbedderEngine engine = embedderEngineFactory.newEmbedderEngine();
      if (engine == null) {
        final String msg = "Embedder engine not available";
        logger.error(msg);
        incident().recordFailure(job, EMBEDDER_ENGINE_NOT_FOUND,
                list(tuple("embedder-engine-class", embedderEngineFactory.getClass().getName())));
        throw new EmbedderException(msg);
      }

      // get video height
      Integer videoHeigth = null;
      for (Stream s : mediaTrack.getStreams()) {
        if (s instanceof VideoStream) {
          videoHeigth = ((VideoStream) s).getFrameHeight();
          break;
        }
      }
      final int subHeight;
      if (videoHeigth != null) {
        // get 1/8 of track height
        // smallest size is 60 pixels
        subHeight = videoHeigth > 8 * 60 ? videoHeigth / 8 : 60;
      } else {
        // no information about video height retrieved, use 60 pixels
        subHeight = 60;
      }

      // retrieve media file
      final File mediaFile;
      try {
        mediaFile = workspace.get(mediaTrack.getURI());
      } catch (NotFoundException e) {
        incident().recordFailure(job, WORKSPACE_GET_NOT_FOUND, e,
                getWorkspaceMediapackageParams("source", Type.Track, mediaTrack.getURI()), NO_DETAILS);
        throw new EmbedderException("Could not find track: " + mediaTrack);
      } catch (IOException e) {
        incident().recordFailure(job, WORKSPACE_GET_IO_EXCEPTION, e,
                getWorkspaceMediapackageParams("source", Type.Track, mediaTrack.getURI()), NO_DETAILS);
        throw new EmbedderException("Error accessing track: " + mediaTrack);
      }

      final File[] captionFiles = new File[captions.length];
      final String[] captionLanguages = new String[captions.length];
      for (int i = 0; i < captions.length; i++) {
        // get file
        try {
          captionFiles[i] = workspace.get(captions[i].getURI());
        } catch (NotFoundException e) {
          incident().recordFailure(job, WORKSPACE_GET_NOT_FOUND, e,
                  getWorkspaceMediapackageParams("caption", Type.Catalog, captions[i].getURI()), NO_DETAILS);
          throw new EmbedderException("Could not found captions at: " + captions[i]);
        } catch (IOException e) {
          incident().recordFailure(job, WORKSPACE_GET_IO_EXCEPTION, e,
                  getWorkspaceMediapackageParams("caption", Type.Catalog, captions[i].getURI()), NO_DETAILS);
          throw new EmbedderException("Error accessing captions at: " + captions[i]);
        }
        // get language
        captionLanguages[i] = getLanguageFromTags(captions[i].getTags());
        if (captionLanguages[i] == null) {
          Map<String, String> params = new HashMap<String, String>();
          params.put("caption-id", captions[i].getIdentifier());
          params.put("caption-url", captions[i].getURI().toString());
          params.put("caption-tags", StringUtils.join(captions[i].getTags()));
          incident().recordFailure(job, CAPTION_NO_LANGUAGE, params);
          throw new EmbedderException("Missing caption language information for captions at: " + captions[i]);
        }
      }

      // set properties
      Map<String, String> properties = new HashMap<String, String>();
      properties.put("param.trackh", String.valueOf(subHeight));
      properties.put("param.offset", String.valueOf(subHeight / 2));

      properties.put("param.input.stream.count", String.valueOf(mediaTrack.getStreams().length));

      File output;
      try {
        output = engine.embed(mediaFile, captionFiles, captionLanguages, properties);
      } catch (EmbedderException e) {
        Map<String, String> params = new HashMap<String, String>();
        params.put("media", mediaTrack.getURI().toString());
        params.put("captions", StringUtils.join(captionFiles));
        params.put("languages", StringUtils.join(captionLanguages));
        params.put("properties", properties.toString());
        incident().recordFailure(job, CAPTION_EMBEDD_FAILED, e, params,
                list(tuple("embedder-engine-class", engine.getClass().getName())));
        throw e;
      }

      if (!output.exists() || output.length() == 0) {
        logger.warn("Embedded captions output file {} is empty!", output);
        throw new NotFoundException("Embedded captions output file " + output.toString() + " is empty!");
      }

      // Put the file in the workspace
      URI workspaceURI = putToCollection(job, output, "caption catalog file");

      // Have the encoded track inspected and return the result
      Job inspectionJob = inspect(job, workspaceURI);

      Track inspectedTrack = (Track) MediaPackageElementParser.getFromXml(inspectionJob.getPayload());
      inspectedTrack.setIdentifier(targetTrackId);

      return inspectedTrack;
    } catch (Exception e) {
      logger.warn("Error embedding captions into " + mediaTrack, e);
      if (e instanceof EncoderException) {
        throw (EmbedderException) e;
      } else {
        throw new EmbedderException(e);
      }
    }
  }

  @Override
  public Job watermark(Track mediaTrack, String watermark, String profileId) throws EncoderException,
          MediaPackageException {
    try {
      return serviceRegistry.createJob(JOB_TYPE, Operation.Watermark.toString(),
              Arrays.asList(MediaPackageElementParser.getAsXml(mediaTrack), watermark, profileId));
    } catch (ServiceRegistryException e) {
      throw new EncoderException("Unable to create a job", e);
    }
  }

  /**
   * Encodes a video track with a watermark.
   *
   * @param mediaTrack
   *          the video track
   * @param watermark
   *          the watermark image
   * @param encodingProfile
   *          the encoding profile
   * @return the watermarked track or none if the operation does not return a track. This may happen for example when
   *         doing two pass encodings where the first pass only creates metadata for the second one
   * @throws EncoderException
   *           if encoding fails
   */
  protected Option<Track> watermark(Job job, Track mediaTrack, String watermark, String encodingProfile)
          throws EncoderException, MediaPackageException {
    logger.info("watermarking track {}.", mediaTrack.getIdentifier());
    File watermarkFile = new File(watermark);
    if (!watermarkFile.exists()) {
      logger.error("Watermark image {} not found.", watermark);
      Map<String, String> params = new HashMap<String, String>();
      params.put("watermark", watermarkFile.getAbsolutePath());
      incident().recordFailure(job, WATERMARK_NOT_FOUND, params);
      throw new EncoderException("Watermark image not found");
    }

    Map<String, String> watermarkProperties = new HashMap<String, String>();
    watermarkProperties.put("watermark", watermarkFile.getAbsolutePath());

    return encode(job, mediaTrack, null, encodingProfile, watermarkProperties);
  }

  /**
   * {@inheritDoc}
   *
   * @see org.opencastproject.job.api.AbstractJobProducer#process(org.opencastproject.job.api.Job)
   */
  @Override
  protected String process(Job job) throws Exception {
    Operation op = null;
    String operation = job.getOperation();
    List<String> arguments = job.getArguments();
    try {
      op = Operation.valueOf(operation);
      Track firstTrack = null;
      Track secondTrack = null;
      String encodingProfile = null;

      final String serialized;
      switch (op) {
        case Caption:
          firstTrack = (Track) MediaPackageElementParser.getFromXml(arguments.get(0));
          Catalog[] catalogs = new Catalog[arguments.size() - 1];
          for (int i = 1; i < arguments.size(); i++) {
            catalogs[i] = (Catalog) MediaPackageElementParser.getFromXml(arguments.get(i));
          }
          serialized = MediaPackageElementParser.getAsXml(captions(job, firstTrack, catalogs));
          break;
        case Encode:
          firstTrack = (Track) MediaPackageElementParser.getFromXml(arguments.get(0));
          encodingProfile = arguments.get(1);
          serialized = encode(job, firstTrack, null, encodingProfile, null).map(
                  MediaPackageElementParser.<Track> getAsXml()).getOrElse("");
          break;
        case ParallelEncode:
          firstTrack = (Track) MediaPackageElementParser.getFromXml(arguments.get(0));
          encodingProfile = arguments.get(1);
          serialized = MediaPackageElementParser.getArrayAsXml(parralelEncode(job, firstTrack, encodingProfile, null));
          break;
        case Image:
          firstTrack = (Track) MediaPackageElementParser.getFromXml(arguments.get(0));
          encodingProfile = arguments.get(1);
          List<Attachment> resultingElements;
          if (Boolean.parseBoolean(arguments.get(2))) {
            double[] times = new double[arguments.size() - 3];
            for (int i = 3; i < arguments.size(); i++) {
              times[i - 3] = Double.parseDouble(arguments.get(i));
            }
            resultingElements = image(job, firstTrack, encodingProfile, times);
          } else {
            Map<String, String> properties = parseProperties(arguments.get(3));
            resultingElements = image(job, firstTrack, encodingProfile, properties);
          }
          serialized = MediaPackageElementParser.getArrayAsXml(resultingElements);
          break;
        case ImageConversion:
          Attachment sourceImage = (Attachment) MediaPackageElementParser.getFromXml(arguments.get(0));
          encodingProfile = arguments.get(1);
          serialized = convertImage(job, sourceImage, encodingProfile).map(
                  MediaPackageElementParser.<Attachment> getAsXml()).getOrElse("");
          break;
        case Mux:
          firstTrack = (Track) MediaPackageElementParser.getFromXml(arguments.get(0));
          secondTrack = (Track) MediaPackageElementParser.getFromXml(arguments.get(1));
          encodingProfile = arguments.get(2);
          serialized = mux(job, firstTrack, secondTrack, encodingProfile).map(
                  MediaPackageElementParser.<Track> getAsXml()).getOrElse("");
          break;
        case Trim:
          firstTrack = (Track) MediaPackageElementParser.getFromXml(arguments.get(0));
          encodingProfile = arguments.get(1);
          long start = Long.parseLong(arguments.get(2));
          long duration = Long.parseLong(arguments.get(3));
          serialized = trim(job, firstTrack, encodingProfile, start, duration).map(
                  MediaPackageElementParser.<Track> getAsXml()).getOrElse("");
          break;
        case Watermark:
          firstTrack = (Track) MediaPackageElementParser.getFromXml(arguments.get(0));
          String watermark = arguments.get(1);
          encodingProfile = arguments.get(2);
          serialized = watermark(job, firstTrack, watermark, encodingProfile).map(
                  MediaPackageElementParser.<Track> getAsXml()).getOrElse("");
          break;
        case Composite:
          Attachment watermarkAttachment = null;
          firstTrack = (Track) MediaPackageElementParser.getFromXml(arguments.get(LOWER_TRACK_INDEX));
          Layout lowerLayout = Serializer.layout(JsonObj.jsonObj(arguments.get(LOWER_TRACK_LAYOUT_INDEX)));
          LaidOutElement<Track> lowerLaidOutElement = new LaidOutElement<Track>(firstTrack, lowerLayout);
          Option<LaidOutElement<Track>> upperLaidOutElement = Option.<LaidOutElement<Track>> none();
          if (NOT_AVAILABLE.equals(arguments.get(UPPER_TRACK_INDEX))
                  && NOT_AVAILABLE.equals(arguments.get(UPPER_TRACK_LAYOUT_INDEX))) {
            logger.trace("This composite action does not use a second track.");
          } else {
            secondTrack = (Track) MediaPackageElementParser.getFromXml(arguments.get(UPPER_TRACK_INDEX));
            Layout upperLayout = Serializer.layout(JsonObj.jsonObj(arguments.get(UPPER_TRACK_LAYOUT_INDEX)));
            upperLaidOutElement = Option.option(new LaidOutElement<Track>(secondTrack, upperLayout));
          }
          Dimension compositeTrackSize = Serializer
                  .dimension(JsonObj.jsonObj(arguments.get(COMPOSITE_TRACK_SIZE_INDEX)));
          encodingProfile = arguments.get(PROFILE_ID_INDEX);
          String backgroundColor = arguments.get(BACKGROUND_COLOR_INDEX);

          Option<LaidOutElement<Attachment>> watermarkOption = Option.none();
          if (arguments.size() == 9) {
            watermarkAttachment = (Attachment) MediaPackageElementParser.getFromXml(arguments.get(WATERMARK_INDEX));
            Layout watermarkLayout = Serializer.layout(JsonObj.jsonObj(arguments.get(WATERMARK_LAYOUT_INDEX)));
            watermarkOption = Option.some(new LaidOutElement<Attachment>(watermarkAttachment, watermarkLayout));
          }
          serialized = composite(job, compositeTrackSize, lowerLaidOutElement, upperLaidOutElement, watermarkOption,
                  encodingProfile, backgroundColor).map(MediaPackageElementParser.<Track> getAsXml()).getOrElse("");
          break;
        case Concat:
          encodingProfile = arguments.get(0);
          String dimensionString = arguments.get(1);
          Dimension outputDimension = null;
          if (StringUtils.isNotBlank(dimensionString))
            outputDimension = Serializer.dimension(JsonObj.jsonObj(dimensionString));
          List<Track> tracks = new ArrayList<Track>();
          for (int i = 2; i < arguments.size(); i++) {
            tracks.add(i - 2, (Track) MediaPackageElementParser.getFromXml(arguments.get(i)));
          }
          serialized = concat(job, tracks, encodingProfile, outputDimension).map(
                  MediaPackageElementParser.<Track> getAsXml()).getOrElse("");
          break;
        case ImageToVideo:
          Attachment image = (Attachment) MediaPackageElementParser.getFromXml(arguments.get(0));
          encodingProfile = arguments.get(1);
          double time = Double.parseDouble(arguments.get(2));
          serialized = imageToVideo(job, image, encodingProfile, time)
                  .map(MediaPackageElementParser.<Track> getAsXml()).getOrElse("");
          break;
        default:
          throw new IllegalStateException("Don't know how to handle operation '" + operation + "'");
      }

      return serialized;
    } catch (IllegalArgumentException e) {
      throw new ServiceRegistryException("This service can't handle operations of type '" + op + "'", e);
    } catch (IndexOutOfBoundsException e) {
      throw new ServiceRegistryException("This argument list for operation '" + op + "' does not meet expectations", e);
    } catch (Exception e) {
      throw new ServiceRegistryException("Error handling operation '" + op + "'", e);
    }
  }

  /**
   * {@inheritDoc}
   *
   * @see org.opencastproject.composer.api.ComposerService#listProfiles()
   */
  @Override
  public EncodingProfile[] listProfiles() {
    Collection<EncodingProfile> profiles = profileScanner.getProfiles().values();
    return profiles.toArray(new EncodingProfile[profiles.size()]);
  }

  /**
   * {@inheritDoc}
   *
   * @see org.opencastproject.composer.api.ComposerService#getProfile(java.lang.String)
   */
  @Override
  public EncodingProfile getProfile(String profileId) {
    return profileScanner.getProfiles().get(profileId);
  }

  protected Job inspect(Job job, URI workspaceURI) throws EncoderException {
    Job inspectionJob;
    try {
      inspectionJob = inspectionService.inspect(workspaceURI);
    } catch (MediaInspectionException e) {
      incident().recordJobCreationIncident(job, e);
      throw new EncoderException("Media inspection of " + workspaceURI + " failed", e);
    }

    JobBarrier barrier = new JobBarrier(job, serviceRegistry, inspectionJob);
    if (!barrier.waitForJobs().isSuccess()) {
      throw new EncoderException("Media inspection of " + workspaceURI + " failed");
    }
    return inspectionJob;
  }

  /**
   * Helper function that iterates tags and returns language from tag in form lang:&lt;lang&gt;
   *
   * @param tags
   *          catalog tags
   * @return language or null if no corresponding tag was found
   */
  protected String getLanguageFromTags(String[] tags) {
    for (String tag : tags) {
      if (tag.startsWith("lang:") && tag.length() > 5) {
        return tag.substring(5);
      }
    }
    return null;
  }

  /**
   * Deletes any valid file in the list.
   *
   * @param encodingOutput
   *          list of files to be deleted
   */
  protected void cleanup(File... encodingOutput) {
    for (File file : encodingOutput) {
      if (file != null && file.isFile()) {
        String path = file.getAbsolutePath();
        if (file.delete()) {
          logger.info("Deleted local copy of encoding file at {}", path);
        } else {
          logger.warn("Could not delete local copy of encoding file at {}", path);
        }
      }
    }
  }

  protected void cleanupWorkspace(URI... workspaceURIs) {
    for (URI url : workspaceURIs) {
      try {
        workspace.delete(url);
      } catch (Exception e) {
        logger.warn("Could not delete {} from workspace: {}", url, e.getMessage());
      }
    }
  }

  @SuppressWarnings("unchecked")
  private EncoderEngine getEncoderEngine(Job job, final EncodingProfile profile) throws EncoderException {
    final EncoderEngine encoderEngine = encoderEngineFactory.newEncoderEngine(profile);
    if (encoderEngine == null) {
      final String msg = "No encoder engine available for profile '" + profile.getIdentifier() + "'";
      logger.error(msg);
      incident().recordFailure(job, ENCODER_ENGINE_NOT_FOUND,
              Collections.map(tuple("profile", profile.getIdentifier()), tuple("profile-name", profile.getName())));
      throw new EncoderException(msg);
    }
    return encoderEngine;
  }

  @SuppressWarnings("unchecked")
  private EncodingProfile getProfile(Job job, String profileId) throws EncoderException {
    final EncodingProfile profile = profileScanner.getProfile(profileId);
    if (profile == null) {
      final String msg = "Profile " + profileId + " is unknown";
      logger.error(msg);
      incident().recordFailure(job, PROFILE_NOT_FOUND, Collections.map(tuple("profile", profileId)));
      throw new EncoderException(msg);
    }
    return profile;
  }

  private Map<String, String> getWorkspaceMediapackageParams(String description, MediaPackageElement.Type type, URI url) {
    Map<String, String> params = new HashMap<String, String>();
    params.put("description", description);
    params.put("type", type.toString());
    params.put("url", url.toString());
    return params;
  }

  private Map<String, String> getWorkspaceCollectionParams(String description, String collectionId, URI url) {
    Map<String, String> params = new HashMap<String, String>();
    params.put("description", description);
    params.put("collection", collectionId);
    params.put("url", url.toString());
    return params;
  }

  /**
   * Example composite command below. Use with `-filter_complex` option of ffmpeg if upper video is available otherwise
   * use -filver:v option for a single video.
   *
   * Dual video sample: The ffmpeg command needs two source files set with the `-i` option. The first media file is the
   * `lower`, the second the `upper` one. Example filter: -filter_complex
   * [0:v]scale=909:682,pad=1280:720:367:4:0x444345FF[lower];[1:v]scale=358:151[upper];[lower][upper]overlay=4:4[out]
   *
   * Single video sample: The ffmpeg command needs one source files set with the `-i` option. Example filter: filter:v
   * [in]scale=909:682,pad=1280:720:367:4:0x444345FF[out]
   *
   * @return commandline part with -filter_complex and -map options
   */
  protected static String buildCompositeCommand(Dimension compositeTrackSize,
          LaidOutElement<Track> lowerLaidOutElement, Option<LaidOutElement<Track>> upperLaidOutElement,
          Option<File> upperFile, Option<LaidOutElement<Attachment>> watermarkOption, File watermarkFile,
          String backgroundColor) {
    final StringBuilder cmd = new StringBuilder();
    final String videoId = watermarkOption.isNone() ? "[out]" : "[video]";
    if (upperLaidOutElement.isNone()) {
      // There is only one video track and possibly one watermark.
      final Layout videoLayout = lowerLaidOutElement.getLayout();
      final String videoPosition = videoLayout.getOffset().getX() + ":" + videoLayout.getOffset().getY();
      final String scaleVideo = videoLayout.getDimension().getWidth() + ":" + videoLayout.getDimension().getHeight();
      final String padLower = compositeTrackSize.getWidth() + ":" + compositeTrackSize.getHeight() + ":"
              + videoPosition + ":" + backgroundColor;
      cmd.append("-filter:v [in]scale=").append(scaleVideo).append(",pad=").append(padLower).append(videoId);
    } else if (upperFile.isSome() && upperLaidOutElement.isSome()) {
      // There are two video tracks to handle.
      final Layout lowerLayout = lowerLaidOutElement.getLayout();
      final Layout upperLayout = upperLaidOutElement.get().getLayout();

      final String upperPosition = upperLayout.getOffset().getX() + ":" + upperLayout.getOffset().getY();
      final String lowerPosition = lowerLayout.getOffset().getX() + ":" + lowerLayout.getOffset().getY();

      final String scaleUpper = upperLayout.getDimension().getWidth() + ":" + upperLayout.getDimension().getHeight();
      final String scaleLower = lowerLayout.getDimension().getWidth() + ":" + lowerLayout.getDimension().getHeight();

      final String padLower = compositeTrackSize.getWidth() + ":" + compositeTrackSize.getHeight() + ":"
              + lowerPosition + ":" + backgroundColor;

      // Add input file for the upper track
      cmd.append("-i " + upperFile.get().getAbsolutePath() + " ");
      // Add filter complex mode
      cmd.append("-filter_complex").
      // lower video
              append(" [0:v]scale=").append(scaleLower).append(",pad=").append(padLower).append("[lower]")
              // upper video
              .append(";[1:v]scale=").append(scaleUpper).append("[upper]")
              // mix
              .append(";[lower][upper]overlay=").append(upperPosition).append(videoId);
    }

    for (final LaidOutElement<Attachment> watermarkLayout : watermarkOption) {
      String watermarkPosition = watermarkLayout.getLayout().getOffset().getX() + ":"
              + watermarkLayout.getLayout().getOffset().getY();
      cmd.append(";").append("movie=").append(watermarkFile.getAbsoluteFile()).append("[watermark];").append(videoId)
              .append("[watermark]overlay=").append(watermarkPosition).append("[out]");
    }

    if (upperLaidOutElement.isSome()) {
      // handle audio
      // if both videos contain audio mix it into a single audio stream
      final boolean lowerAudio = lowerLaidOutElement.getElement().hasAudio();
      final boolean upperAudio = upperLaidOutElement.get().getElement().hasAudio();
      if (lowerAudio && upperAudio) {
        cmd.append(";[0:a][1:a]amix=inputs=2[aout] -map [out] -map [aout]");
      } else if (lowerAudio) {
        cmd.append(" -map [out] -map 0:a");
      } else if (upperAudio) {
        cmd.append(" -map [out] -map 1:a");
      } else {
        cmd.append(" -map [out]");
      }
    }

    return cmd.toString();
  }

  private String buildConcatCommand(boolean onlyAudio, Dimension dimension, List<File> files, List<Track> tracks) {
    StringBuilder sb = new StringBuilder();

    // Add input file paths
    for (File f : files) {
      sb.append("-i ").append(f.getAbsolutePath()).append(" ");
    }
    sb.append("-filter_complex ");

    boolean hasAudio = false;
    if (!onlyAudio) {
      // Add video scaling and check for audio
      int characterCount = 0;
      for (int i = 0; i < files.size(); i++) {
        if ((i % 25) == 0)
          characterCount++;
        sb.append("[").append(i).append(":v]scale=iw*min(").append(dimension.getWidth()).append("/iw\\,")
                .append(dimension.getHeight()).append("/ih):ih*min(").append(dimension.getWidth()).append("/iw\\,")
                .append(dimension.getHeight()).append("/ih),pad=").append(dimension.getWidth()).append(":")
                .append(dimension.getHeight()).append(":(ow-iw)/2:(oh-ih)/2").append(",setdar=")
                .append((float) dimension.getWidth() / (float) dimension.getHeight()).append("[");
        int character = ('a' + i + 1 - ((characterCount - 1) * 25));
        for (int y = 0; y < characterCount; y++) {
          sb.append((char) character);
        }
        sb.append("];");
        if (tracks.get(i).hasAudio())
          hasAudio = true;
      }

      // Add silent audio streams if at least one audio stream is available
      if (hasAudio) {
        for (int i = 0; i < files.size(); i++) {
          if (!tracks.get(i).hasAudio())
            sb.append("aevalsrc=0::d=1[silent").append(i + 1).append("];");
        }
      }
    }

    // Add concat segments
    int characterCount = 0;
    for (int i = 0; i < files.size(); i++) {
      if ((i % 25) == 0)
        characterCount++;

      int character = ('a' + i + 1 - ((characterCount - 1) * 25));
      if (!onlyAudio) {
        sb.append("[");
        for (int y = 0; y < characterCount; y++) {
          sb.append((char) character);
        }
        sb.append("]");
      }

      if (tracks.get(i).hasAudio()) {
        sb.append("[").append(i).append(":a]");
      } else if (hasAudio) {
        sb.append("[silent").append(i + 1).append("]");
      }
    }

    // Add concat command and output mapping
    sb.append("concat=n=").append(files.size()).append(":v=");
    if (onlyAudio) {
      sb.append("0");
    } else {
      sb.append("1");
    }
    sb.append(":a=");

    if (!onlyAudio) {
      if (hasAudio) {
        sb.append("1[v][a] -map [v] -map [a] ");
      } else {
        sb.append("0[v] -map [v] ");
      }
    } else {
      sb.append("1[a] -map [a]");
    }
    return sb.toString();
  }

  private URI putToCollection(Job job, File output, String description) throws EncoderException {
    URI returnURL = null;
    InputStream in = null;
    try {
      in = new FileInputStream(output);
      returnURL = workspace.putInCollection(COLLECTION,
              job.getId() + "." + FilenameUtils.getExtension(output.getAbsolutePath()), in);
      logger.info("Copied the {} to the workspace at {}", description, returnURL);
      return returnURL;
    } catch (Exception e) {
      incident().recordFailure(job, WORKSPACE_PUT_COLLECTION_IO_EXCEPTION, e,
              getWorkspaceCollectionParams(description, COLLECTION, output.toURI()), NO_DETAILS);
      cleanupWorkspace(returnURL);
      throw new EncoderException("Unable to put the " + description + " into the workspace", e);
    } finally {
      cleanup(output);
      IOUtils.closeQuietly(in);
    }
  }

  private static List<Tuple<String, String>> detailsFor(EncoderException ex, EncoderEngine engine) {
    final List<Tuple<String, String>> d = Mutables.arrayList();
    d.add(tuple("encoder-engine-class", engine.getClass().getName()));
    if (ex instanceof CmdlineEncoderException) {
      d.add(tuple("encoder-commandline", ((CmdlineEncoderException) ex).getCommandLine()));
    }
    return d;
  }

  private Map<String, String> parseProperties(String serializedProperties) throws IOException {
    Properties properties = new Properties();
    InputStream in = null;
    try {
      in = IOUtils.toInputStream(serializedProperties, "UTF-8");
      properties.load(in);
      Map<String, String> map = new HashMap<String, String>();
      for (Entry<Object, Object> e : properties.entrySet()) {
        map.put((String) e.getKey(), (String) e.getValue());
      }
      return map;
    } finally {
      IOUtils.closeQuietly(in);
    }
  }

  private String getPropertiesAsString(Map<String, String> props) {
    StringBuilder sb = new StringBuilder();
    for (Entry<String, String> entry : props.entrySet()) {
      sb.append(entry.getKey());
      sb.append("=");
      sb.append(entry.getValue());
      sb.append("\n");
    }
    return sb.toString();
  }

  /**
   * Sets the media inspection service
   *
   * @param mediaInspectionService
   *          an instance of the media inspection service
   */
  protected void setMediaInspectionService(MediaInspectionService mediaInspectionService) {
    this.inspectionService = mediaInspectionService;
  }

  /**
   * Sets the encoder engine factory
   *
   * @param encoderEngineFactory
   *          The encoder engine factory
   */
  protected void setEncoderEngineFactory(EncoderEngineFactory encoderEngineFactory) {
    this.encoderEngineFactory = encoderEngineFactory;
  }

  /**
   * Sets the embedder engine factoy
   *
   * @param embedderEngineFactory
   *          The embedder engine factory
   */
  protected void setEmbedderEngineFactory(EmbedderEngineFactory embedderEngineFactory) {
    this.embedderEngineFactory = embedderEngineFactory;
  }

  /**
   * Sets the workspace
   *
   * @param workspace
   *          an instance of the workspace
   */
  protected void setWorkspace(Workspace workspace) {
    this.workspace = workspace;
  }

  /**
   * Sets the service registry
   *
   * @param serviceRegistry
   *          the service registry
   */
  protected void setServiceRegistry(ServiceRegistry serviceRegistry) {
    this.serviceRegistry = serviceRegistry;
  }

  /**
   * {@inheritDoc}
   *
   * @see org.opencastproject.job.api.AbstractJobProducer#getServiceRegistry()
   */
  @Override
  protected ServiceRegistry getServiceRegistry() {
    return serviceRegistry;
  }

  /**
   * Sets the profile scanner.
   *
   * @param scanner
   *          the profile scanner
   */
  protected void setProfileScanner(EncodingProfileScanner scanner) {
    this.profileScanner = scanner;
  }

  /**
   * Callback for setting the security service.
   *
   * @param securityService
   *          the securityService to set
   */
  public void setSecurityService(SecurityService securityService) {
    this.securityService = securityService;
  }

  /**
   * Callback for setting the user directory service.
   *
   * @param userDirectoryService
   *          the userDirectoryService to set
   */
  public void setUserDirectoryService(UserDirectoryService userDirectoryService) {
    this.userDirectoryService = userDirectoryService;
  }

  /**
   * Sets a reference to the organization directory service.
   *
   * @param organizationDirectory
   *          the organization directory
   */
  public void setOrganizationDirectoryService(OrganizationDirectoryService organizationDirectory) {
    this.organizationDirectoryService = organizationDirectory;
  }

  /**
   * {@inheritDoc}
   *
   * @see org.opencastproject.job.api.AbstractJobProducer#getSecurityService()
   */
  @Override
  protected SecurityService getSecurityService() {
    return securityService;
  }

  /**
   * {@inheritDoc}
   *
   * @see org.opencastproject.job.api.AbstractJobProducer#getUserDirectoryService()
   */
  @Override
  protected UserDirectoryService getUserDirectoryService() {
    return userDirectoryService;
  }

  /**
   * {@inheritDoc}
   *
   * @see org.opencastproject.job.api.AbstractJobProducer#getOrganizationDirectoryService()
   */
  @Override
  protected OrganizationDirectoryService getOrganizationDirectoryService() {
    return organizationDirectoryService;
  }

  @Override
  public void updated(Dictionary properties) throws ConfigurationException {
    captionJobLoad = LoadUtil.getConfiguredLoadValue(properties, CAPTION_JOB_LOAD_KEY, DEFAULT_CAPTION_JOB_LOAD, serviceRegistry);
  }

}<|MERGE_RESOLUTION|>--- conflicted
+++ resolved
@@ -148,10 +148,9 @@
   /** The collection name */
   public static final String COLLECTION = "composer";
 
-<<<<<<< HEAD
   /** Used to mark a track unavailable to composite. */
   private static final String NOT_AVAILABLE = "n/a";
-=======
+
   /** The load introduced on the system by creating a caption job */
   public static final float DEFAULT_CAPTION_JOB_LOAD = 1.0f;
 
@@ -160,7 +159,6 @@
 
   /** The load introduced on the system by creating a caption job */
   private float captionJobLoad = DEFAULT_CAPTION_JOB_LOAD;
->>>>>>> 1e8129b8
 
   /** List of available operations on jobs */
   private enum Operation {
