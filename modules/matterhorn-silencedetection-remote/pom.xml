<project xmlns="http://maven.apache.org/POM/4.0.0" xmlns:xsi="http://www.w3.org/2001/XMLSchema-instance"
         xsi:schemaLocation="http://maven.apache.org/POM/4.0.0 http://maven.apache.org/xsd/maven-4.0.0.xsd">
  <modelVersion>4.0.0</modelVersion>

  <groupId>org.opencastproject</groupId>
  <artifactId>matterhorn-silencedetection-remote</artifactId>
  <packaging>bundle</packaging>
  <name>matterhorn-silencedetection-remote</name>
  <parent>
    <groupId>org.opencastproject</groupId>
    <artifactId>base</artifactId>
    <version>2.1-SNAPSHOT</version>
    <relativePath>../../pom.xml</relativePath>
  </parent>

  <properties>
    <project.build.sourceEncoding>UTF-8</project.build.sourceEncoding>
    <matterhorn.basedir>${project.basedir}/../..</matterhorn.basedir>
    <checkstyle.skip>false</checkstyle.skip>
  </properties>

  <build>
    <plugins>
      <plugin>
        <groupId>org.apache.felix</groupId>
        <artifactId>maven-bundle-plugin</artifactId>
        <extensions>true</extensions>
        <configuration>
          <instructions>
<<<<<<< HEAD
            <Bundle-SymbolicName> ${project.artifactId} </Bundle-SymbolicName>
=======
            <Bundle-SymbolicName>${project.artifactId}</Bundle-SymbolicName>
            <Build-Number>${buildNumber}</Build-Number>
            <Import-Package>
              *;resolution:=optional
            </Import-Package>
>>>>>>> 64d32be2
            <Export-Package>
              org.opencastproject.silencedetection.remote;version=${project.version}
            </Export-Package>
            <Service-Component>
              OSGI-INF/silencedetection-remote.xml
            </Service-Component>
          </instructions>
        </configuration>
      </plugin>
    </plugins>
  </build>
  <dependencies>
    <dependency>
      <groupId>${project.groupId}</groupId>
      <artifactId>matterhorn-silencedetection-api</artifactId>
      <version>${project.version}</version>
    </dependency>
    <dependency>
      <groupId>${project.groupId}</groupId>
      <artifactId>matterhorn-common</artifactId>
      <version>${project.version}</version>
    </dependency>
  </dependencies>
</project><|MERGE_RESOLUTION|>--- conflicted
+++ resolved
@@ -27,15 +27,11 @@
         <extensions>true</extensions>
         <configuration>
           <instructions>
-<<<<<<< HEAD
-            <Bundle-SymbolicName> ${project.artifactId} </Bundle-SymbolicName>
-=======
             <Bundle-SymbolicName>${project.artifactId}</Bundle-SymbolicName>
             <Build-Number>${buildNumber}</Build-Number>
             <Import-Package>
               *;resolution:=optional
             </Import-Package>
->>>>>>> 64d32be2
             <Export-Package>
               org.opencastproject.silencedetection.remote;version=${project.version}
             </Export-Package>
