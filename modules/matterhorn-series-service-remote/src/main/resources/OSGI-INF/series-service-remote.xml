--- conflicted
+++ resolved
@@ -4,13 +4,10 @@
   <implementation class="org.opencastproject.series.remote.SeriesServiceRemoteImpl" />
   <property name="service.description" value="Series Remote Service Proxy" />
   
-<<<<<<< HEAD
-=======
   <property name="opencast.service.type" value="org.opencastproject.series" />
   <property name="opencast.service.path" value="/series" />
   <property name="opencast.service.publish" value="false" />
   
->>>>>>> 85bf0314
   <service>
     <provide interface="org.opencastproject.series.api.SeriesService" />
   </service>
