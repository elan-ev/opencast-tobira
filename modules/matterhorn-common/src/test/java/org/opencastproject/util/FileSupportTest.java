/**
 *  Copyright 2009, 2010 The Regents of the University of California
 *  Licensed under the Educational Community License, Version 2.0
 *  (the "License"); you may not use this file except in compliance
 *  with the License. You may obtain a copy of the License at
 *
 *  http://www.osedu.org/licenses/ECL-2.0
 *
 *  Unless required by applicable law or agreed to in writing,
 *  software distributed under the License is distributed on an "AS IS"
 *  BASIS, WITHOUT WARRANTIES OR CONDITIONS OF ANY KIND, either express
 *  or implied. See the License for the specific language governing
 *  permissions and limitations under the License.
 *
 */

package org.opencastproject.util;

import static org.junit.Assert.assertFalse;
import static org.junit.Assert.assertTrue;
import static org.opencastproject.util.FileSupport.deleteHierarchyIfEmpty;
import static org.opencastproject.util.FileSupport.isParent;
import static org.opencastproject.util.PathSupport.path;

import junit.framework.Assert;

import org.apache.commons.io.FileUtils;
import org.junit.After;
import org.junit.Before;
import org.junit.Test;

import java.io.File;
import java.io.IOException;
import java.util.UUID;

public class FileSupportTest {
<<<<<<< HEAD

=======
>>>>>>> 4e237502
  private File fileToLink;
  private File linkLocation;
  private File fileSupportTestsDirectory;
  private File fileSupportTestsDestinationDirectory;

  @Before
  public void setUp() throws IOException {
    fileSupportTestsDirectory = new File(System.getProperty("java.io.tmpdir"), "fileSupportTestsDirectory");
    fileSupportTestsDestinationDirectory = new File(System.getProperty("java.io.tmpdir"),
            "fileSupportTestsDestinationDirectory");
    fileToLink = new File(fileSupportTestsDirectory.getAbsolutePath(), "file-to-link");
    linkLocation = new File(fileSupportTestsDirectory.getAbsolutePath(), "link-location");
    // Create test directory
    FileUtils.forceMkdir(fileSupportTestsDirectory);
    Assert.assertTrue("Can't read from test directory " + fileSupportTestsDirectory.getAbsolutePath(),
            fileSupportTestsDirectory.canRead());
    Assert.assertTrue("Can't write to test directory " + fileSupportTestsDirectory.getAbsolutePath(),
            fileSupportTestsDirectory.canWrite());
    // Create file that we could link.
    FileUtils.touch(fileToLink);
    Assert.assertTrue("Can't read from file directory " + fileToLink.getAbsolutePath(), fileToLink.canRead());
  }

  @After
  public void tearDown() {
    FileUtils.deleteQuietly(fileSupportTestsDirectory);
    FileUtils.deleteQuietly(fileSupportTestsDestinationDirectory);
    fileToLink = null;
    linkLocation = null;
    fileSupportTestsDirectory = null;
    fileSupportTestsDestinationDirectory = null;
  }

  @Test
  public void supportsLinkingReturnsTrueOnAppropriateFile() {
    Assert.assertTrue(FileSupport.supportsLinking(fileToLink, linkLocation));
  }

  @Test
  public void supportsLinkingReturnsFalseOnMissingFile() {
    try {
      FileSupport.supportsLinking(linkLocation, fileToLink);
      Assert.fail();
    } catch (IllegalArgumentException e) {
      // If exception is thrown then this test has succeeded.
    }
  }

  @Test
  public void linkContentTestWithoutForce() throws IOException {
    FileSupport.linkContent(fileSupportTestsDirectory, fileSupportTestsDestinationDirectory, false);
  }

  @Test
  public void linkContentTestWithForce() throws IOException {
    FileUtils.forceMkdir(fileSupportTestsDestinationDirectory);
    FileSupport.linkContent(fileSupportTestsDirectory, fileSupportTestsDestinationDirectory, true);
  }

  @Test
  public void linkTestWithoutForce() throws IOException {
    Assert.assertNotNull(FileSupport.link(fileToLink, linkLocation, false));
  }

  @Test
  public void linkTestWithForce() throws IOException {
    Assert.assertNotNull(FileSupport.link(fileToLink, linkLocation, true));
  }

  @Test
  public void missingLinkTestFailsWithoutForce() {
    try {
      Assert.assertNull(FileSupport.link(linkLocation, fileToLink, false));
      Assert.fail();
    } catch (IOException e) {
      // Test should have IOException.
    }
  }

  @Test
  public void missingLinkTestFailsWithForce() {
    try {
      Assert.assertNull(FileSupport.link(linkLocation, fileToLink, true));
      Assert.fail();
    } catch (IOException e) {
      // Test should have IOException.
    }
  }

  @Test
  public void testIsParent() throws Exception {
    final File a = new File(path("one", "two", "three"));
    final File b = new File(path("one", "two"));
    final File c = new File(path("one", "..", "one", ".", "two", "."));
    final File d = new File(path("two", "three"));
    assertTrue(isParent(b, a));
    assertTrue(isParent(c, a));
    assertFalse(isParent(d, a));
    assertFalse(isParent(d, c));
    assertFalse(isParent(a, b));
    assertFalse(isParent(a, a));
  }

  @Test
  public void testDeleteHierarchyIfEmpty() throws Exception {
    final File a = File.createTempFile("test", ".tmp");
    a.deleteOnExit();
    final File tmpDir = a.getParentFile();
    assertFalse(deleteHierarchyIfEmpty(tmpDir, a));
    assertFalse(deleteHierarchyIfEmpty(a, a));
    // three nested sub dirs
    final File subDir1 = createDirWithRandomNameIn(tmpDir);
    final File subDir2 = createDirWithRandomNameIn(subDir1);
    final File subDir3 = createDirWithRandomNameIn(subDir2);
    final File subDir1File = createFileWithRandomNameIn(subDir1);
    final File subDir3File = createFileWithRandomNameIn(subDir3);
    //
    assertFalse("file in sub dir 3 prevents deletion", deleteHierarchyIfEmpty(subDir1, subDir3));
    assertTrue(subDir3.exists());
    assertTrue(subDir3File.exists());
    assertTrue(subDir3File.delete());
    assertTrue("sub dir 3 and sub dir 2 are empty", deleteHierarchyIfEmpty(subDir1, subDir3));
    assertFalse(subDir3.exists());
    assertFalse(subDir2.exists());
    assertTrue("sub dir 1 has not been deleted", subDir1.exists());
    assertTrue(subDir2.mkdirs());
    assertTrue(subDir3.mkdirs());
    assertTrue(subDir1File.delete());
    assertTrue("all sub dirs are empty", deleteHierarchyIfEmpty(tmpDir, subDir3));
    assertFalse(subDir3.exists());
    assertFalse(subDir2.exists());
    assertFalse(subDir1.exists());
    assertTrue(tmpDir.exists());
  }

  private File createDirWithRandomNameIn(File parent) {
    final File dir = new File(parent, UUID.randomUUID().toString());
    dir.deleteOnExit();
    assertTrue(dir.mkdirs());
    return dir;
  }

  private File createFileWithRandomNameIn(File parent) throws IOException {
    final File file = new File(parent, UUID.randomUUID().toString());
    file.deleteOnExit();
    assertTrue(file.createNewFile());
    return file;
  }
}<|MERGE_RESOLUTION|>--- conflicted
+++ resolved
@@ -34,10 +34,6 @@
 import java.util.UUID;
 
 public class FileSupportTest {
-<<<<<<< HEAD
-
-=======
->>>>>>> 4e237502
   private File fileToLink;
   private File linkLocation;
   private File fileSupportTestsDirectory;
