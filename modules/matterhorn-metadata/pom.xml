<project xmlns="http://maven.apache.org/POM/4.0.0" xmlns:xsi="http://www.w3.org/2001/XMLSchema-instance" xsi:schemaLocation="http://maven.apache.org/POM/4.0.0 http://maven.apache.org/maven-v4_0_0.xsd">
  <modelVersion>4.0.0</modelVersion>
  <artifactId>matterhorn-metadata</artifactId>
  <name>matterhorn-metadata</name>
  <packaging>bundle</packaging>
  <parent>
    <groupId>org.opencastproject</groupId>
    <artifactId>base</artifactId>
    <version>2.1-SNAPSHOT</version>
    <relativePath>../../pom.xml</relativePath>
  </parent>
  <properties>
    <matterhorn.basedir>${project.basedir}/../..</matterhorn.basedir>
    <checkstyle.skip>false</checkstyle.skip>
  </properties>
  <dependencies>
    <dependency>
      <groupId>org.opencastproject</groupId>
      <artifactId>matterhorn-common</artifactId>
      <version>${project.version}</version>
    </dependency>
    <dependency>
      <groupId>org.opencastproject</groupId>
      <artifactId>matterhorn-metadata-api</artifactId>
      <version>${project.version}</version>
    </dependency>
    <dependency>
      <groupId>org.opencastproject</groupId>
      <artifactId>matterhorn-workspace-api</artifactId>
      <version>${project.version}</version>
    </dependency>
    <dependency>
      <groupId>org.slf4j</groupId>
      <artifactId>slf4j-api</artifactId>
    </dependency>
    <dependency>
      <groupId>org.slf4j</groupId>
      <artifactId>slf4j-log4j12</artifactId>
      <scope>test</scope>
    </dependency>
    <dependency>
      <groupId>log4j</groupId>
      <artifactId>log4j</artifactId>
      <scope>test</scope>
    </dependency>
    <dependency>
      <groupId>junit</groupId>
      <artifactId>junit</artifactId>
      <scope>test</scope>
    </dependency>
  </dependencies>
  <build>
    <plugins>
      <plugin>
        <groupId>org.apache.felix</groupId>
        <artifactId>maven-bundle-plugin</artifactId>
        <extensions>true</extensions>
        <configuration>
          <instructions>
            <Bundle-SymbolicName>${project.artifactId}</Bundle-SymbolicName>
<<<<<<< HEAD
=======
            <Build-Number>${buildNumber}</Build-Number>
            <Import-Package>
              org.opencastproject.metadata.api;version=${project.version},
              *;resolution:=optional
            </Import-Package>
>>>>>>> 64d32be2
            <Export-Package>
              org.opencastproject.metadata;version=${project.version}
            </Export-Package>
            <Service-Component>
              OSGI-INF/static-metadata-service.xml
            </Service-Component>
          </instructions>
        </configuration>
      </plugin>
    </plugins>
  </build>
</project><|MERGE_RESOLUTION|>--- conflicted
+++ resolved
@@ -58,14 +58,11 @@
         <configuration>
           <instructions>
             <Bundle-SymbolicName>${project.artifactId}</Bundle-SymbolicName>
-<<<<<<< HEAD
-=======
             <Build-Number>${buildNumber}</Build-Number>
             <Import-Package>
               org.opencastproject.metadata.api;version=${project.version},
               *;resolution:=optional
             </Import-Package>
->>>>>>> 64d32be2
             <Export-Package>
               org.opencastproject.metadata;version=${project.version}
             </Export-Package>
