--- conflicted
+++ resolved
@@ -8,14 +8,8 @@
   "devDependencies": {
     "eslint": "^6.0.1",
     "eslint-plugin-header": "^3.0.0",
-<<<<<<< HEAD
     "gulp": "^4.0.2",
     "merge-stream": "^2.0.0",
-    "paellaplayer": "github:polimediaupv/paella#6.1.3"
-=======
-    "gulp": "^4.0.1",
-    "merge-stream": "^1.0.1",
     "paellaplayer": "github:polimediaupv/paella#6.1.5"
->>>>>>> 8bd6ad77
   }
 }