--- conflicted
+++ resolved
@@ -77,10 +77,7 @@
 import org.opencastproject.workflow.api.WorkflowSet;
 import org.opencastproject.workflow.api.WorkflowStatistics;
 import org.opencastproject.workflow.impl.jmx.WorkflowsStatistics;
-<<<<<<< HEAD
-=======
 import org.opencastproject.workspace.api.Workspace;
->>>>>>> f9626ee3
 
 import org.apache.commons.io.IOUtils;
 import org.apache.commons.lang.StringUtils;
@@ -211,12 +208,9 @@
   /** The workflow definition scanner */
   private WorkflowDefinitionScanner workflowDefinitionScanner;
 
-<<<<<<< HEAD
-=======
   /** List of initially delayed workflows */
   private List<Long> delayedWorkflows = new ArrayList<Long>();
 
->>>>>>> f9626ee3
   static {
     YES = new HashSet<String>(Arrays.asList(new String[] { "yes", "true", "on" }));
     NO = new HashSet<String>(Arrays.asList(new String[] { "no", "false", "off" }));
@@ -711,27 +705,11 @@
   protected Job runWorkflow(WorkflowInstance workflow) throws WorkflowException, UnauthorizedException {
     if (!INSTANTIATED.equals(workflow.getState())) {
       if (RUNNING.equals(workflow.getState())) {
-<<<<<<< HEAD
-        logger.info("Ignoring to start {}, it is already in RUNNING state", workflow);
-=======
         logger.debug("Not starting workflow {}, it is already in running state", workflow);
->>>>>>> f9626ee3
         return null;
       }
       throw new IllegalStateException("Cannot start a workflow in state '" + workflow.getState() + "'");
     }
-<<<<<<< HEAD
-
-    // Avoid running multiple workflows with same media package id at same time
-    WorkflowSet workflowInstances = getWorkflowInstances(new WorkflowQuery()
-            .withMediaPackage(workflow.getMediaPackage().getIdentifier().toString()).withState(RUNNING)
-            .withState(PAUSED).withState(FAILING));
-    if (workflowInstances.size() > 0) {
-      logger.info("Delay to start {}, another workflow with same media package id is still active", workflow);
-      return null;
-    }
-=======
->>>>>>> f9626ee3
 
     // If this is a new workflow, move to the first operation
     workflow.setState(RUNNING);
@@ -1329,10 +1307,7 @@
                   ERROR_RESOLUTION_HANDLER_ID, "Error Resolution Operation", "error", true);
           WorkflowOperationInstanceImpl errorResolutionInstance = new WorkflowOperationInstanceImpl(
                   errorResolutionDefinition, currentOperation.getPosition());
-<<<<<<< HEAD
-=======
           errorResolutionInstance.setExceptionHandlingWorkflow(currentOperation.getExceptionHandlingWorkflow());
->>>>>>> f9626ee3
           operations.add(currentOperation.getPosition(), errorResolutionInstance);
           workflow.setOperations(operations);
           break;
@@ -1619,19 +1594,6 @@
   public boolean isReadyToAccept(Job job) throws ServiceRegistryException, UndispatchableJobException {
     String operation = job.getOperation();
 
-<<<<<<< HEAD
-      // If the first operation is guaranteed to pause, run the job.
-      if (job.getArguments().size() > 1 && job.getArguments().get(0) != null) {
-        try {
-          WorkflowDefinition workflowDef = WorkflowParser.parseWorkflowDefinition(job.getArguments().get(0));
-          if (workflowDef.getOperations().size() > 0) {
-            String firstOperationId = workflowDef.getOperations().get(0).getId();
-            WorkflowOperationHandler handler = getWorkflowOperationHandler(firstOperationId);
-            if (handler instanceof ResumableWorkflowOperationHandler) {
-              if (((ResumableWorkflowOperationHandler) handler).isAlwaysPause()) {
-                return true;
-              }
-=======
     // Only restrict execution of new jobs
     if (!Operation.START_WORKFLOW.toString().equals(operation))
       return true;
@@ -1646,7 +1608,6 @@
           if (handler instanceof ResumableWorkflowOperationHandler) {
             if (((ResumableWorkflowOperationHandler) handler).isAlwaysPause()) {
               return true;
->>>>>>> f9626ee3
             }
           }
         }
@@ -1706,28 +1667,6 @@
    * @see org.opencastproject.job.api.AbstractJobProducer#acceptJob(org.opencastproject.job.api.Job)
    */
   @Override
-<<<<<<< HEAD
-  public synchronized boolean acceptJob(Job job) throws ServiceRegistryException {
-    if (isReadyToAccept(job)) {
-      User originalUser = securityService.getUser();
-      Organization originalOrg = securityService.getOrganization();
-      try {
-        Organization organization = organizationDirectoryService.getOrganization(job.getOrganization());
-        securityService.setOrganization(organization);
-        User user = userDirectoryService.loadUser(job.getCreator());
-        securityService.setUser(user);
-        job.setStatus(Job.Status.RUNNING);
-        serviceRegistry.updateJob(job);
-        executorService.submit(new JobRunner(job, serviceRegistry.getCurrentJob()));
-        return true;
-      } catch (Exception e) {
-        if (e instanceof ServiceRegistryException)
-          throw (ServiceRegistryException) e;
-        throw new ServiceRegistryException(e);
-      } finally {
-        securityService.setUser(originalUser);
-        securityService.setOrganization(originalOrg);
-=======
   public synchronized void acceptJob(Job job) throws ServiceRegistryException {
     User originalUser = securityService.getUser();
     Organization originalOrg = securityService.getOrganization();
@@ -1743,7 +1682,6 @@
       if (delayedWorkflows.contains(job.getId())) {
         delayedWorkflows.remove(job.getId());
         logger.info("Starting initially delayed workflow {}, {} more waiting", job.getId(), delayedWorkflows.size());
->>>>>>> f9626ee3
       }
 
       executorService.submit(new JobRunner(job, serviceRegistry.getCurrentJob()));
