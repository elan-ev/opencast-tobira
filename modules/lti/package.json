--- conflicted
+++ resolved
@@ -12,14 +12,9 @@
     "i18next": "^20.2.1",
     "i18next-browser-languagedetector": "^6.1.0",
     "query-string": "^7.0.0",
-<<<<<<< HEAD
-    "react": "^17.0.1",
+    "react": "^17.0.2",
     "react-bootstrap": "^1.4.0",
-    "react-dom": "^17.0.1",
-=======
-    "react": "^17.0.2",
     "react-dom": "^17.0.2",
->>>>>>> 1e5d9aa6
     "react-helmet": "^6.1.0",
     "react-i18next": "^11.8.13",
     "react-js-pagination": "^3.0.2",
