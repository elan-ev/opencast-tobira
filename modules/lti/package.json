{
  "name": "opencast-lti",
  "version": "0.1.0",
  "private": true,
  "homepage": "/ltitools",
  "dependencies": {
    "@fortawesome/fontawesome-svg-core": "^1.2.22",
    "@fortawesome/free-solid-svg-icons": "^5.10.2",
    "@fortawesome/react-fontawesome": "^0.1.4",
<<<<<<< HEAD
    "axios": "^0.19.0",
    "bootstrap": "^4.6.0",
=======
    "axios": "^0.21.1",
    "bootstrap": "^4.3.1",
>>>>>>> 9742b633
    "i18next": "^17.0.16",
    "i18next-browser-languagedetector": "^6.0.1",
    "query-string": "^6.14.0",
    "react": "^16.9.0",
    "react-dom": "^16.9.0",
    "react-helmet": "^6.1.0",
    "react-i18next": "^11.0.0",
    "react-js-pagination": "^3.0.2",
    "react-scripts": "^3.2.0",
    "react-select": "^4.1.0",
    "typescript": "3.6.3"
  },
  "scripts": {
    "i18n": "./copy-translations.sh",
    "start": "react-scripts start",
    "build": "react-scripts build",
    "test": "react-scripts test",
    "eject": "react-scripts eject",
    "mock-proxy": "./node_modules/http-mock-server/bin/apimocker.js --config mock-server-config.json --proxy http://localhost:3000"
  },
  "eslintConfig": {
    "extends": [
      "react-app",
      "shared-config"
    ],
    "rules": {
      "no-console": "error"
    },
    "overrides": [
      {
        "files": [
          "**/*.ts?(x)"
        ],
        "rules": {
          "no-console": "error"
        }
      }
    ]
  },
  "browserslist": {
    "production": [
      ">0.2%",
      "not dead",
      "not op_mini all"
    ],
    "development": [
      "last 1 chrome version",
      "last 1 firefox version",
      "last 1 safari version"
    ]
  },
  "devDependencies": {
    "http-mock-server": "^0.5.2",
    "@types/jest": "26.0.14",
    "@types/node": "14.14.31",
    "@types/react": "17.0.2",
    "@types/react-dom": "16.9.8",
    "@types/react-helmet": "^6.1.0",
    "@types/react-js-pagination": "^3.0.3",
    "@types/react-select": "^3.0.21"
  }
}<|MERGE_RESOLUTION|>--- conflicted
+++ resolved
@@ -7,13 +7,8 @@
     "@fortawesome/fontawesome-svg-core": "^1.2.22",
     "@fortawesome/free-solid-svg-icons": "^5.10.2",
     "@fortawesome/react-fontawesome": "^0.1.4",
-<<<<<<< HEAD
-    "axios": "^0.19.0",
+    "axios": "^0.21.1",
     "bootstrap": "^4.6.0",
-=======
-    "axios": "^0.21.1",
-    "bootstrap": "^4.3.1",
->>>>>>> 9742b633
     "i18next": "^17.0.16",
     "i18next-browser-languagedetector": "^6.0.1",
     "query-string": "^6.14.0",
