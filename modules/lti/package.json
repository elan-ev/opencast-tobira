--- conflicted
+++ resolved
@@ -14,16 +14,10 @@
     "http-mock-server": "^0.5.2",
     "i18next": "^19.8.9",
     "i18next-browser-languagedetector": "^6.0.1",
-<<<<<<< HEAD
-    "query-string": "^6.14.0",
-    "react": "^16.14.0",
-    "react-bootstrap": "^1.4.0",
-    "react-dom": "^16.9.0",
-=======
     "query-string": "^6.14.1",
     "react": "^17.0.1",
+    "react-bootstrap": "^1.4.0",
     "react-dom": "^17.0.1",
->>>>>>> 6b0a3aa1
     "react-helmet": "^6.1.0",
     "react-i18next": "^11.0.0",
     "react-js-pagination": "^3.0.2",
