{
  "name": "opencast-lti",
  "version": "0.1.0",
  "private": true,
  "homepage": "/ltitools",
  "dependencies": {
    "@fortawesome/fontawesome-svg-core": "^1.2.22",
    "@fortawesome/free-solid-svg-icons": "^5.10.2",
    "@fortawesome/react-fontawesome": "^0.1.4",
    "axios": "^0.19.0",
    "bootstrap": "^4.5.3",
<<<<<<< HEAD
    "dangerously-set-html-content": "^1.0.8",
    "engage-ui": "../engage-ui",
    "http-mock-server": "^0.5.2",
=======
>>>>>>> 45f8b6b0
    "i18next": "^17.0.16",
    "i18next-browser-languagedetector": "^6.0.1",
    "query-string": "^6.8.3",
    "react": "^16.9.0",
    "react-bootstrap": "^1.4.0",
    "react-dom": "^16.9.0",
    "react-helmet": "^6.1.0",
    "react-i18next": "^11.0.0",
    "react-js-pagination": "^3.0.2",
    "react-scripts": "^3.2.0",
    "react-select": "^3.0.8",
    "typescript": "3.8.*"
  },
  "scripts": {
    "i18n": "./copy-translations.sh",
    "start": "react-scripts start",
    "build": "react-scripts build",
    "test": "react-scripts test",
    "eject": "react-scripts eject",
    "mock-proxy": "./node_modules/http-mock-server/bin/apimocker.js --config mock-server-config.json --proxy http://localhost:3000"
  },
  "eslintConfig": {
    "extends": [
      "react-app",
      "shared-config"
    ],
    "rules": {
      "no-console": "error"
    },
    "overrides": [
      {
        "files": [
          "**/*.ts?(x)"
        ],
        "rules": {
          "no-console": "error"
        }
      }
    ]
  },
  "browserslist": {
    "production": [
      ">0.2%",
      "not dead",
      "not op_mini all"
    ],
    "development": [
      "last 1 chrome version",
      "last 1 firefox version",
      "last 1 safari version"
    ]
  },
  "devDependencies": {
    "http-mock-server": "^0.5.2",
    "@types/jest": "26.0.14",
    "@types/node": "14.14.21",
    "@types/react": "16.9.50",
    "@types/react-dom": "16.9.8",
    "@types/react-helmet": "^6.1.0",
    "@types/react-js-pagination": "^3.0.3",
    "@types/react-select": "^3.0.21"
  }
}<|MERGE_RESOLUTION|>--- conflicted
+++ resolved
@@ -9,12 +9,9 @@
     "@fortawesome/react-fontawesome": "^0.1.4",
     "axios": "^0.19.0",
     "bootstrap": "^4.5.3",
-<<<<<<< HEAD
     "dangerously-set-html-content": "^1.0.8",
     "engage-ui": "../engage-ui",
     "http-mock-server": "^0.5.2",
-=======
->>>>>>> 45f8b6b0
     "i18next": "^17.0.16",
     "i18next-browser-languagedetector": "^6.0.1",
     "query-string": "^6.8.3",
