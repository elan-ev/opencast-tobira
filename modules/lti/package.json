--- conflicted
+++ resolved
@@ -23,22 +23,6 @@
     "typescript": "3.6.3"
   },
   "scripts": {
-<<<<<<< HEAD
-    "i18n": "./i18n.js",
-    "eslint": "eslint --config ../../docs/checkstyle/eslintrc.js src/main/resources/ --resolve-plugins-relative-to .",
-    "html-linter": "html-linter --config ../../docs/checkstyle/html-linter.json 'src/main/resources/**/*.html'"
-  },
-  "dependencies": {
-    "font-awesome": "^4.7.0",
-    "jquery": "^3.5.1",
-    "mustache": "^4.0.1",
-    "paginationjs": "^2.1.5"
-  },
-  "devDependencies": {
-    "eslint": "^7.5.0",
-    "eslint-plugin-header": "^3.0.0",
-    "html-linter": "^1.1.1"
-=======
     "i18n": "./copy-translations.sh",
     "start": "react-scripts start",
     "build": "react-scripts build",
@@ -84,6 +68,5 @@
     "@types/react-helmet": "^5.0.10",
     "@types/react-js-pagination": "^3.0.3",
     "@types/react-select": "^3.0.5"
->>>>>>> ca0975f3
   }
 }