--- conflicted
+++ resolved
@@ -309,16 +309,9 @@
     EasyMock.replay(httpClient);
 
     service.createRecognitionsJob(MP_ID, mediaPackage.getTrack("audioTrack1"));
-<<<<<<< HEAD
-    Assert.assertEquals(WATSON_URL + "/v1/recognitions?user_token=" + MP_ID
-            + "&inactivity_timeout=-1&timestamps=true&smart_formatting=true"
-            + "&callback_url=http://ADMIN_SERVER/transcripts/watson/results"
-            + "&events=recognitions.completed_with_results,recognitions.failed",
-=======
     Assert.assertEquals(WATSON_URL + "/v1/recognitions?inactivity_timeout=-1&timestamps=true&smart_formatting=true"
-            + "&user_token=" + MP_ID
-            + "&callback_url=http://ADMIN_SERVER/transcripts/watson/results&events=recognitions.completed_with_results,recognitions.failed",
->>>>>>> 8b6a8f63
+            + "&user_token=" + MP_ID + "&callback_url=http://ADMIN_SERVER"
+            + "/transcripts/watson/results&events=recognitions.completed_with_results,recognitions.failed",
             capturedPost.getValue().getURI().toString());
     TranscriptionJobControl j = database.findByJob(JOB_ID);
     Assert.assertNotNull(j);
