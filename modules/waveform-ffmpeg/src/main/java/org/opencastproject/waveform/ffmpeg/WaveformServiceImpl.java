/**
 * Licensed to The Apereo Foundation under one or more contributor license
 * agreements. See the NOTICE file distributed with this work for additional
 * information regarding copyright ownership.
 *
 *
 * The Apereo Foundation licenses this file to you under the Educational
 * Community License, Version 2.0 (the "License"); you may not use this file
 * except in compliance with the License. You may obtain a copy of the License
 * at:
 *
 *   http://opensource.org/licenses/ecl2.txt
 *
 * Unless required by applicable law or agreed to in writing, software
 * distributed under the License is distributed on an "AS IS" BASIS, WITHOUT
 * WARRANTIES OR CONDITIONS OF ANY KIND, either express or implied.  See the
 * License for the specific language governing permissions and limitations under
 * the License.
 *
 */
package org.opencastproject.waveform.ffmpeg;

import org.opencastproject.job.api.AbstractJobProducer;
import org.opencastproject.job.api.Job;
import org.opencastproject.mediapackage.Attachment;
import org.opencastproject.mediapackage.MediaPackageElement.Type;
import org.opencastproject.mediapackage.MediaPackageElementBuilder;
import org.opencastproject.mediapackage.MediaPackageElementBuilderFactory;
import org.opencastproject.mediapackage.MediaPackageElementParser;
import org.opencastproject.mediapackage.MediaPackageException;
import org.opencastproject.mediapackage.Track;
import org.opencastproject.mediapackage.identifier.IdBuilderFactory;
import org.opencastproject.security.api.OrganizationDirectoryService;
import org.opencastproject.security.api.SecurityService;
import org.opencastproject.security.api.UserDirectoryService;
import org.opencastproject.serviceregistry.api.ServiceRegistry;
import org.opencastproject.serviceregistry.api.ServiceRegistryException;
import org.opencastproject.util.IoSupport;
import org.opencastproject.util.LoadUtil;
import org.opencastproject.util.NotFoundException;
import org.opencastproject.waveform.api.WaveformService;
import org.opencastproject.waveform.api.WaveformServiceException;
import org.opencastproject.workspace.api.Workspace;

import org.apache.commons.io.FileUtils;
import org.apache.commons.io.FilenameUtils;
import org.apache.commons.lang3.StringUtils;
import org.osgi.service.cm.ConfigurationException;
import org.osgi.service.cm.ManagedService;
import org.osgi.service.component.ComponentContext;
import org.slf4j.Logger;
import org.slf4j.LoggerFactory;

import java.io.BufferedReader;
import java.io.File;
import java.io.FileInputStream;
import java.io.FileNotFoundException;
import java.io.IOException;
import java.io.InputStreamReader;
import java.net.URI;
import java.util.Arrays;
import java.util.Dictionary;
import java.util.List;
import java.util.concurrent.TimeUnit;


/**
 * This service creates a waveform image from a media file with at least one audio channel.
 * This will be done using ffmpeg.
 */
public class WaveformServiceImpl extends AbstractJobProducer implements WaveformService, ManagedService {

  /** The logging facility */
  protected static final Logger logger = LoggerFactory.getLogger(WaveformServiceImpl.class);

  /** Path to the executable */
  protected String binary = DEFAULT_FFMPEG_BINARY;

  /** The key to look for in the service configuration file to override the DEFAULT_WAVEFORM_JOB_LOAD */
  public static final String WAVEFORM_JOB_LOAD_CONFIG_KEY = "job.load.waveform";

  /** The default job load of a waveform job */
  public static final float DEFAULT_WAVEFORM_JOB_LOAD = 0.1f;

  /** The key to look for in the service configuration file to override the DEFAULT_FFMPEG_BINARY */
  public static final String FFMPEG_BINARY_CONFIG_KEY = "org.opencastproject.composer.ffmpeg.path";

  /** The default path to the ffmpeg binary */
  public static final String DEFAULT_FFMPEG_BINARY = "ffmpeg";

  /** The default waveform image scale algorithm */
  public static final String DEFAULT_WAVEFORM_SCALE = "lin";

  /** The key to look for in the service configuration file to override the DEFAULT_WAVEFORM_SCALE */
  public static final String WAVEFORM_SCALE_CONFIG_KEY = "waveform.scale";

  /** The default value if the waveforms (per audio channel) should be renderen next to each other (if true)
   * or on top of each other (if false) */
  public static final boolean DEFAULT_WAVEFORM_SPLIT_CHANNELS = false;

  /** The key to look for in the service configuration file to override the DEFAULT_WAVEFORM_SPLIT_CHANNELS */
  public static final String WAVEFORM_SPLIT_CHANNELS_CONFIG_KEY = "waveform.split.channels";

  /** The default waveform colors per audio channel */
  public static final String[] DEFAULT_WAVEFORM_COLOR = { "black" };

  /** The key to look for in the service configuration file to override the DEFAULT_WAVEFORM_COLOR */
  public static final String WAVEFORM_COLOR_CONFIG_KEY = "waveform.color";

  /** The default filter to be optionally prepended to the showwavespic filter */
  public static final String DEFAULT_WAVEFORM_FILTER_PRE = null;

  /** The key to look for in the service configuration file to override the DEFAULT_WAVEFORM_FILTER_PRE */
  public static final String WAVEFORM_FILTER_PRE_CONFIG_KEY = "waveform.filter.pre";

  /** The default filter to be optionally appended to the showwavespic filter */
  public static final String DEFAULT_WAVEFORM_FILTER_POST = null;

  /** The key to look for in the service configuration file to override the DEFAULT_WAVEFORM_FILTER_POST */
  public static final String WAVEFORM_FILTER_POST_CONFIG_KEY = "waveform.filter.post";

  /** Resulting collection in the working file repository */
  public static final String COLLECTION_ID = "waveform";

  /** List of available operations on jobs */
  enum Operation {
    Waveform
  };

  /** The waveform job load */
  private float waveformJobLoad = DEFAULT_WAVEFORM_JOB_LOAD;

  /** The waveform image scale algorithm */
  private String waveformScale = DEFAULT_WAVEFORM_SCALE;

  /** The value if the waveforms (per audio channel) should be rendered next to each other (if true)
   * or on top of each other (if false) */
  private boolean waveformSplitChannels = DEFAULT_WAVEFORM_SPLIT_CHANNELS;

  /** The waveform colors per audio channel */
  private String[] waveformColor = DEFAULT_WAVEFORM_COLOR;

  /** Filter to be prepended to the showwavespic filter */
  private String waveformFilterPre = DEFAULT_WAVEFORM_FILTER_PRE;

  /** Filter to be appended to the showwavespic filter */
  private String waveformFilterPost = DEFAULT_WAVEFORM_FILTER_POST;

  /** Reference to the service registry */
  private ServiceRegistry serviceRegistry = null;

  /** The workspace to use when retrieving remote media files */
  private Workspace workspace = null;

  /** The security service */
  private SecurityService securityService = null;

  /** The user directory service */
  private UserDirectoryService userDirectoryService = null;

  /** The organization directory service */
  private OrganizationDirectoryService organizationDirectoryService = null;

  public WaveformServiceImpl() {
    super(JOB_TYPE);
  }

  @Override
  public void activate(ComponentContext cc) {
    super.activate(cc);
    logger.info("Activate ffmpeg waveform service");
    final String path = cc.getBundleContext().getProperty(FFMPEG_BINARY_CONFIG_KEY);
    binary = (path == null ? DEFAULT_FFMPEG_BINARY : path);
    logger.debug("ffmpeg binary set to {}", binary);
  }

  @Override
  public void updated(Dictionary<String, ?> properties) throws ConfigurationException {
    if (properties == null) {
      return;
    }
    logger.debug("Configuring the waveform service");
    waveformJobLoad = LoadUtil.getConfiguredLoadValue(properties,
            WAVEFORM_JOB_LOAD_CONFIG_KEY, DEFAULT_WAVEFORM_JOB_LOAD, serviceRegistry);

    Object val = properties.get(WAVEFORM_SCALE_CONFIG_KEY);
    if (val != null) {
      if (StringUtils.isNotEmpty((String) val)) {
        if (!"lin".equals(val) && !"log".equals(val)) {
          logger.warn("Waveform scale configuration value '{}' is not in set of predefined values (lin, log). "
                  + "The waveform image extraction job may fail.", val);
        }
        waveformScale = (String) val;
      }
    }

    val = properties.get(WAVEFORM_SPLIT_CHANNELS_CONFIG_KEY);
    if (val != null) {
      waveformSplitChannels = Boolean.parseBoolean((String) val);
    }

    val = properties.get(WAVEFORM_COLOR_CONFIG_KEY);
    if (val != null && StringUtils.isNotEmpty((String) val)) {
      String colorValue = (String) val;
      if (StringUtils.isNotEmpty(colorValue) && StringUtils.isNotBlank(colorValue)) {
        waveformColor = StringUtils.split(colorValue, ", |:;");
      }
    }

    val = properties.get(WAVEFORM_FILTER_PRE_CONFIG_KEY);
    if (val != null) {
      waveformFilterPre = StringUtils.trimToNull((String) val);
    } else {
      waveformFilterPre = null;
    }

    val = properties.get(WAVEFORM_FILTER_POST_CONFIG_KEY);
    if (val != null) {
      waveformFilterPost = StringUtils.trimToNull((String) val);
    } else {
      waveformFilterPost = null;
    }
  }

  /**
   * {@inheritDoc}
   *
   * @see org.opencastproject.waveform.api.WaveformService#createWaveformImage(org.opencastproject.mediapackage.Track,
   *         int, int, int, int)
   */
  @Override
  public Job createWaveformImage(Track sourceTrack, int pixelsPerMinute, int minWidth, int maxWidth, int height)
      throws MediaPackageException, WaveformServiceException {
    try {
      return serviceRegistry.createJob(jobType, Operation.Waveform.toString(),
              Arrays.asList(MediaPackageElementParser.getAsXml(sourceTrack), Integer.toString(pixelsPerMinute),
                Integer.toString(minWidth), Integer.toString(maxWidth), Integer.toString(height)), waveformJobLoad);
    } catch (ServiceRegistryException ex) {
      throw new WaveformServiceException("Unable to create waveform job", ex);
    }
  }

  /**
   * {@inheritDoc}
   *
   * @see org.opencastproject.job.api.AbstractJobProducer#process(org.opencastproject.job.api.Job)
   */
  @Override
  protected String process(Job job) throws Exception {
    Operation op = null;
    String operation = job.getOperation();
    List<String> arguments = job.getArguments();
    try {
      op = Operation.valueOf(operation);
      switch (op) {
        case Waveform:
          Track track = (Track) MediaPackageElementParser.getFromXml(arguments.get(0));
          int pixelsPerMinute = Integer.parseInt(arguments.get(1));
          int minWidth = Integer.parseInt(arguments.get(2));
          int maxWidth = Integer.parseInt(arguments.get(3));
          int height = Integer.parseInt(arguments.get(4));
          Attachment waveformMpe = extractWaveform(track, pixelsPerMinute, minWidth, maxWidth, height);
          return MediaPackageElementParser.getAsXml(waveformMpe);
        default:
          throw new ServiceRegistryException("This service can't handle operations of type '" + op + "'");
      }
    } catch (IndexOutOfBoundsException e) {
      throw new ServiceRegistryException("This argument list for operation '" + op + "' does not meet expectations", e);
    } catch (MediaPackageException | WaveformServiceException e) {
      throw new ServiceRegistryException("Error handling operation '" + op + "'", e);
    }
  }

  /**
   * Create and run waveform extraction ffmpeg command.
   *
   * @param track source audio/video track with at least one audio channel
   * @param pixelsPerMinute width of waveform image in pixels per minute
   * @param minWidth minimum width of waveform image
   * @param maxWidth maximum width of waveform image
   * @param height height of waveform image
   * @return waveform image attachment
   * @throws WaveformServiceException if processing fails
   */
  private Attachment extractWaveform(Track track, int pixelsPerMinute, int minWidth, int maxWidth, int height)
    throws WaveformServiceException {
    if (!track.hasAudio()) {
      throw new WaveformServiceException("Track has no audio");
    }

    // copy source file into workspace
    File mediaFile;
    try {
      mediaFile = workspace.get(track.getURI());
    } catch (NotFoundException e) {
      throw new WaveformServiceException(
          "Error finding the media file in the workspace", e);
    } catch (IOException e) {
      throw new WaveformServiceException(
          "Error reading the media file in the workspace", e);
    }

    String waveformFilePath = FilenameUtils.removeExtension(mediaFile.getAbsolutePath())
            .concat('-' + track.getIdentifier()).concat("-waveform.png");

    int width = getWaveformImageWidth(track, pixelsPerMinute, minWidth, maxWidth);

    // create ffmpeg command
    String[] command = new String[] {
      binary,
      "-nostats",
      "-i", mediaFile.getAbsolutePath(),
<<<<<<< HEAD
      "-lavfi", createWaveformFilter(track, width, height),
=======
      "-lavfi", createWaveformFilter(track),
      "-frames:v", "1",
>>>>>>> f198b499
      "-an", "-vn", "-sn", "-y",
      waveformFilePath
    };
    logger.debug("Start waveform ffmpeg process: {}", StringUtils.join(command, " "));
    logger.info("Create waveform image file for track '{}' at {}", track.getIdentifier(), waveformFilePath);

    // run ffmpeg
    ProcessBuilder pb = new ProcessBuilder(command);
    pb.redirectErrorStream(true);
    Process ffmpegProcess = null;
    int exitCode = 1;
    BufferedReader errStream = null;
    try {
      ffmpegProcess = pb.start();

      errStream = new BufferedReader(new InputStreamReader(ffmpegProcess.getInputStream()));
      String line = errStream.readLine();
      while (line != null) {
        logger.debug(line);
        line = errStream.readLine();
      }

      exitCode = ffmpegProcess.waitFor();
    } catch (IOException ex) {
      throw new WaveformServiceException("Start ffmpeg process failed", ex);
    } catch (InterruptedException ex) {
      throw new WaveformServiceException("Waiting for encoder process exited was interrupted unexpectly", ex);
    } finally {
      IoSupport.closeQuietly(ffmpegProcess);
      IoSupport.closeQuietly(errStream);
      if (exitCode != 0) {
        try {
          FileUtils.forceDelete(new File(waveformFilePath));
        } catch (IOException e) {
          // it is ok, no output file was generated by ffmpeg
        }
      }
    }

    if (exitCode != 0)
      throw new WaveformServiceException("The encoder process exited abnormally with exit code " + exitCode);

    // put waveform image into workspace
    FileInputStream waveformFileInputStream = null;
    URI waveformFileUri;
    try {
      waveformFileInputStream = new FileInputStream(waveformFilePath);
      waveformFileUri = workspace.putInCollection(COLLECTION_ID,
              FilenameUtils.getName(waveformFilePath), waveformFileInputStream);
      logger.info("Copied the created waveform to the workspace {}", waveformFileUri);
    } catch (FileNotFoundException ex) {
      throw new WaveformServiceException(String.format("Waveform image file '%s' not found", waveformFilePath), ex);
    } catch (IOException ex) {
      throw new WaveformServiceException(String.format(
              "Can't write waveform image file '%s' to workspace", waveformFilePath), ex);
    } catch (IllegalArgumentException ex) {
      throw new WaveformServiceException(ex);
    } finally {
      IoSupport.closeQuietly(waveformFileInputStream);
      logger.info("Deleted local waveform image file at {}", waveformFilePath);
      FileUtils.deleteQuietly(new File(waveformFilePath));
    }

    // create media package element
    MediaPackageElementBuilder mpElementBuilder = MediaPackageElementBuilderFactory.newInstance().newElementBuilder();
    // it is up to the workflow operation handler to set the attachment flavor
    Attachment waveformMpe = (Attachment) mpElementBuilder.elementFromURI(
            waveformFileUri, Type.Attachment, track.getFlavor());
    waveformMpe.setIdentifier(IdBuilderFactory.newInstance().newIdBuilder().createNew().compact());
    return waveformMpe;
  }

  /**
   * Create an ffmpeg waveform filter with parameters based on input track and service configuration.
   *
   * @param track source audio/video track with at least one audio channel
   * @param width width of waveform image
   * @param height height of waveform image
   * @return ffmpeg filter parameter
   */
  private String createWaveformFilter(Track track, int width, int height) {
    StringBuilder filterBuilder = new StringBuilder("");
    if (waveformFilterPre != null) {
      filterBuilder.append(waveformFilterPre);
      filterBuilder.append(",");
    }
    filterBuilder.append("showwavespic=");
    filterBuilder.append("split_channels=");
    filterBuilder.append(waveformSplitChannels ? 1 : 0);
    filterBuilder.append(":s=");
    filterBuilder.append(width);
    filterBuilder.append("x");
    filterBuilder.append(height);
    filterBuilder.append(":scale=");
    filterBuilder.append(waveformScale);
    filterBuilder.append(":colors=");
    filterBuilder.append(StringUtils.join(Arrays.asList(waveformColor), "|"));
    if (waveformFilterPost != null) {
      filterBuilder.append(",");
      filterBuilder.append(waveformFilterPost);
    }
    return filterBuilder.toString();
  }

  /**
   * Return the waveform image width build from input track and service configuration.
   *
   * @param track source audio/video track with at least one audio channel
   * @param pixelsPerMinute width of waveform image in pixels per minute
   * @param minWidth minimum width of waveform image
   * @param maxWidth maximum width of waveform image
   * @return waveform image width
   */
  private int getWaveformImageWidth(Track track, int pixelsPerMinute, int minWidth, int maxWidth) {
    int imageWidth = minWidth;
    if (track.getDuration() > 0) {
      int trackDurationMinutes = (int) TimeUnit.MILLISECONDS.toMinutes(track.getDuration());
      if (pixelsPerMinute > 0 && trackDurationMinutes > 0) {
        imageWidth = Math.max(minWidth, trackDurationMinutes * pixelsPerMinute);
        imageWidth = Math.min(maxWidth, imageWidth);
      }
    }
    return imageWidth;
  }

  @Override
  protected ServiceRegistry getServiceRegistry() {
    return serviceRegistry;
  }

  @Override
  protected SecurityService getSecurityService() {
    return securityService;
  }

  @Override
  protected UserDirectoryService getUserDirectoryService() {
    return userDirectoryService;
  }

  @Override
  protected OrganizationDirectoryService getOrganizationDirectoryService() {
    return organizationDirectoryService;
  }

  public void setServiceRegistry(ServiceRegistry serviceRegistry) {
    this.serviceRegistry = serviceRegistry;
  }

  public void setSecurityService(SecurityService securityService) {
    this.securityService = securityService;
  }

  public void setUserDirectoryService(UserDirectoryService userDirectoryService) {
    this.userDirectoryService = userDirectoryService;
  }

  public void setOrganizationDirectoryService(OrganizationDirectoryService organizationDirectoryService) {
    this.organizationDirectoryService = organizationDirectoryService;
  }

  public void setWorkspace(Workspace workspace) {
    this.workspace = workspace;
  }
}<|MERGE_RESOLUTION|>--- conflicted
+++ resolved
@@ -310,12 +310,8 @@
       binary,
       "-nostats",
       "-i", mediaFile.getAbsolutePath(),
-<<<<<<< HEAD
       "-lavfi", createWaveformFilter(track, width, height),
-=======
-      "-lavfi", createWaveformFilter(track),
       "-frames:v", "1",
->>>>>>> f198b499
       "-an", "-vn", "-sn", "-y",
       waveformFilePath
     };
