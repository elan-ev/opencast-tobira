/**
 * Licensed to The Apereo Foundation under one or more contributor license
 * agreements. See the NOTICE file distributed with this work for additional
 * information regarding copyright ownership.
 *
 *
 * The Apereo Foundation licenses this file to you under the Educational
 * Community License, Version 2.0 (the "License"); you may not use this file
 * except in compliance with the License. You may obtain a copy of the License
 * at:
 *
 *   http://opensource.org/licenses/ecl2.txt
 *
 * Unless required by applicable law or agreed to in writing, software
 * distributed under the License is distributed on an "AS IS" BASIS, WITHOUT
 * WARRANTIES OR CONDITIONS OF ANY KIND, either express or implied.  See the
 * License for the specific language governing permissions and limitations under
 * the License.
 *
 */
'use strict';

/**
 * @ngdoc directive
 * @name ng.directive:adminNgEditableMultiValue
 *
 * @description
 * Upon click on its label, this directive will display an <input> field and
 * currently selected values. They will be transformed back into a label on blur.
 *
 * @element field
 * The "params" attribute contains an object with the attributes `id`,
 * `required` and `value`.
 * The "save" attribute is a reference to a save function used to persist the
 * values.
 * The "delimiter" attribute specifies at what character the input string
 * is to be split into multiple individual values.
 *
 * @example
   <doc:example>
     <doc:source>
      <div admin-ng-editable-multi-value params="params" save="save"></div>
     </doc:source>
   </doc:example>
 */
angular.module('adminNg.directives')
.directive('adminNgEditableMultiValue', ['$timeout', function ($timeout) {
  return {
    restrict: 'A',
    templateUrl: 'shared/partials/editableMultiValue.html',
    replace: true,
    scope: {
      params:     '=',
      save:       '='
    },
    link: function (scope, element) {
      scope.data = {};

      scope.enterEditMode = function () {
        scope.editMode = true;
        $timeout(function () {
          element.find('input').focus();
        });
      };

      scope.onBlur = function () {
        if (!scope.removedValue) {
          scope.addCurrentValue();
          scope.leaveEditMode();
        } else {
          $timeout(function () {
            element.find('input').focus();
          });
        }
        delete scope.removedValue;
      };

      scope.leaveEditMode = function () {
        scope.data.value = '';
        scope.editMode = false;
      };

      scope.keyUp = function (event) {
        if (event.keyCode === 13) {
          // ENTER
          scope.addCurrentValue();
          scope.data.value = '';
        } else if (event.keyCode === 27) {
          // ESC
          scope.leaveEditMode();
        }
        event.stopPropagation();
      };

      scope.addCurrentValue = function () {
        if (angular.isDefined(scope.data.value) && scope.data.value) {
          scope.addValue(scope.params.value, scope.data.value);
        }
      };

      scope.addValue = function (model, value) {
<<<<<<< HEAD
        if (value) {
          var newValues = scope.params.delimiter
            ? value.split(scope.params.delimiter)
            : [value];
          angular.forEach(newValues, function (newValue) {
            newValue = newValue.trim();
            if (newValue && model.indexOf(newValue) === -1) {
              model.push(newValue);
            }
          });
=======
        value = value.trim();

        if (value && model.indexOf(value) === -1) {
          model.push(value);
          scope.submit();
>>>>>>> f7b1ca72
        }
      };

<<<<<<< HEAD
      scope.removeValue = function (model, index) {
        model.splice(index, 1);
=======
      scope.removeValue = function (model, value) {
        scope.removedValue = true;
        model.splice(model.indexOf(value), 1);
>>>>>>> f7b1ca72
        scope.submit();
      };



      scope.submit = function () {
        if (angular.isDefined(scope.save)) {
          scope.save(scope.params.id);
        }
      };
    }
  };
}]);<|MERGE_RESOLUTION|>--- conflicted
+++ resolved
@@ -65,7 +65,7 @@
 
       scope.onBlur = function () {
         if (!scope.removedValue) {
-          scope.addCurrentValue();
+          scope.addValue();
           scope.leaveEditMode();
         } else {
           $timeout(function () {
@@ -83,7 +83,7 @@
       scope.keyUp = function (event) {
         if (event.keyCode === 13) {
           // ENTER
-          scope.addCurrentValue();
+          scope.addValue();
           scope.data.value = '';
         } else if (event.keyCode === 27) {
           // ESC
@@ -92,46 +92,37 @@
         event.stopPropagation();
       };
 
-      scope.addCurrentValue = function () {
-        if (angular.isDefined(scope.data.value) && scope.data.value) {
-          scope.addValue(scope.params.value, scope.data.value);
+      scope.addValue = function () {
+
+        if (!scope.data.value) {
+          return;
+        }
+
+        var modelUpdated = false;
+        var value = scope.data.value;
+        var model = scope.params.value;
+        var newValues = scope.params.delimiter
+          ? value.split(scope.params.delimiter)
+          : [value];
+
+        angular.forEach(newValues, function (newValue) {
+          newValue = newValue.trim();
+          if (newValue && model.indexOf(newValue) === -1) {
+            model.push(newValue);
+            modelUpdated = true;
+          }
+        });
+
+        if (modelUpdated === true) {
+          scope.submit();
         }
       };
 
-      scope.addValue = function (model, value) {
-<<<<<<< HEAD
-        if (value) {
-          var newValues = scope.params.delimiter
-            ? value.split(scope.params.delimiter)
-            : [value];
-          angular.forEach(newValues, function (newValue) {
-            newValue = newValue.trim();
-            if (newValue && model.indexOf(newValue) === -1) {
-              model.push(newValue);
-            }
-          });
-=======
-        value = value.trim();
-
-        if (value && model.indexOf(value) === -1) {
-          model.push(value);
-          scope.submit();
->>>>>>> f7b1ca72
-        }
-      };
-
-<<<<<<< HEAD
-      scope.removeValue = function (model, index) {
-        model.splice(index, 1);
-=======
-      scope.removeValue = function (model, value) {
+      scope.removeValue = function (index) {
         scope.removedValue = true;
-        model.splice(model.indexOf(value), 1);
->>>>>>> f7b1ca72
+        scope.params.value.splice(index, 1);
         scope.submit();
       };
-
-
 
       scope.submit = function () {
         if (angular.isDefined(scope.save)) {
