--- conflicted
+++ resolved
@@ -233,11 +233,7 @@
                               type = RestParameter.Type.STRING),
                @RestParameter(name = "offset", defaultValue = "0", description = "The page number.", isRequired = false,
                               type = RestParameter.Type.STRING) },
-<<<<<<< HEAD
-             reponses = { @RestResponse(responseCode = SC_OK, description = "The list of roles.") })
-=======
              responses = { @RestResponse(responseCode = SC_OK, description = "The list of roles.") })
->>>>>>> ca0975f3
   public Response getRoles(@QueryParam("query") String query, @QueryParam("target") String target,
                            @QueryParam("offset") int offset, @QueryParam("limit") int limit) {
 
