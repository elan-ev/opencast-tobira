/**
 *  Copyright 2009, 2010 The Regents of the University of California
 *  Licensed under the Educational Community License, Version 2.0
 *  (the "License"); you may not use this file except in compliance
 *  with the License. You may obtain a copy of the License at
 *
 *  http://www.osedu.org/licenses/ECL-2.0
 *
 *  Unless required by applicable law or agreed to in writing,
 *  software distributed under the License is distributed on an "AS IS"
 *  BASIS, WITHOUT WARRANTIES OR CONDITIONS OF ANY KIND, either express
 *  or implied. See the License for the specific language governing
 *  permissions and limitations under the License.
 *
 */
package org.opencastproject.workflow.api;

import org.opencastproject.mediapackage.MediaPackage;
import org.opencastproject.security.api.UnauthorizedException;
import org.opencastproject.util.NotFoundException;
import org.opencastproject.workflow.api.WorkflowInstance.WorkflowState;

import java.util.List;
import java.util.Map;

/**
 * Manages {@link WorkflowDefinition}s and {@link WorkflowInstance}s.
 */
public interface WorkflowService {
  /**
   * The service registration property we use to identify which workflow operation a {@link WorkflowOperationHandler}
   * should handle.
   */
  String WORKFLOW_OPERATION_PROPERTY = "workflow.operation";

  /** Identifier for workflow jobs */
  String JOB_TYPE = "org.opencastproject.workflow";

  /** Identifier for read permissions */
  String READ_PERMISSION = "read";

  /** Identifier for write permissions */
  String WRITE_PERMISSION = "write";

  /**
   * Adds a workflow listener to be notified when workflows are updated.
   *
   * @param listener
   *          the workflow listener to add
   */
  void addWorkflowListener(WorkflowListener listener);

  /**
   * Removes a workflow listener.
   *
   * @param listener
   *          the workflow listener to remove
   */
  void removeWorkflowListener(WorkflowListener listener);

  /**
   * Registers a new workflow definition. If a workflow definition with the same identifier is already registered, it
   * will be replaced.
   *
   * @param workflow
   *          the new workflow definition
   * @throws WorkflowDatabaseException
   *           if there is a problem registering the workflow definition
   */
  void registerWorkflowDefinition(WorkflowDefinition workflow) throws WorkflowDatabaseException;

  /**
   * Removes the workflow definition with this identifier.
   *
   * @throws NotFoundException
   *           if there is no workflow registered with this identifier
   * @throws WorkflowDatabaseException
   *           if there is a problem unregistering the workflow definition
   */
  void unregisterWorkflowDefinition(String workflowDefinitionId) throws NotFoundException, WorkflowDatabaseException;

  /**
   * Returns the {@link WorkflowDefinition} identified by <code>name</code> or <code>null</code> if no such definition
   * was found.
   *
   * @param id
   *          the workflow definition id
   * @return the workflow
   * @throws WorkflowDatabaseException
   *           if there is a problem accessing the workflow definition
   * @throws NotFoundException
   *           if there is no registered workflow definition with this identifier
   *
   */
  WorkflowDefinition getWorkflowDefinitionById(String id) throws WorkflowDatabaseException, NotFoundException;

  /**
   * Gets a {@link WorkflowInstance} by its ID.
   *
   * @return the workflow instance
   * @throws WorkflowDatabaseException
   *           if there is a problem accessing the workflow instance from persistence
   * @throws NotFoundException
   *           if there is no workflow instance with this identifier
   * @throws UnauthorizedException
   *           if the current user does not have {@link #READ_PERMISSION} on the workflow instance's mediapackage.
   */
  WorkflowInstance getWorkflowById(long workflowId) throws WorkflowDatabaseException, NotFoundException,
          UnauthorizedException;

  /**
   * Finds workflow instances based on the specified query.
   *
   * @param query
   *          The query parameters
   * @return The {@link WorkflowSet} containing the workflow instances matching the query parameters
   * @throws WorkflowDatabaseException
   *           if there is a problem accessing the workflow instances from persistence
   */
  WorkflowSet getWorkflowInstances(WorkflowQuery query) throws WorkflowDatabaseException;

  /**
   * Finds workflow instances based on the specified query for administrative access.
   *
   * @param q
   *          The query parameters
   * @return The {@link WorkflowSet} containing the workflow instances matching the query parameters
   * @throws WorkflowDatabaseException
   *           if there is a problem accessing the workflow instances from persistence
   * @throws UnauthorizedException
   *           if the user does not own an administrative role
   */
  WorkflowSet getWorkflowInstancesForAdministrativeRead(WorkflowQuery q) throws WorkflowDatabaseException,
          UnauthorizedException;

  /**
   * Creates a new workflow instance and starts the workflow.
   *
   * @param workflowDefinition
   *          the workflow definition
   * @param mediaPackage
   *          the mediapackage to process
   * @param properties
   *          any properties to apply to the workflow definition
   * @return The new workflow instance
   * @throws WorkflowDatabaseException
   *           if there is a problem storing the workflow instance in persistence
   * @throws WorkflowParsingException
   *           if there is a problem parsing or serializing workflow entities
   */
  WorkflowInstance start(WorkflowDefinition workflowDefinition, MediaPackage mediaPackage,
          Map<String, String> properties) throws WorkflowDatabaseException, WorkflowParsingException;

  /**
   * Creates a new workflow instance and starts the workflow.
   *
   * @param workflowDefinition
   *          the workflow definition
   * @param mediaPackage
   *          the mediapackage to process
   * @param parentWorkflowId
   *          An existing workflow to associate with the new workflow instance
   * @param properties
   *          any properties to apply to the workflow definition
   * @return The new workflow instance
   * @throws NotFoundException
   *           if the parent workflow does not exist
   * @throws WorkflowDatabaseException
   *           if there is a problem storing the workflow instance in persistence
   * @throws WorkflowParsingException
   *           if there is a problem parsing or serializing workflow entities
   */
  WorkflowInstance start(WorkflowDefinition workflowDefinition, MediaPackage mediaPackage, Long parentWorkflowId,
          Map<String, String> properties) throws WorkflowDatabaseException, WorkflowParsingException, NotFoundException;

  /**
   * Creates a new workflow instance and starts the workflow.
   *
   * @param workflowDefinition
   *          the workflow definition
   * @param mediaPackage
   *          the mediapackage to process
   * @return The new workflow instance
   * @throws WorkflowDatabaseException
   *           if there is a problem storing the workflow instance in persistence
   * @throws WorkflowParsingException
   *           if there is a problem parsing or serializing workflow entities
   */
  WorkflowInstance start(WorkflowDefinition workflowDefinition, MediaPackage mediaPackage)
          throws WorkflowDatabaseException, WorkflowParsingException;

  /**
   * Gets the total number of workflows that have been created to date.
   *
   * @return The number of workflow instances, regardless of their state
   * @throws WorkflowDatabaseException
   *           if there is a problem accessing the workflow instances in persistence
   */
  long countWorkflowInstances() throws WorkflowDatabaseException;

  /**
   * Gets the total number of workflows that have been created to date and that match all of the specified criterias
   * such as the workflow state or the current operation, both of which might be <code>null</code>.
   *
   * @param state
   *          the workflow state
   * @param operation
   *          the current operation identifier
   * @return The number of workflow instances, regardless of their state
   * @throws WorkflowDatabaseException
   *           if there is a problem accessing the workflow instances in persistence
   */
  long countWorkflowInstances(WorkflowState state, String operation) throws WorkflowDatabaseException;

  /**
   * Returns the statistics for the workflow service.
   *
   * @return workflow service statistics
   * @throws WorkflowDatabaseException
   *           if there is a problem accessing the workflow instances in persistence
   */
  WorkflowStatistics getStatistics() throws WorkflowDatabaseException;

  /**
   * Stops a running workflow instance.
   *
   * @param workflowInstanceId
   *          the workflow instance identifier
   * @return the workflow instance
   * @throws NotFoundException
   *           if no running workflow with this identifier exists
   * @throws WorkflowException
   *           if there is a problem processing the workflow
   * @throws UnauthorizedException
   *           if the current user does not have {@link #READ_PERMISSION} on the workflow instance's mediapackage.
   */
  WorkflowInstance stop(long workflowInstanceId) throws WorkflowException, NotFoundException, UnauthorizedException;

  /**
<<<<<<< HEAD
   * Permanently removes a workflow instance.
   * 
=======
   * Permenantly removes a workflow instance.
   *
>>>>>>> 68d5aade
   * @param workflowInstanceId
   *          the workflow instance identifier
   * @throws WorkflowDatabaseException
   * @throws NotFoundException
   * @throws UnauthorizedException
   */
  void remove(long workflowInstanceId) throws WorkflowDatabaseException, WorkflowParsingException, NotFoundException,
          UnauthorizedException;

  /**
   * Temporarily suspends a started workflow instance.
   *
   * @param workflowInstanceId
   *          the workflow instance identifier
   * @return the workflow instance
   * @throws NotFoundException
   *           if no running workflow with this identifier exists
   * @throws WorkflowException
   *           if there is a problem processing the workflow
   * @throws UnauthorizedException
   *           if the current user does not have {@link #READ_PERMISSION} on the workflow instance's mediapackage.
   */
  WorkflowInstance suspend(long workflowInstanceId) throws WorkflowException, NotFoundException, UnauthorizedException;

  /**
   * Resumes a suspended workflow instance.
   *
   * @param workflowInstanceId
   *          the workflow instance identifier
   * @return the workflow instance
   * @throws NotFoundException
   *           if no paused workflow with this identifier exists
   * @throws WorkflowException
   *           if there is a problem processing the workflow
   * @throws UnauthorizedException
   *           if the current user does not have {@link #READ_PERMISSION} on the workflow instance's mediapackage.
   */
  WorkflowInstance resume(long workflowInstanceId) throws NotFoundException, WorkflowException, UnauthorizedException;

  /**
   * Resumes a suspended workflow instance, applying new properties to the workflow.
   *
   * @param workflowInstanceId
   *          the workflow to resume
   * @param properties
   *          the properties to apply to the resumed workflow
   * @return the workflow instance
   * @throws NotFoundException
   *           if no workflow with this identifier exists
   * @throws WorkflowException
   *           if there is a problem processing the workflow
   * @throws IllegalStateException
   *           if the workflow with this identifier is not in the paused state
   * @throws UnauthorizedException
   *           if the current user does not have {@link #READ_PERMISSION} on the workflow instance's mediapackage.
   */
  WorkflowInstance resume(long workflowInstanceId, Map<String, String> properties) throws NotFoundException,
          WorkflowException, IllegalStateException, UnauthorizedException;

  /**
   * Updates the given workflow instance with regard to the media package, the properties and the operations involved.
   *
   * @param workflowInstance
   *          the workflow instance
   * @throws WorkflowException
   *           if there is a problem processing the workflow
   * @throws UnauthorizedException
   *           if the current user does not have {@link #READ_PERMISSION} on the workflow instance's mediapackage.
   */
  void update(WorkflowInstance workflowInstance) throws WorkflowException, UnauthorizedException;

  /**
   * Gets the list of available workflow definitions. In order to be "available", a workflow definition must be
   * registered and must have registered workflow operation handlers for each of the workflow definition's operations.
   *
   * @return The list of currently available workflow definitions, sorted by title
   * @throws WorkflowDatabaseException
   *           if there is a problem storing the registered workflow definitions
   */
  List<WorkflowDefinition> listAvailableWorkflowDefinitions() throws WorkflowDatabaseException;
}<|MERGE_RESOLUTION|>--- conflicted
+++ resolved
@@ -237,13 +237,8 @@
   WorkflowInstance stop(long workflowInstanceId) throws WorkflowException, NotFoundException, UnauthorizedException;
 
   /**
-<<<<<<< HEAD
    * Permanently removes a workflow instance.
    * 
-=======
-   * Permenantly removes a workflow instance.
-   *
->>>>>>> 68d5aade
    * @param workflowInstanceId
    *          the workflow instance identifier
    * @throws WorkflowDatabaseException
