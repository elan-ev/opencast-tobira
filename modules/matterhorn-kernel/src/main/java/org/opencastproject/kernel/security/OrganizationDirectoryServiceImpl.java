/**
 *  Copyright 2009, 2010 The Regents of the University of California
 *  Licensed under the Educational Community License, Version 2.0
 *  (the "License"); you may not use this file except in compliance
 *  with the License. You may obtain a copy of the License at
 *
 *  http://www.osedu.org/licenses/ECL-2.0
 *
 *  Unless required by applicable law or agreed to in writing,
 *  software distributed under the License is distributed on an "AS IS"
 *  BASIS, WITHOUT WARRANTIES OR CONDITIONS OF ANY KIND, either express
 *  or implied. See the License for the specific language governing
 *  permissions and limitations under the License.
 *
 */
package org.opencastproject.kernel.security;

<<<<<<< HEAD
import static org.opencastproject.util.data.Collections.getOrCreate;
=======
import static org.opencastproject.security.util.SecurityUtil.hostAndPort;
import static org.opencastproject.util.data.Collections.map;
import static org.opencastproject.util.data.Collections.toList;
>>>>>>> f9626ee3
import static org.opencastproject.util.data.Tuple.tuple;

import org.opencastproject.kernel.security.persistence.JpaOrganization;
import org.opencastproject.kernel.security.persistence.OrganizationDatabase;
import org.opencastproject.kernel.security.persistence.OrganizationDatabaseException;
import org.opencastproject.security.api.DefaultOrganization;
import org.opencastproject.security.api.Organization;
import org.opencastproject.security.api.OrganizationDirectoryService;
import org.opencastproject.util.NotFoundException;
<<<<<<< HEAD
import org.opencastproject.util.data.Function0;
=======
>>>>>>> f9626ee3
import org.opencastproject.util.data.Tuple;

import org.apache.commons.lang.StringUtils;
import org.osgi.service.cm.ConfigurationAdmin;
import org.osgi.service.cm.ConfigurationException;
import org.osgi.service.cm.ManagedServiceFactory;
import org.slf4j.Logger;
import org.slf4j.LoggerFactory;

import java.net.URL;
import java.util.Dictionary;
import java.util.Enumeration;
import java.util.HashMap;
import java.util.List;
import java.util.Map;
import java.util.Map.Entry;

/**
 * Implements the organizational directory. As long as no organizations are published in the service registry, the
 * directory will contain the default organization as the only instance.
 */
public class OrganizationDirectoryServiceImpl implements OrganizationDirectoryService, ManagedServiceFactory {

  /** The logger */
  private static final Logger logger = LoggerFactory.getLogger(OrganizationDirectoryServiceImpl.class);

  /** The organization service PID */
  public static final String PID = "org.opencastproject.organization";

  /** The prefix for configurations to use for arbitrary organization properties */
  public static final String ORG_PROPERTY_PREFIX = "prop.";

  /** The managed property that specifies the organization id */
  public static final String ORG_ID_KEY = "id";

  /** The managed property that specifies the organization name */
  public static final String ORG_NAME_KEY = "name";

  /** The managed property that specifies the organization server name */
  public static final String ORG_SERVER_KEY = "server";

  /** The managed property that specifies the server port */
  public static final String ORG_PORT_KEY = "port";

  /** The managed property that specifies the organization administrative role */
  public static final String ORG_ADMIN_ROLE_KEY = "admin_role";

  /** The managed property that specifies the organization anonymous role */
  public static final String ORG_ANONYMOUS_ROLE_KEY = "anonymous_role";

  /** The configuration admin service */
  protected ConfigurationAdmin configAdmin = null;

  protected OrganizationDatabase persistence;

  /**
   * The default organization. This is a hack needed by the capture agent implementation see MH-9363
   */
  private final Organization defaultOrganization = new DefaultOrganization();

  /**
   * The list of organizations to handle later. This is a hack needed by the capture agent implementation see MH-9363
   */
  private final Map<String, Dictionary> unhandledOrganizations = new HashMap<String, Dictionary>();
<<<<<<< HEAD

  // Local caches. Organizations change rarely so a simple hash map is sufficient.
  // No need to deal with soft references or an LRU map.
  private final Map<Tuple<String, Integer>, Organization> orgsByHost = new HashMap<Tuple<String, Integer>, Organization>();
  private final Map<String, Organization> orgsById = new HashMap<String, Organization>();

  /**
   * OSGi callback to set the security service.
   */
  public void setOrgPersistence(OrganizationDatabase setOrgPersistence) {
    this.persistence = setOrgPersistence;
=======

  private OrgCache cache;

  /** OSGi DI */
  public void setOrgPersistence(OrganizationDatabase setOrgPersistence) {
    this.persistence = setOrgPersistence;
    this.cache = new OrgCache(60000, persistence);
>>>>>>> f9626ee3
    for (Entry<String, Dictionary> entry : unhandledOrganizations.entrySet()) {
      try {
        updated(entry.getKey(), entry.getValue());
      } catch (ConfigurationException e) {
        logger.error(e.getMessage());
      }
    }
  }

  /**
   * @param configAdmin
   *          the configAdmin to set
<<<<<<< HEAD
   */
  public void setConfigurationAdmin(ConfigurationAdmin configAdmin) {
    this.configAdmin = configAdmin;
  }

  /**
   * {@inheritDoc}
   * 
   * @see org.opencastproject.security.api.OrganizationDirectoryService#getOrganization(java.lang.String)
=======
>>>>>>> f9626ee3
   */
  public void setConfigurationAdmin(ConfigurationAdmin configAdmin) {
    this.configAdmin = configAdmin;
  }

  @Override
  public Organization getOrganization(final String id) throws NotFoundException {
    if (persistence == null) {
      logger.debug("No persistence available: Returning default organization for id {}", id);
      return defaultOrganization;
<<<<<<< HEAD
    }
    synchronized (orgsById) {
      return getOrCreate(orgsById, id, new Function0.X<Organization>() {
        @Override
        public Organization xapply() throws Exception {
          return persistence.getOrganization(id);
        }
      });
    }
=======
    }
    Organization org = cache.get(id);
    if (org == null)
      throw new NotFoundException();
    return org;
>>>>>>> f9626ee3
  }

  @Override
  public Organization getOrganization(final URL url) throws NotFoundException {
    if (persistence == null) {
      logger.debug("No persistence available: Returning default organization for url {}", url);
      return defaultOrganization;
<<<<<<< HEAD
    }
    final String host = url.getHost();
    final int port = url.getPort();
    synchronized (orgsByHost) {
      return getOrCreate(orgsByHost, tuple(host, port), new Function0.X<Organization>() {
        @Override
        public Organization xapply() throws Exception {
          return persistence.getOrganizationByHost(host, port);
        }
      });
    }
=======
    }
    Organization org = cache.get(url);
    if (org == null)
      throw new NotFoundException();
    return org;
>>>>>>> f9626ee3
  }

  @Override
  public List<Organization> getOrganizations() {
<<<<<<< HEAD
    return persistence.getOrganizations();
=======
    return cache.getAll();
>>>>>>> f9626ee3
  }

  /**
   * Adds the organization to the list of organizations.
   * 
   * @param organization
   *          the organization
   */
  public void addOrganization(Organization organization) {
    boolean contains = persistence.containsOrganization(organization.getId());
    if (contains)
      throw new IllegalStateException("Can not add an organization with id '" + organization.getId()
              + "' since an organization with that identifier has already been registered");
    persistence.storeOrganization(organization);
  }

  @Override
  public String getName() {
    return PID;
  }

  @Override
  @SuppressWarnings("rawtypes")
  public void updated(String pid, Dictionary properties) throws ConfigurationException {
    if (persistence == null) {
      logger.debug("No persistence available: Ignoring organization update for pid='{}'", pid);
      unhandledOrganizations.put(pid, properties);
      return;
    }
    logger.debug("Updating organization pid='{}'", pid);

    // Gather the properties
    final String id = (String) properties.get(ORG_ID_KEY);
    final String name = (String) properties.get(ORG_NAME_KEY);
    final String server = (String) properties.get(ORG_SERVER_KEY);

    // Make sure the configuration meets the minimum requirements
    if (StringUtils.isBlank(id))
      throw new ConfigurationException(ORG_ID_KEY, ORG_ID_KEY + " must be set");
    if (StringUtils.isBlank(server))
      throw new ConfigurationException(ORG_SERVER_KEY, ORG_SERVER_KEY + " must be set");

    final String portAsString = StringUtils.trimToNull((String) properties.get(ORG_PORT_KEY));
    final int port = portAsString != null ? Integer.parseInt(portAsString) : 80;
    final String adminRole = (String) properties.get(ORG_ADMIN_ROLE_KEY);
    final String anonRole = (String) properties.get(ORG_ANONYMOUS_ROLE_KEY);

    // Build the properties map
    final Map<String, String> orgProperties = new HashMap<String, String>();
    for (Enumeration<?> e = properties.keys(); e.hasMoreElements();) {
      final String key = (String) e.nextElement();
      if (!key.startsWith(ORG_PROPERTY_PREFIX)) {
        continue;
      }
      orgProperties.put(key.substring(ORG_PROPERTY_PREFIX.length()), (String) properties.get(key));
    }

<<<<<<< HEAD
    // Clear cache so it gets updated later
    orgsByHost.clear();
    orgsById.clear();

=======
>>>>>>> f9626ee3
    // Load the existing organization or create a new one
    try {
      JpaOrganization org;
      try {
        org = (JpaOrganization) persistence.getOrganization(id);
        org.setName(name);
        org.addServer(server, port);
        org.setAdminRole(adminRole);
        org.setAnonymousRole(anonRole);
        org.setProperties(orgProperties);
        logger.info("Registering organization '{}'", id);
      } catch (NotFoundException e) {
        org = new JpaOrganization(id, name, server, port, adminRole, anonRole, orgProperties);
        logger.info("Updating organization '{}'", id);
      }
      persistence.storeOrganization(org);
<<<<<<< HEAD
=======
      cache.invalidate();
>>>>>>> f9626ee3
    } catch (OrganizationDatabaseException e) {
      logger.error("Unable to register organization '{}': {}", id, e);
    }
  }

  @Override
  public void deleted(String pid) {
    try {
      persistence.deleteOrganization(pid);
<<<<<<< HEAD
=======
      cache.invalidate();
>>>>>>> f9626ee3
    } catch (NotFoundException e) {
      logger.warn("Can't delete organization with id {}, organization not found.", pid);
    }
  }
<<<<<<< HEAD
=======

  /**
   * Very simple cache that does a <em>complete</em> refresh after a given interval. This type of cache is only suitable
   * for small sets.
   */
  private static final class OrgCache {
    private final Object lock = new Object();

    // A simple hash map is sufficient here.
    // No need to deal with soft references or an LRU map since the number of organizations
    // will be quite low.
    private final Map<Tuple<String, Integer>, Organization> byHost = map();
    private final Map<String, Organization> byId = map();
    private final long refreshInterval;
    private long lastRefresh;

    private final OrganizationDatabase persistence;

    public OrgCache(long refreshInterval, OrganizationDatabase persistence) {
      this.refreshInterval = refreshInterval;
      this.persistence = persistence;
      invalidate();
    }

    public Organization get(URL url) {
      synchronized (lock) {
        refresh();
        return byHost.get(hostAndPort(url));
      }
    }

    public Organization get(String id) {
      synchronized (lock) {
        refresh();
        return byId.get(id);
      }
    }
>>>>>>> f9626ee3

    public List<Organization> getAll() {
      synchronized (lock) {
        refresh();
        return toList(byId.values());
      }
    }

    public void invalidate() {
      this.lastRefresh = System.currentTimeMillis() - 2 * refreshInterval;
    }

    private void refresh() {
      final long now = System.currentTimeMillis();
      if (now - lastRefresh > refreshInterval) {
        byId.clear();
        byHost.clear();
        for (Organization org : persistence.getOrganizations()) {
          byId.put(org.getId(), org);
          // (host, port)
          for (Map.Entry<String, Integer> server : org.getServers().entrySet()) {
            byHost.put(tuple(server.getKey(), server.getValue()), org);
          }
        }
        lastRefresh = now;
      }
    }
  }
}<|MERGE_RESOLUTION|>--- conflicted
+++ resolved
@@ -15,13 +15,9 @@
  */
 package org.opencastproject.kernel.security;
 
-<<<<<<< HEAD
-import static org.opencastproject.util.data.Collections.getOrCreate;
-=======
 import static org.opencastproject.security.util.SecurityUtil.hostAndPort;
 import static org.opencastproject.util.data.Collections.map;
 import static org.opencastproject.util.data.Collections.toList;
->>>>>>> f9626ee3
 import static org.opencastproject.util.data.Tuple.tuple;
 
 import org.opencastproject.kernel.security.persistence.JpaOrganization;
@@ -31,10 +27,6 @@
 import org.opencastproject.security.api.Organization;
 import org.opencastproject.security.api.OrganizationDirectoryService;
 import org.opencastproject.util.NotFoundException;
-<<<<<<< HEAD
-import org.opencastproject.util.data.Function0;
-=======
->>>>>>> f9626ee3
 import org.opencastproject.util.data.Tuple;
 
 import org.apache.commons.lang.StringUtils;
@@ -99,19 +91,6 @@
    * The list of organizations to handle later. This is a hack needed by the capture agent implementation see MH-9363
    */
   private final Map<String, Dictionary> unhandledOrganizations = new HashMap<String, Dictionary>();
-<<<<<<< HEAD
-
-  // Local caches. Organizations change rarely so a simple hash map is sufficient.
-  // No need to deal with soft references or an LRU map.
-  private final Map<Tuple<String, Integer>, Organization> orgsByHost = new HashMap<Tuple<String, Integer>, Organization>();
-  private final Map<String, Organization> orgsById = new HashMap<String, Organization>();
-
-  /**
-   * OSGi callback to set the security service.
-   */
-  public void setOrgPersistence(OrganizationDatabase setOrgPersistence) {
-    this.persistence = setOrgPersistence;
-=======
 
   private OrgCache cache;
 
@@ -119,7 +98,6 @@
   public void setOrgPersistence(OrganizationDatabase setOrgPersistence) {
     this.persistence = setOrgPersistence;
     this.cache = new OrgCache(60000, persistence);
->>>>>>> f9626ee3
     for (Entry<String, Dictionary> entry : unhandledOrganizations.entrySet()) {
       try {
         updated(entry.getKey(), entry.getValue());
@@ -132,18 +110,6 @@
   /**
    * @param configAdmin
    *          the configAdmin to set
-<<<<<<< HEAD
-   */
-  public void setConfigurationAdmin(ConfigurationAdmin configAdmin) {
-    this.configAdmin = configAdmin;
-  }
-
-  /**
-   * {@inheritDoc}
-   * 
-   * @see org.opencastproject.security.api.OrganizationDirectoryService#getOrganization(java.lang.String)
-=======
->>>>>>> f9626ee3
    */
   public void setConfigurationAdmin(ConfigurationAdmin configAdmin) {
     this.configAdmin = configAdmin;
@@ -154,23 +120,11 @@
     if (persistence == null) {
       logger.debug("No persistence available: Returning default organization for id {}", id);
       return defaultOrganization;
-<<<<<<< HEAD
-    }
-    synchronized (orgsById) {
-      return getOrCreate(orgsById, id, new Function0.X<Organization>() {
-        @Override
-        public Organization xapply() throws Exception {
-          return persistence.getOrganization(id);
-        }
-      });
-    }
-=======
     }
     Organization org = cache.get(id);
     if (org == null)
       throw new NotFoundException();
     return org;
->>>>>>> f9626ee3
   }
 
   @Override
@@ -178,34 +132,16 @@
     if (persistence == null) {
       logger.debug("No persistence available: Returning default organization for url {}", url);
       return defaultOrganization;
-<<<<<<< HEAD
-    }
-    final String host = url.getHost();
-    final int port = url.getPort();
-    synchronized (orgsByHost) {
-      return getOrCreate(orgsByHost, tuple(host, port), new Function0.X<Organization>() {
-        @Override
-        public Organization xapply() throws Exception {
-          return persistence.getOrganizationByHost(host, port);
-        }
-      });
-    }
-=======
     }
     Organization org = cache.get(url);
     if (org == null)
       throw new NotFoundException();
     return org;
->>>>>>> f9626ee3
   }
 
   @Override
   public List<Organization> getOrganizations() {
-<<<<<<< HEAD
-    return persistence.getOrganizations();
-=======
     return cache.getAll();
->>>>>>> f9626ee3
   }
 
   /**
@@ -263,13 +199,6 @@
       orgProperties.put(key.substring(ORG_PROPERTY_PREFIX.length()), (String) properties.get(key));
     }
 
-<<<<<<< HEAD
-    // Clear cache so it gets updated later
-    orgsByHost.clear();
-    orgsById.clear();
-
-=======
->>>>>>> f9626ee3
     // Load the existing organization or create a new one
     try {
       JpaOrganization org;
@@ -286,10 +215,7 @@
         logger.info("Updating organization '{}'", id);
       }
       persistence.storeOrganization(org);
-<<<<<<< HEAD
-=======
       cache.invalidate();
->>>>>>> f9626ee3
     } catch (OrganizationDatabaseException e) {
       logger.error("Unable to register organization '{}': {}", id, e);
     }
@@ -299,16 +225,11 @@
   public void deleted(String pid) {
     try {
       persistence.deleteOrganization(pid);
-<<<<<<< HEAD
-=======
       cache.invalidate();
->>>>>>> f9626ee3
     } catch (NotFoundException e) {
       logger.warn("Can't delete organization with id {}, organization not found.", pid);
     }
   }
-<<<<<<< HEAD
-=======
 
   /**
    * Very simple cache that does a <em>complete</em> refresh after a given interval. This type of cache is only suitable
@@ -346,7 +267,6 @@
         return byId.get(id);
       }
     }
->>>>>>> f9626ee3
 
     public List<Organization> getAll() {
       synchronized (lock) {
