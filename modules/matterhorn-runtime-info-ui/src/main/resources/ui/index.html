--- conflicted
+++ resolved
@@ -22,6 +22,7 @@
 					            capt = true;
 					          } else if(data.rest[i].description.toLowerCase() == "Confidence Monitoring REST Endpoint".toLowerCase()) {
 					            $('#col4m').append('<br /><a class="redbutton" id="confidenceMonitoringLink" href="/confidence-monitoring">Go to Confidence Monitoring</a>');
+                        + 'href="/confidence-monitoring">Go to Confidence Monitoring</a>');
 					            confMon = true;
 					          }
 	               })
@@ -130,20 +131,14 @@
   <body>
     <div id="wrapper">
       <div id="topbanner">
-<<<<<<< HEAD
-        <div id="matterhornlogo"><img src="img/mh_logos/MatterhornLogo_large.png" alt="Matterhorn logo" width="260" height="182" class="matterhornlogo" /></div>
-        <div id="opencastlogo"><a href="http://www.opencastproject.org"><img src="img/mh_logos/OpencastLogo.png" alt="Opencast" width="143" height="38" hspace="20" vspace="5" border="0" /></a></div>
-        <h1>1.7 Development Snapshot</h1>
+        <div id="matterhornlogo"><img src="img/mh_logos/MatterhornLogo_large.png" alt="Matterhorn logo" height="180" class="matterhornlogo" /></div>
+        <div id="opencastlogo"><a href="http://www.opencastproject.org"><img src="img/mh_logos/OpencastLogo.png" alt="Opencast" height="36" hspace="20" vspace="5" border="0" /></a></div>
+        <h1>Opencast 2.0</h1>
         <div id="system-info">
           <div id="version">Version: <span></span></div>
           <div id="build-number">Build number: <span></span></div>
           <div id="builds-page"><a href="/bundles.html"> More &gt; </a></div>
         </div>
-=======
-        <div id="matterhornlogo"><img src="img/mh_logos/MatterhornLogo_large.png" alt="Matterhorn logo" height="180" class="matterhornlogo" /></div>
-        <div id="opencastlogo"><a href="http://www.opencastproject.org"><img src="img/mh_logos/OpencastLogo.png" alt="Opencast" height="36" hspace="20" vspace="5" border="0" /></a></div>
-        <h1>Opencast 2.0</h1>
->>>>>>> 564c1f25
         <div id="promotext">
           <p>Opencast is a free, open-source system that provides a lecture capture solution and an enterprise media
             infrastructure for educational audio and video content.</p>
@@ -175,7 +170,7 @@
           <br />
           <a class="redbutton" id="engagelink"> Go to  Media Module</a>
         </div>
-      </div>
+        </div>
       <div id="bottombanner">
         <div id="col1b">
           <h2>Services Documentation</h2>
