--- conflicted
+++ resolved
@@ -6,11 +6,7 @@
   <parent>
     <groupId>org.opencastproject</groupId>
     <artifactId>base</artifactId>
-<<<<<<< HEAD
     <version>1.7-SNAPSHOT</version>
-=======
-    <version>1.6.x-SNAPSHOT</version>
->>>>>>> db420f7b
     <relativePath>../../pom.xml</relativePath>
   </parent>
   <properties>
