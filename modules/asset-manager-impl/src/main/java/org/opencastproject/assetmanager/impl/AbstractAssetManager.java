/**
 * Licensed to The Apereo Foundation under one or more contributor license
 * agreements. See the NOTICE file distributed with this work for additional
 * information regarding copyright ownership.
 *
 *
 * The Apereo Foundation licenses this file to you under the Educational
 * Community License, Version 2.0 (the "License"); you may not use this file
 * except in compliance with the License. You may obtain a copy of the License
 * at:
 *
 *   http://opensource.org/licenses/ecl2.txt
 *
 * Unless required by applicable law or agreed to in writing, software
 * distributed under the License is distributed on an "AS IS" BASIS, WITHOUT
 * WARRANTIES OR CONDITIONS OF ANY KIND, either express or implied.  See the
 * License for the specific language governing permissions and limitations under
 * the License.
 *
 */
package org.opencastproject.assetmanager.impl;

import static com.entwinemedia.fn.Prelude.chuck;
import static com.entwinemedia.fn.Stream.$;
import static java.lang.String.format;
import static org.opencastproject.mediapackage.MediaPackageSupport.Filters.hasNoChecksum;
import static org.opencastproject.mediapackage.MediaPackageSupport.Filters.isNotPublication;
import static org.opencastproject.mediapackage.MediaPackageSupport.getFileName;
import static org.opencastproject.mediapackage.MediaPackageSupport.getMediaPackageElementId;

import org.opencastproject.assetmanager.api.Asset;
import org.opencastproject.assetmanager.api.AssetId;
import org.opencastproject.assetmanager.api.AssetManager;
import org.opencastproject.assetmanager.api.AssetManagerException;
import org.opencastproject.assetmanager.api.Availability;
import org.opencastproject.assetmanager.api.Property;
import org.opencastproject.assetmanager.api.Snapshot;
import org.opencastproject.assetmanager.api.Version;
import org.opencastproject.assetmanager.api.query.AQueryBuilder;
import org.opencastproject.assetmanager.api.query.ARecord;
import org.opencastproject.assetmanager.api.query.AResult;
import org.opencastproject.assetmanager.impl.persistence.AssetDtos;
import org.opencastproject.assetmanager.impl.persistence.Database;
import org.opencastproject.assetmanager.impl.persistence.SnapshotDto;
import org.opencastproject.assetmanager.impl.query.AQueryBuilderImpl;
import org.opencastproject.assetmanager.impl.storage.AssetStore;
import org.opencastproject.assetmanager.impl.storage.Source;
import org.opencastproject.assetmanager.impl.storage.StoragePath;
import org.opencastproject.mediapackage.MediaPackage;
import org.opencastproject.mediapackage.MediaPackageElement;
import org.opencastproject.mediapackage.MediaPackageParser;
import org.opencastproject.mediapackage.MediaPackageSupport;
import org.opencastproject.util.Checksum;
import org.opencastproject.util.ChecksumType;
import org.opencastproject.util.MimeTypes;
import org.opencastproject.util.NotFoundException;
import org.opencastproject.workspace.api.Workspace;

import com.entwinemedia.fn.Fn;
import com.entwinemedia.fn.Fx;
import com.entwinemedia.fn.P1;
import com.entwinemedia.fn.P1Lazy;
import com.entwinemedia.fn.Pred;
import com.entwinemedia.fn.data.Opt;
import com.entwinemedia.fn.fns.Booleans;
import com.entwinemedia.fn.fns.Strings;

import org.apache.commons.io.FileUtils;
import org.apache.commons.io.IOUtils;
import org.slf4j.Logger;
import org.slf4j.LoggerFactory;

import java.io.File;
import java.io.IOException;
import java.io.InputStream;
import java.net.URI;
import java.net.URISyntaxException;
import java.util.Date;

/**
 * Core implementation of the asset manager interface.
 * <p>
 * This implementation features only basic functionality and does not
 * cover security or messaging aspects.
 */
public abstract class AbstractAssetManager implements AssetManager {
  /** Log facility */
  private static final Logger logger = LoggerFactory.getLogger(AbstractAssetManager.class);

  /* ------------------------------------------------------------------------------------------------------------------ */
  //
  // Dependencies
  //

  public abstract Database getDb();

  public abstract HttpAssetProvider getHttpAssetProvider();

  public abstract AssetStore getAssetStore();

  /** The workspace is used to download assets from their URIs. */
  protected abstract Workspace getWorkspace();

  /** Return the organization ID of the currently executing thread. */
  protected abstract String getCurrentOrgId();

  /* ------------------------------------------------------------------------------------------------------------------ */

  @Override public Snapshot takeSnapshot(final String owner, final MediaPackage mp) {
    if (owner == null)
      return takeSnapshot(mp);
<<<<<<< HEAD
=======

>>>>>>> 67578e8a
    return handleException(new P1Lazy<Snapshot>() {
      @Override public Snapshot get1() {
        try {
          final Snapshot archived = addInternal(owner, MediaPackageSupport.copy(mp)).toSnapshot();
          return getHttpAssetProvider().prepareForDelivery(archived);
        } catch (Exception e) {
          return chuck(e);
        }
      }
    });
  }

  @Override
  public Snapshot takeSnapshot(MediaPackage mediaPackage) {
    final String mediaPackageId = mediaPackage.getIdentifier().toString();
    AQueryBuilder queryBuilder = createQuery();
    AResult result = queryBuilder.select(queryBuilder.snapshot())
            .where(queryBuilder.mediaPackageId(mediaPackageId).and(queryBuilder.version().isLatest())).run();
    Opt<ARecord> record = result.getRecords().head();
    if (record.isSome()) {
      Opt<Snapshot> snapshot = record.get().getSnapshot();
      if (snapshot.isSome()) {
        return takeSnapshot(snapshot.get().getOwner(), mediaPackage);
      }
    }
    return takeSnapshot(DEFAULT_OWNER, mediaPackage);
  }

  @Override public void setAvailability(Version version, String mpId, Availability availability) {
    getDb().setAvailability(RuntimeTypes.convert(version), mpId, availability);
  }

  @Override public boolean setProperty(Property property) {
    return getDb().saveProperty(property);
  }

  @Override public AQueryBuilder createQuery() {
    return new AQueryBuilderImpl(this);
  }

  @Override public Opt<Asset> getAsset(Version version, final String mpId, final String mpeId) {
    // try to fetch the asset
    for (final AssetDtos.Medium asset : getDb().getAsset(RuntimeTypes.convert(version), mpId, mpeId)) {
      for (final InputStream assetStream : getAssetStore().get(StoragePath.mk(asset.getOrganizationId(), mpId, version, mpeId))) {
        final Asset a = new AssetImpl(
                AssetId.mk(version, mpId, mpeId),
                assetStream,
                asset.getAssetDto().getMimeType(),
                asset.getAssetDto().getSize(),
                asset.getAvailability());
        return Opt.some(a);
      }
    }
    return Opt.none();
  }

  @Override public Opt<Version> toVersion(String version) {
    try {
      return Opt.<Version>some(VersionImpl.mk(Long.parseLong(version)));
    } catch (NumberFormatException e) {
      return Opt.none();
    }
  }

  /* ------------------------------------------------------------------------------------------------------------------ */

  /**
   * Make sure each of the elements has a checksum.
   */
  void calcChecksumsForMediaPackageElements(PartialMediaPackage pmp) {
    pmp.getElements().filter(hasNoChecksum.toFn()).each(addChecksum).run();
  }

  /** Mutates mp and its elements, so make sure to work on a copy. */
  private SnapshotDto addInternal(String owner, final MediaPackage mp) throws Exception {
    final Date now = new Date();
    // claim a new version for the media package
    final String mpId = mp.getIdentifier().toString();
    final VersionImpl version = getDb().claimVersion(mpId);
    logger.info("Creating new version {} of media package {}", version, mp);
    final PartialMediaPackage pmp = assetsOnly(mp);
    // make sure they have a checksum
    calcChecksumsForMediaPackageElements(pmp);
    // download and archive elements
    storeAssets(pmp, version);
    // store mediapackage in db
    final SnapshotDto snapshotDto;
    try {
      rewriteUrisForArchival(pmp, version);
      snapshotDto = getDb().saveSnapshot(getCurrentOrgId(), pmp, now, version, Availability.ONLINE, owner);
    } catch (AssetManagerException e) {
      logger.error("Could not take snapshot {}: {}", mpId, e);
      throw new AssetManagerException(e);
    }
    // save manifest to element store
    // this is done at the end after the media package element ids have been rewritten to neutral URNs
    storeManifest(pmp, version);
    return snapshotDto;
  }

  private final Fx<MediaPackageElement> addChecksum = new Fx<MediaPackageElement>() {
    @Override public void apply(MediaPackageElement mpe) {
      File file = null;
      try {
        logger.trace("Calculate checksum for {}", mpe.getURI());
        file = getWorkspace().get(mpe.getURI(), true);
        mpe.setChecksum(Checksum.create(ChecksumType.DEFAULT_TYPE, file));
      } catch (IOException | NotFoundException e) {
        throw new AssetManagerException(format("Cannot calculate checksum for media package element %s", mpe.getURI()), e);
      } finally {
        if (file != null) {
          FileUtils.deleteQuietly(file);
        }
      }
    }
  };

  /**
   * Store all elements of <code>pmp</code> under the given version.
   */
  private void storeAssets(final PartialMediaPackage pmp, final Version version) throws Exception {
    final String mpId = pmp.getMediaPackage().getIdentifier().toString();
    final String orgId = getCurrentOrgId();
    for (final MediaPackageElement e : pmp.getElements()) {
      logger.debug(format("Archiving %s %s %s", e.getFlavor(), e.getMimeType(), e.getURI()));
      final StoragePath storagePath = StoragePath.mk(orgId, mpId, version, e.getIdentifier());
      final Opt<StoragePath> existingAssetOpt = findAssetInVersions(e.getChecksum().toString());
      if (existingAssetOpt.isSome()) {
        final StoragePath existingAsset = existingAssetOpt.get();
        logger.debug("Content of asset {} with checksum {} has been archived before",
                    existingAsset.getMediaPackageElementId(), e.getChecksum());
        if (!getAssetStore().copy(existingAsset, storagePath)) {
          throw new AssetManagerException(
                  format("An asset with checksum %s has already been archived but trying to copy or link asset %s to it failed",
                         e.getChecksum(), existingAsset));
        }
      } else {
        final Opt<Long> size = e.getSize() > 0 ? Opt.some(e.getSize()) : Opt.<Long>none();
        getAssetStore().put(storagePath, Source.mk(e.getURI(), size, Opt.nul(e.getMimeType())));
      }
    }
  }

  /** Check if element <code>e</code> is already part of the history. */
  private Opt<StoragePath> findAssetInVersions(final String checksum) throws Exception {
    return getDb().findAssetByChecksum(checksum).map(new Fn<AssetDtos.Full, StoragePath>() {
      @Override public StoragePath apply(AssetDtos.Full dto) {
        return StoragePath.mk(dto.getOrganizationId(), dto.getMediaPackageId(), dto.getVersion(), dto.getAssetDto().getMediaPackageElementId());
      }
    });
  }

  private void storeManifest(final PartialMediaPackage pmp, final Version version) throws Exception {
    final String mpId = pmp.getMediaPackage().getIdentifier().toString();
    final String orgId = getCurrentOrgId();
    // store the manifest.xml
    // TODO make use of checksums
    logger.debug(format("Archiving manifest of media package %s", mpId));
    // temporarily save the manifest XML into the workspace to
    final String manifestFileName = format("manifest_%s.xml", pmp.getMediaPackage().getIdentifier().toString());
    final URI manifestTmpUri = getWorkspace().putInCollection(
            "archive",
            manifestFileName,
            IOUtils.toInputStream(MediaPackageParser.getAsXml(pmp.getMediaPackage()), "UTF-8"));
    try {
      getAssetStore().put(
              StoragePath.mk(orgId, mpId, version, manifestAssetId(pmp, "manifest")),
              Source.mk(manifestTmpUri, Opt.<Long>none(), Opt.some(MimeTypes.XML)));
    } finally {
      // make sure to clean up the temporary file
      getWorkspace().deleteFromCollection("archive", manifestFileName);
    }
  }

  /**
   * Create a unique id for the manifest xml. This is to avoid an id collision in the rare case that the media package
   * contains an XML element with the id used for the manifest. A UUID could also be used but this is far less readable.
   *
   * @param seedId
   *          the id to start with
   */
  private String manifestAssetId(PartialMediaPackage pmp, String seedId) {
    if ($(pmp.getElements()).map(getMediaPackageElementId.toFn()).exists(Booleans.eq(seedId))) {
      return manifestAssetId(pmp, seedId + "_");
    } else {
      return seedId;
    }
  }

  /* ---------------------------------------------------------------------------------------------------------------- */

  /**
   * Unify exception handling by wrapping any occurring exception in an
   * {@link AssetManagerException}.
   */
  static <A> A handleException(final P1<A> p) throws AssetManagerException {
    try {
      return p.get1();
    } catch (Exception e) {
      logger.error("An error occurred", e);
      throw unwrapExceptionUntil(AssetManagerException.class, e).getOr(new AssetManagerException(e));
    }
  }

  /**
   * Walk up the stacktrace to find a cause of type <code>type</code>. Return none if no such
   * type can be found.
   */
  static <A extends Throwable> Opt<A> unwrapExceptionUntil(Class<A> type, Throwable e) {
    if (e == null) {
      return Opt.none();
    } else if (type.isAssignableFrom(e.getClass())) {
      return Opt.some((A) e);
    } else {
      return unwrapExceptionUntil(type, e.getCause());
    }
  }

  /**
   * Return a partial media package filtering assets. Assets are elements the archive is going to manager, i.e. all
   * non-publication elements.
   */
  static PartialMediaPackage assetsOnly(MediaPackage mp) {
    return PartialMediaPackage.mk(mp, isAsset);
  }

  static final Pred<MediaPackageElement> isAsset = Pred.mk(isNotPublication.toFn());

  /**
   * Create a URN for a media package element of a certain version.
   * Use this URN for the archived media package.
   */
  static Fn<MediaPackageElement, URI> createUrn(final String mpId, final Version version) {
    return new Fn<MediaPackageElement, URI>() {
      @Override
      public URI apply(MediaPackageElement mpe) {
        try {
          String fileName = getFileName(mpe).getOr("unknown");
          return new URI("urn", "matterhorn:" + mpId + ":" + version + ":" + mpe.getIdentifier() + ":" + fileName, null);
        } catch (URISyntaxException e) {
          throw new AssetManagerException(e);
        }
      }
    };
  }

  /**
   * Extract the file name from a media package elements URN.
   *
   * @return the file name or none if it could not be determined
   */
  public static Opt<String> getFileNameFromUrn(MediaPackageElement mpe) {
    Opt<URI> uri = Opt.nul(mpe.getURI());
    if (uri.isSome() && "urn".equals(uri.get().getScheme()))
      return uri.toStream().map(toString).bind(Strings.split(":")).drop(1).reverse().head();
    return Opt.none();
  }

  private static final Fn<URI, String> toString = new Fn<URI, String>() {
    @Override
    public String apply(URI uri) {
      return uri.toString();
    }
  };

  /**
   * Rewrite URIs of assets of media package elements. Please note that this method modifies the given media package.
   */
  static void rewriteUrisForArchival(PartialMediaPackage pmp, Version version) {
    rewriteUris(pmp, createUrn(pmp.getMediaPackage().getIdentifier().toString(), version));
  }

  /**
   * Rewrite URIs of all asset elements of a media package.
   * Please note that this method modifies the given media package.
   */
  static void rewriteUris(PartialMediaPackage pmp, Fn<MediaPackageElement, URI> uriCreator) {
    for (MediaPackageElement mpe : pmp.getElements()) {
      mpe.setURI(uriCreator.apply(mpe));
    }
  }

  /* ------------------------------------------------------------------------------------------------------------------ */

  /**
   * Rewrite URIs of all asset elements of a snapshot's media package.
   * This method does not mutate anything.
   */
  public static Snapshot rewriteUris(Snapshot snapshot, Fn<MediaPackageElement, URI> uriCreator) {
    final MediaPackage mpCopy = MediaPackageSupport.copy(snapshot.getMediaPackage());
    for (final MediaPackageElement mpe : assetsOnly(mpCopy).getElements()) {
      mpe.setURI(uriCreator.apply(mpe));
    }
    return new SnapshotImpl(
        snapshot.getVersion(),
        snapshot.getOrganizationId(),
        snapshot.getArchivalDate(),
        snapshot.getAvailability(),
        snapshot.getOwner(),
        mpCopy);
  }
}<|MERGE_RESOLUTION|>--- conflicted
+++ resolved
@@ -109,10 +109,7 @@
   @Override public Snapshot takeSnapshot(final String owner, final MediaPackage mp) {
     if (owner == null)
       return takeSnapshot(mp);
-<<<<<<< HEAD
-=======
-
->>>>>>> 67578e8a
+
     return handleException(new P1Lazy<Snapshot>() {
       @Override public Snapshot get1() {
         try {
