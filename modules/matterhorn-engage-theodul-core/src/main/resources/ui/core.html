<!DOCTYPE html>
<html lang="en">
  <head>
    <meta charset="utf-8">
    <meta name="description" content="Opencast Media Player">
    <meta name="author" content="Opencast">
    <meta name="viewport" content="width=device-width, initial-scale=1, maximum-scale=1, user-scalable=no">
<<<<<<< HEAD
    <title>Opencast Media Player</title>
=======
    <title>Matterhorn Theodul Pass Player</title>
    <link rel="stylesheet" type="text/css" href="css/bootstrap/css/bootstrap.css" />
    <link rel="stylesheet" type="text/css" href="css/bootstrap/css/bootstrap-responsive.css" />
>>>>>>> 7780f7d1
    <link rel="stylesheet" type="text/css" href="css/core_global_style.css" />
    <script data-main="engage_init" src="js/lib/require.js"></script>
  </head>
  <body>
    <noscript>
      <div class="noJavaScript">
        <img src="img/loading.png" id="loadingImg" />
        <h1>Error</h1>
        <p id="noJavaScript-container">
          JavaScript is not enabled in your browser.
          <br />
          Please <a href="http://www.enable-javascript.com" class="noJavaScriptLink" target="_blank">enable JavaScript</a> to display the content of this site correctly.
        </p>
      </div>
    </noscript>
    <div id="browserWarning" class="alert alert-danger" role="alert">
      <h1>Browser not supported</h1>
      <p>
        Your browser is not supported by Opencast. Please download a recent version of one of the following browsers to get all of the provided features:
      </p>
      <ul>
        <li>
          <a href="https://www.mozilla.org/firefox" class="alert-link" target="_blank">Mozilla Firefox</a>
        </li>
        <li>
          <a href="https://www.google.com/chrome" class="alert-link" target="_blank">Google Chrome</a>
        </li>
        <li>
          <a href="http://www.opera.com/download" class="alert-link" target="_blank">Opera</a>
        </li>
        <li>
          <a href="https://www.apple.com/safari" class="alert-link" target="_blank">Safari</a>
        </li>
      </ul>
      <p id="customError_btn-container">
        <button id="btn_tryAnyway" type="button" class="btn btn-primary btn-lg">
          <span class="glyphicon glyphicon-eye-open"></span>&nbsp;Try it anyway
        </button>
      </p>
    </div>
    <div id="customError" class="alert alert-danger" role="alert">
      <img src="img/MatterhornLogo_loading.png" id="loadingImg" />
      <h1 id="str_error">Error</h1>
      <p>
        <span id="customError_str">An error occurred. Please reload the page.</span>
      </p>
      <p id="customError_btn-container">
        <button id="btn_reloadPage" type="button" class="btn btn-primary btn-lg">
          <span class="glyphicon glyphicon-repeat"></span>&nbsp;<span id="str_reloadPage">Reload page</span>
        </button>
        <button id="btn_login" type="button" class="btn btn-primary btn-lg">
          <span class="glyphicon glyphicon-log-in"></span>&nbsp;<span id="str_login">Log in</span>
        </button>
      </p>
    </div>
    <!-- loading animation container -->
    <div class="loading">
      <img src="img/loading.gif" id="loadingImg" />
      <div id="loading1">
        <div class="progress">
          <div class="progress-bar progress-bar-striped active" id="loadingProgressbar1" role="progressbar" aria-valuenow="100" aria-valuemin="0" aria-valuemax="100" style="width:100%"></div>
        </div>
      </div>
      <div id="loading2">
        <div class="progress">
          <div class="progress-bar active" id="loadingProgressbar2" role="progressbar" aria-valuenow="100" aria-valuemin="0" aria-valuemax="100" style="width:0%"></div>
        </div>
      </div>
    </div>
    <div id="page-cover">
      <button id="btn_fullscreenCancel" type="button" class="btn btn-default"><span class="glyphicon glyphicon-remove-circle"></span></button>
    </div>
    <!-- global main view -->
    <div id="engage_view"></div>
  </body>
</html><|MERGE_RESOLUTION|>--- conflicted
+++ resolved
@@ -5,13 +5,9 @@
     <meta name="description" content="Opencast Media Player">
     <meta name="author" content="Opencast">
     <meta name="viewport" content="width=device-width, initial-scale=1, maximum-scale=1, user-scalable=no">
-<<<<<<< HEAD
     <title>Opencast Media Player</title>
-=======
-    <title>Matterhorn Theodul Pass Player</title>
     <link rel="stylesheet" type="text/css" href="css/bootstrap/css/bootstrap.css" />
     <link rel="stylesheet" type="text/css" href="css/bootstrap/css/bootstrap-responsive.css" />
->>>>>>> 7780f7d1
     <link rel="stylesheet" type="text/css" href="css/core_global_style.css" />
     <script data-main="engage_init" src="js/lib/require.js"></script>
   </head>
