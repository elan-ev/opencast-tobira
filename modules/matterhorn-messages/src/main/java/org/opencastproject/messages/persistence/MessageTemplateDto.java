/**
 * Licensed to The Apereo Foundation under one or more contributor license
 * agreements. See the NOTICE file distributed with this work for additional
 * information regarding copyright ownership.
 *
 *
 * The Apereo Foundation licenses this file to you under the Educational
 * Community License, Version 2.0 (the "License"); you may not use this file
 * except in compliance with the License. You may obtain a copy of the License
 * at:
 *
 *   http://opensource.org/licenses/ecl2.txt
 *
 * Unless required by applicable law or agreed to in writing, software
 * distributed under the License is distributed on an "AS IS" BASIS, WITHOUT
 * WARRANTIES OR CONDITIONS OF ANY KIND, either express or implied.  See the
 * License for the specific language governing permissions and limitations under
 * the License.
 *
 */
package org.opencastproject.messages.persistence;

import static org.opencastproject.util.RequireUtil.notEmpty;
import static org.opencastproject.util.RequireUtil.notNull;

import org.opencastproject.messages.MessageTemplate;
import org.opencastproject.messages.TemplateType;
import org.opencastproject.security.api.User;
import org.opencastproject.security.api.UserDirectoryService;

import java.util.Date;

import javax.persistence.Column;
import javax.persistence.Entity;
import javax.persistence.EnumType;
import javax.persistence.Enumerated;
import javax.persistence.GeneratedValue;
import javax.persistence.Id;
import javax.persistence.JoinColumn;
import javax.persistence.JoinTable;
import javax.persistence.NamedQueries;
import javax.persistence.NamedQuery;
import javax.persistence.Table;
import javax.persistence.Temporal;
import javax.persistence.TemporalType;
import javax.persistence.UniqueConstraint;

/** Entity object for message templates. */
@Entity(name = "MessageTemplate")
@Table(name = "mh_message_template", uniqueConstraints = {
        @UniqueConstraint(columnNames = { "name", "organization" }) })
@NamedQueries({
        @NamedQuery(name = "MessageTemplate.findAll", query = "SELECT m FROM MessageTemplate m WHERE m.organization = :org"),
        @NamedQuery(name = "MessageTemplate.findById", query = "SELECT m FROM MessageTemplate m WHERE m.id = :id AND m.organization = :org"),
        @NamedQuery(name = "MessageTemplate.findByName", query = "SELECT m FROM MessageTemplate m WHERE m.name = :name AND m.organization = :org"),
        @NamedQuery(name = "MessageTemplate.likeName", query = "SELECT m FROM MessageTemplate m WHERE m.name like :name AND m.organization = :org"),
        @NamedQuery(name = "MessageTemplate.clear", query = "DELETE FROM MessageTemplate m WHERE m.organization = :org") })
public class MessageTemplateDto {

  @Id
  @GeneratedValue
  @Column(name = "id")
  private long id;

  @Column(name = "organization", length = 128)
  private String organization;

  @Column(name = "name", nullable = false)
  private String name;

  @Column(name = "subject", nullable = false)
  private String subject;

  @Column(name = "body", nullable = false)
  private String body;

  @Column(name = "hidden", nullable = false)
  private boolean hidden = false;

  @Column(name = "template_type")
  @Enumerated(EnumType.STRING)
  private TemplateType.Type type;

  @Column(name = "creation_date", nullable = false)
  @Temporal(TemporalType.TIMESTAMP)
  private Date creationDate;

  @Column(name = "creator_username", nullable = false)
  private String creator;

<<<<<<< HEAD
=======
  @OneToMany(fetch = FetchType.EAGER, cascade = { CascadeType.REMOVE })
  @JoinTable(name = "mh_message_template_mh_comment", joinColumns = {
          @JoinColumn(name = "message_template_id", referencedColumnName = "id") }, inverseJoinColumns = {
                  @JoinColumn(name = "comments_id", referencedColumnName = "id", unique = true) })
  private List<CommentDto> comments = new ArrayList<CommentDto>();

>>>>>>> 3d5f06af
  /** Default constructor */
  public MessageTemplateDto() {
  }

  /**
   * Creates a message template
   *
   * @param name
   *          the name
   * @param organization
   *          the organization
   * @param creator
   *          the creator of the template
   * @param subject
   *          the subject
   * @param body
   *          the body
   * @param creationDate
   *          the creation date
   * @param comments
   *          the comments
   */
  public MessageTemplateDto(String name, String organization, String creator, String subject, String body,
          TemplateType.Type type, Date creationDate) {
    this.name = notEmpty(name, "name");
    this.organization = notEmpty(organization, "organization");
    this.creator = notNull(creator, "creator");
    this.subject = notEmpty(subject, "subject");
    this.body = notEmpty(body, "body");
    this.type = notNull(type, "type");
    this.creationDate = notNull(creationDate, "creationDate");
  }

  /**
   * Creates a message template with the current time as creation date and an empty list of comments
   *
   * @param name
   *          the name
   * @param organization
   *          the organization
   * @param creator
   *          the creator of the template
   * @param subject
   *          the subject
   * @param body
   *          the body
   */
  public MessageTemplateDto(String name, String organization, String creator, String subject, String body) {
    this.name = notEmpty(name, "name");
    this.organization = notEmpty(organization, "organization");
    this.creator = notNull(creator, "creator");
    this.subject = notEmpty(subject, "subject");
    this.body = notEmpty(body, "body");
    this.type = TemplateType.Type.INVITATION;
    this.creationDate = notNull(creationDate, "creationDate");
  }

  /**
   * Returns the organization
   *
   * @return the organization
   */
  public String getOrganization() {
    return organization;
  }

  /**
   * Sets the name
   *
   * @param name
   *          the name
   */
  public void setName(String name) {
    this.name = name;
  }

  /**
   * Returns the name
   *
   * @return the name
   */
  public String getName() {
    return name;
  }

  /**
   * Sets the creator
   *
   * @param creator
   *          the creator of the template
   */
  public void setCreator(String creator) {
    this.creator = creator;
  }

  /**
   * Returns the creator
   *
   * @returns the creator of the template
   */
  public String getCreator() {
    return this.creator;
  }

  /**
   * Sets the subject
   *
   * @param subject
   *          the subject
   */
  public void setSubject(String subject) {
    this.subject = subject;
  }

  /**
   * Returns the subject
   *
   * @return the subject
   */
  public String getSubject() {
    return subject;
  }

  /**
   * Sets the body
   *
   * @param body
   *          the body
   */
  public void setBody(String body) {
    this.body = body;
  }

  /**
   * Returns the body
   *
   * @return the body
   */
  public String getBody() {
    return body;
  }

  /**
   * Sets whether the template is hidden in the UI
   *
   * @param hidden
   *          whether the template is hidden in the UI
   */
  public void setHidden(boolean hidden) {
    this.hidden = hidden;
  }

  /**
   * Returns whether the template is hidden in the UI
   *
   * @return whether the template is hidden in the UI
   */
  public boolean isHidden() {
    return hidden;
  }

  /**
   * Sets the template type
   *
   * @param type
   *          the template type
   */
  public void setType(TemplateType.Type type) {
    this.type = type;
  }

  /**
   * Returns the template type
   *
   * @return the type
   */
  public TemplateType.Type getType() {
    return type;
  }

  /**
   * Sets the creation date
   *
   * @param creationDate
   *          the creation date
   */
  public void setCreationDate(Date creationDate) {
    this.creationDate = creationDate;
  }

  /**
   * Returns the creation date
   *
   * @return the creation date
   */
  public Date getCreationDate() {
    return creationDate;
  }

  /**
   * Returns the business object of the message template
   *
   * @return the business object model of this message template
   */
  public MessageTemplate toMessageTemplate(UserDirectoryService userDirectoryService) {
    User user = userDirectoryService.loadUser(creator);
    MessageTemplate msgTmpl = new MessageTemplate(name, user, subject, body, type.getType(), creationDate);
    msgTmpl.setHidden(hidden);
    msgTmpl.setId(id);
    return msgTmpl;
  }

}<|MERGE_RESOLUTION|>--- conflicted
+++ resolved
@@ -36,8 +36,6 @@
 import javax.persistence.Enumerated;
 import javax.persistence.GeneratedValue;
 import javax.persistence.Id;
-import javax.persistence.JoinColumn;
-import javax.persistence.JoinTable;
 import javax.persistence.NamedQueries;
 import javax.persistence.NamedQuery;
 import javax.persistence.Table;
@@ -88,15 +86,6 @@
   @Column(name = "creator_username", nullable = false)
   private String creator;
 
-<<<<<<< HEAD
-=======
-  @OneToMany(fetch = FetchType.EAGER, cascade = { CascadeType.REMOVE })
-  @JoinTable(name = "mh_message_template_mh_comment", joinColumns = {
-          @JoinColumn(name = "message_template_id", referencedColumnName = "id") }, inverseJoinColumns = {
-                  @JoinColumn(name = "comments_id", referencedColumnName = "id", unique = true) })
-  private List<CommentDto> comments = new ArrayList<CommentDto>();
-
->>>>>>> 3d5f06af
   /** Default constructor */
   public MessageTemplateDto() {
   }
