--- conflicted
+++ resolved
@@ -461,8 +461,7 @@
         segments = Utils.repairSegmentLength(segments, duration, min_segment_duration);
 
         try {
-<<<<<<< HEAD
-        // find timeline preview images in media package
+          // find timeline preview images in media package
           var attachments = Engage.model.get('mediaPackage').get('attachments');
 
           var timelinePreviewsRegex = /(timeline)+\S*(preview)+/i;
@@ -470,41 +469,6 @@
             return $(attachments[index]).attr('type').search(timelinePreviewsRegex) !== -1;
           });
 
-          var timelinePreviewsProperties = timelinePreview.get(0).additionalProperties;
-
-          timelinePreviewsProperties.property.forEach(function(property) {
-            switch (property.key) {
-            case 'imageCount':
-              timelinePreviewsImageCount = property.$;
-              break;
-            case 'imageSizeX':
-              timelinePreviewsImageSize[0] = property.$;
-              break;
-            case 'imageSizeY':
-              timelinePreviewsImageSize[1] = property.$;
-              break;
-            case 'resolutionX':
-              timelinePreviewsTileResolution[0] = property.$;
-              break;
-            case 'resolutionY':
-              timelinePreviewsTileResolution[1] = property.$;
-              break;
-            }
-          });
-
-          timelinePreviewsError = false;
-
-        } catch (e) {
-          timelinePreviewsError = true;
-=======
-          // find timeline preview images in media package
-          var attachments = Engage.model.get('mediaPackage').get('attachments');
-
-          var timelinePreviewsRegex = /(timeline)+\S*(preview)+/i;
-          timelinePreview = $(attachments).filter(function(index) {
-            return $(attachments[index]).attr('type').search(timelinePreviewsRegex) !== -1;
-          });
-
           if (!timelinePreview.length) {
             console.log("No timelinePreviews detected");
             timelinePreviewsError = true;
@@ -517,20 +481,20 @@
             timelinePreviewsProperties.property.forEach(function(property) {
               switch (property.key) {
                 case "imageCount":
-                    timelinePreviewsImageCount = property.$;
-                    break;
+                  timelinePreviewsImageCount = property.$;
+                  break;
                 case "imageSizeX":
-                    timelinePreviewsImageSize[0] = property.$;
-                    break;
+                  timelinePreviewsImageSize[0] = property.$;
+                  break;
                 case "imageSizeY":
-                    timelinePreviewsImageSize[1] = property.$;
-                    break;
+                  timelinePreviewsImageSize[1] = property.$;
+                  break;
                 case "resolutionX":
-                    timelinePreviewsTileResolution[0] = property.$;
-                    break;
+                  timelinePreviewsTileResolution[0] = property.$;
+                  break;
                 case "resolutionY":
-                    timelinePreviewsTileResolution[1] = property.$;
-                    break;
+                  timelinePreviewsTileResolution[1] = property.$;
+                  break;
               }
             });
 
@@ -540,7 +504,6 @@
         } catch (e) {
           timelinePreviewsError = true;
           console.error("No valid timelinepreviews image was found.", e);
->>>>>>> c3837a8e
         }
 
         if (Engage.model.get('meInfo')) {
