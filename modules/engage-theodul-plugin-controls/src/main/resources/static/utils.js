--- conflicted
+++ resolved
@@ -92,12 +92,11 @@
   };
 
   /**
-<<<<<<< HEAD
-     * Returns the formatted seconds
-     *
-     * @param seconds seconds to format
-     * @return formatted seconds
-     */
+   * Returns the formatted seconds
+   *
+   * @param seconds seconds to format
+   * @return formatted seconds
+   */
   Utils.prototype.formatSeconds = function(seconds) {
     if (!seconds) {
       seconds = 0;
@@ -112,32 +111,10 @@
     if ((parseInt(seconds / 60) - parseInt(seconds / 3600) * 60) < 10) {
       result += '0';
     }
-=======
-   * Returns the formatted seconds
-   *
-   * @param seconds seconds to format
-   * @return formatted seconds
-   */
-  Utils.prototype.formatSeconds = function(seconds) {
-    if (!seconds) {
-      seconds = 0;
-    }
-    seconds = (seconds < 0) ? 0 : seconds;
-    var result = '';
-    if (parseInt(seconds / 3600) < 10) {
-      result += '0';
-    }
-    result += parseInt(seconds / 3600);
-    result += ':';
-    if ((parseInt(seconds / 60) - parseInt(seconds / 3600) * 60) < 10) {
-      result += '0';
-    }
->>>>>>> 75edb297
     result += parseInt(seconds / 60) - parseInt(seconds / 3600) * 60;
     result += ':';
     if (seconds % 60 < 10) {
       result += '0';
-<<<<<<< HEAD
     }
     result += seconds % 60;
     if (result.indexOf('.') != -1) {
@@ -147,34 +124,34 @@
   };
 
   /**
-     * enable
-     *
-     * @param id
-     */
+   * enable
+   *
+   * @param id
+   */
   Utils.prototype.enable = function(id) {
     $('#' + id).removeAttr('disabled');
   };
 
   /**
-     * disable
-     *
-     * @param id
-     */
+   * disable
+   *
+   * @param id
+   */
   Utils.prototype.disable = function(id) {
     $('#' + id).attr('disabled', 'disabled');
   };
 
   Utils.prototype.removeParentIfElementExists = function(elemenId) {
     if ($('#' + elemenId) && $('#' + elemenId).parent()) {
-      +                $('#' + elemenId).parent().remove();
-    }
-  };
-
-  /**
-     * greyIn
-     *
-     * @param id
-     */
+      $('#' + elemenId).parent().remove();
+    }
+  };
+
+  /**
+   * greyIn
+   *
+   * @param id
+   */
   Utils.prototype.greyIn = function(id) {
     $('#' + id).animate({
       opacity: 1.0
@@ -182,60 +159,10 @@
   };
 
   /**
-     * greyOut
-     *
-     * @param id
-     */
-=======
-    }
-    result += seconds % 60;
-    if (result.indexOf('.') != -1) {
-      result = result.substring(0, result.lastIndexOf('.')); // get rid of the .ms
-    }
-    return result;
-  };
-
-  /**
-   * enable
-   *
-   * @param id
-   */
-  Utils.prototype.enable = function(id) {
-    $('#' + id).removeAttr('disabled');
-  };
-
-  /**
-   * disable
-   *
-   * @param id
-   */
-  Utils.prototype.disable = function(id) {
-    $('#' + id).attr('disabled', 'disabled');
-  };
-
-  Utils.prototype.removeParentIfElementExists = function(elemenId) {
-    if ($('#' + elemenId) && $('#' + elemenId).parent()) {
-      $('#' + elemenId).parent().remove();
-    }
-  };
-
-  /**
-   * greyIn
-   *
-   * @param id
-   */
-  Utils.prototype.greyIn = function(id) {
-    $('#' + id).animate({
-      opacity: 1.0
-    });
-  };
-
-  /**
    * greyOut
    *
    * @param id
    */
->>>>>>> 75edb297
   Utils.prototype.greyOut = function(id) {
     $('#' + id).animate({
       opacity: 0.5
@@ -261,7 +188,6 @@
               result.push(segments[i]);
             }
           }
-<<<<<<< HEAD
         }
       }
 
@@ -274,20 +200,6 @@
           }
         }
       }
-=======
-        }
-      }
-
-      if (total > parseInt(duration)) {
-        let diff = total - parseInt(duration);
-        for (let i = result.length - 1; i >= 0; i-- ) {
-          if (parseInt(result[i].duration) > diff) {
-            result[i].duration = parseInt(result[i].duration) - diff;
-            break;
-          }
-        }
-      }
->>>>>>> 75edb297
       if (total < parseInt(duration)) {
         let diff = parseInt(duration) - total;
         if (result[result.length - 1]) {
