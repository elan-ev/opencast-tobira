--- conflicted
+++ resolved
@@ -32,8 +32,8 @@
     "load-grunt-tasks": "^3.1.0",
     "phantomjs": "^1.9.7-15",
     "protractor": "~1.1.1",
-<<<<<<< HEAD
-    "requirejs": "~2.1.14"
+    "requirejs": "~2.1.14",
+    "sass": "^0.5.0"
   },
   "main": "Gruntfile.js",
   "repository": {
@@ -47,9 +47,4 @@
   ],
   "author": "Xavier Butty <xavier@entwinemedia.com>",
   "license": "ECL 2.0"
-=======
-    "requirejs": "~2.1.14",
-    "sass": "^0.5.0"
-  }
->>>>>>> 6d62ae35
 }