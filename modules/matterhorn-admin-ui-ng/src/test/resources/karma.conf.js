module.exports = function (config) {
    config.set({
        basePath : './',

        files : [
            '../../main/webapp/scripts/lib/jquery-1.10.2.js',
            '../../main/webapp/scripts/lib/jquery-ui.js',
            // bower:js
            '../../../bower_components/angular/angular.js',
            '../../../bower_components/angular-md5/angular-md5.js',
            '../../../bower_components/angular-translate/angular-translate.js',
            '../../../bower_components/angular-route/angular-route.js',
            '../../../bower_components/angular-resource/angular-resource.js',
            '../../../bower_components/angular-animate/angular-animate.js',
            '../../../bower_components/angular-messages/angular-messages.js',
            '../../../bower_components/angular-wizard/dist/angular-wizard.js',
            '../../../bower_components/angular-hotkeys/build/hotkeys.css',
            '../../../bower_components/angular-hotkeys/build/hotkeys.js',
            // endbower
            '../../main/webapp/scripts/lib/angular/angular-translate-loader-static-files.js',
            '../../main/webapp/scripts/lib/angular/angular-local-storage.js',
            '../../main/webapp/scripts/lib/angular-file-upload/angular-file-upload.js',
<<<<<<< HEAD
            '../../main/webapp/scripts/lib/chosen.jquery.js',
            '../../main/webapp/scripts/lib/chosen.js',
=======
            '../../main/webapp/scripts/lib/chosen.jquery.min.js',
            '../../main/webapp/scripts/lib/angular-chosen.js',
>>>>>>> a261d730
            '../../main/webapp/scripts/lib/angular/angular-*.js',
            '../../main/webapp/scripts/lib/angular-sortable.js',
            '../../main/webapp/scripts/lib/underscore-1.5.2.js',
            '../../main/webapp/scripts/lib/video-js/video.js',
            '../../main/webapp/scripts/lib/moment.min.js',
            '../../main/webapp/scripts/lib/javascript-md5/js/md5.min.js',

            '../../main/webapp/scripts/app.js',
            '../../main/webapp/scripts/shared/filters/filters.js',
            '../../main/webapp/scripts/shared/resources/resources.js',
            '../../main/webapp/scripts/shared/directives/directives.js',
            '../../main/webapp/scripts/shared/controllers/controllers.js',
            '../../main/webapp/scripts/shared/services/services.js',
            '../../main/webapp/scripts/modules/**/*.js',
            '../../main/webapp/scripts/shared/**/*.js',
            '../../main/webapp/**/*.html',

            'test/lib/jasmine-jquery.js',
            'test/lib/jquery-deparam.js',

            {pattern: '../../main/webapp/scripts/lib/angular/angular-*.map', watched: false, served: true, included: false},
            // fixtures
            {pattern: '../../main/resources/public/**/*.json', watched: true, served: true, included: false},
            {pattern: 'test/unit/fixtures/**/*.json', watched: true, served: true, included: false},
            {pattern: 'app/GET/**/*', watched: true, served: true, included: false},

            'test/unit/**/*Spec.js'
        ],

        exclude : [
            '../../main/webapp/scripts/lib/angular/angular-loader.js',
            '../../main/webapp/scripts/lib/angular/*.min.js',
            '../../main/webapp/scripts/lib/angular/angular-scenario.js'
        ],

        autoWatch : true,

        frameworks: ['jasmine'],

        browsers : ['PhantomJS'],

        plugins : [
            'karma-chrome-launcher',
            'karma-phantomjs-launcher',
            'karma-coverage',
            'karma-firefox-launcher',
            'karma-jasmine',
            'karma-ng-html2js-preprocessor'
        ],

        captureTimeout: 60000,
        browserDisconnectTimeout : 10000,
        browserDisconnectTolerance : 1,
        browserNoActivityTimeout : 60000, // by default 10000

        preprocessors: {
            '../../main/webapp/scripts/shared/**/*.js': ['coverage'],
            '../../main/webapp/scripts/modules/**/*.js': ['coverage'],
            '../../main/webapp/**/*.html': ['ng-html2js']
        },

        reporters: ['progress'],

        coverageReporter: {
            type : 'html',
            dir : '../../../coverage/'
        },

        ngHtml2JsPreprocessor: {
            cacheIdFromPath: function (filepath) {
                var match = filepath.match(/.*src\/main\/webapp\/scripts\/(.*)/);
                if (match !== null) {
                    return match[1];
                } else {
                    console.log('no match');
                }
            }
        }
    });
};<|MERGE_RESOLUTION|>--- conflicted
+++ resolved
@@ -20,13 +20,8 @@
             '../../main/webapp/scripts/lib/angular/angular-translate-loader-static-files.js',
             '../../main/webapp/scripts/lib/angular/angular-local-storage.js',
             '../../main/webapp/scripts/lib/angular-file-upload/angular-file-upload.js',
-<<<<<<< HEAD
             '../../main/webapp/scripts/lib/chosen.jquery.js',
-            '../../main/webapp/scripts/lib/chosen.js',
-=======
-            '../../main/webapp/scripts/lib/chosen.jquery.min.js',
             '../../main/webapp/scripts/lib/angular-chosen.js',
->>>>>>> a261d730
             '../../main/webapp/scripts/lib/angular/angular-*.js',
             '../../main/webapp/scripts/lib/angular-sortable.js',
             '../../main/webapp/scripts/lib/underscore-1.5.2.js',
