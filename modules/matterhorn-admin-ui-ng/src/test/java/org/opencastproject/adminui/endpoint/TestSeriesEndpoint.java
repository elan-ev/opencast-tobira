/**
 * Licensed to The Apereo Foundation under one or more contributor license
 * agreements. See the NOTICE file distributed with this work for additional
 * information regarding copyright ownership.
 *
 *
 * The Apereo Foundation licenses this file to you under the Educational
 * Community License, Version 2.0 (the "License"); you may not use this file
 * except in compliance with the License. You may obtain a copy of the License
 * at:
 *
 *   http://opensource.org/licenses/ecl2.txt
 *
 * Unless required by applicable law or agreed to in writing, software
 * distributed under the License is distributed on an "AS IS" BASIS, WITHOUT
 * WARRANTIES OR CONDITIONS OF ANY KIND, either express or implied.  See the
 * License for the specific language governing permissions and limitations under
 * the License.
 *
 */

package org.opencastproject.adminui.endpoint;

<<<<<<< HEAD
import static org.opencastproject.index.service.util.CatalogAdapterUtil.getCatalogProperties;

import static org.opencastproject.kernel.mail.EmailAddress.emailAddress;
import static org.opencastproject.messages.MessageSignature.messageSignature;
=======
>>>>>>> b02d0d55
import static org.opencastproject.util.data.Option.none;
import static org.opencastproject.util.data.Option.some;

import org.opencastproject.adminui.impl.index.AdminUISearchIndex;
import org.opencastproject.authorization.xacml.manager.api.AclService;
import org.opencastproject.authorization.xacml.manager.api.AclServiceFactory;
import org.opencastproject.authorization.xacml.manager.api.EpisodeACLTransition;
import org.opencastproject.authorization.xacml.manager.api.ManagedAcl;
import org.opencastproject.authorization.xacml.manager.api.SeriesACLTransition;
import org.opencastproject.authorization.xacml.manager.api.TransitionQuery;
import org.opencastproject.authorization.xacml.manager.api.TransitionResult;
import org.opencastproject.authorization.xacml.manager.impl.ManagedAclImpl;
import org.opencastproject.authorization.xacml.manager.impl.TransitionResultImpl;
import org.opencastproject.index.service.catalog.adapter.series.CommonSeriesCatalogUIAdapter;
import org.opencastproject.index.service.impl.IndexServiceImpl;
import org.opencastproject.index.service.impl.index.event.Event;
import org.opencastproject.index.service.impl.index.event.EventSearchQuery;
import org.opencastproject.index.service.impl.index.series.Series;
import org.opencastproject.index.service.impl.index.series.SeriesSearchQuery;
import org.opencastproject.index.service.impl.index.theme.ThemeSearchQuery;
import org.opencastproject.index.service.resources.list.api.ListProvidersService;
import org.opencastproject.index.service.resources.list.api.ResourceListProvider;
import org.opencastproject.index.service.resources.list.api.ResourceListQuery;
import org.opencastproject.index.service.resources.list.impl.ListProvidersServiceImpl;
import org.opencastproject.index.service.resources.list.provider.UsersListProvider;
import org.opencastproject.matterhorn.search.SearchIndexException;
import org.opencastproject.matterhorn.search.SearchQuery.Order;
import org.opencastproject.matterhorn.search.SearchResult;
import org.opencastproject.matterhorn.search.SearchResultItem;
import org.opencastproject.metadata.dublincore.DublinCore;
import org.opencastproject.metadata.dublincore.DublinCoreCatalog;
import org.opencastproject.metadata.dublincore.DublinCoreCatalogList;
import org.opencastproject.metadata.dublincore.DublinCoreXmlFormat;
import org.opencastproject.metadata.dublincore.DublinCores;
import org.opencastproject.metadata.dublincore.EncodingSchemeUtils;
import org.opencastproject.metadata.dublincore.Precision;
import org.opencastproject.security.api.AccessControlEntry;
import org.opencastproject.security.api.AccessControlList;
import org.opencastproject.security.api.DefaultOrganization;
import org.opencastproject.security.api.JaxbOrganization;
import org.opencastproject.security.api.JaxbRole;
import org.opencastproject.security.api.JaxbUser;
import org.opencastproject.security.api.Organization;
import org.opencastproject.security.api.Permissions;
import org.opencastproject.security.api.SecurityService;
import org.opencastproject.security.api.User;
import org.opencastproject.security.api.UserDirectoryService;
import org.opencastproject.series.api.SeriesException;
import org.opencastproject.series.api.SeriesQuery;
import org.opencastproject.series.api.SeriesService;
import org.opencastproject.util.DateTimeSupport;
import org.opencastproject.util.NotFoundException;
import org.opencastproject.util.data.Option;
import org.opencastproject.workflow.api.ConfiguredWorkflowRef;

import org.easymock.Capture;
import org.easymock.EasyMock;
import org.easymock.IAnswer;
import org.junit.Assert;
import org.junit.Ignore;
import org.slf4j.Logger;
import org.slf4j.LoggerFactory;

import java.io.IOException;
import java.text.ParseException;
import java.util.ArrayList;
import java.util.Arrays;
import java.util.Date;
import java.util.HashMap;
import java.util.HashSet;
import java.util.List;
import java.util.Map;
import java.util.Properties;

import javax.ws.rs.Path;

@Path("/")
@Ignore
public class TestSeriesEndpoint extends SeriesEndpoint {
  private static final Logger logger = LoggerFactory.getLogger(TestSeriesEndpoint.class);
  private SeriesService seriesService;
  private AdminUISearchIndex adminuiSearchIndex;
  private ListProvidersService listProvidersService;

  private ListProvidersService createListProviderService(List<User> users) {
    UserDirectoryService userDirectoryService = EasyMock.createMock(UserDirectoryService.class);
    EasyMock.expect(userDirectoryService.findUsers("%", 0, 0)).andReturn(users.iterator()).anyTimes();
    EasyMock.replay(userDirectoryService);

    UsersListProvider userListProvider = new UsersListProvider();
    userListProvider.setUserDirectoryService(userDirectoryService);

    ListProvidersServiceImpl listProvidersServiceImpl = new ListProvidersServiceImpl();
    listProvidersServiceImpl.addProvider(userListProvider);
    listProvidersServiceImpl.addProvider(new ResourceListProvider() {

      @Override
      public String[] getListNames() {
        return new String[] { "LANGUAGES" };
      }

      @Override
      public Map<String, String> getList(String listName, ResourceListQuery query, Organization organization) {
        return new HashMap<String, String>();
      }
    });
    listProvidersServiceImpl.activate(null);
    return listProvidersServiceImpl;
  }

  public TestSeriesEndpoint() throws Exception {
    User user1 = new JaxbUser("test@email.ch", null, "test", "test1@email.ch", "test", new DefaultOrganization(),
            new HashSet<JaxbRole>());
    User user2 = new JaxbUser("test2@email.ch", null, "test2", "test2@email.ch", "test", new DefaultOrganization(),
            new HashSet<JaxbRole>());
    User user3 = new JaxbUser("test3@email.ch", null, "test3", "test3@email.ch", "test", new DefaultOrganization(),
            new HashSet<JaxbRole>());

    List<User> users = new ArrayList<User>();
    users.add(user1);
    users.add(user2);
    users.add(user3);
    this.listProvidersService = createListProviderService(users);

    this.seriesService = EasyMock.createNiceMock(SeriesService.class);

    DublinCoreCatalog catalog1 = DublinCoreXmlFormat.read(getClass().getResourceAsStream("/dublincore.xml"));
    DublinCoreCatalog catalog2 = DublinCoreXmlFormat.read(getClass().getResourceAsStream("/dublincore2.xml"));
    DublinCoreCatalog catalog3 = DublinCoreXmlFormat.read(getClass().getResourceAsStream("/dublincore3.xml"));
    List<DublinCoreCatalog> catalogs = new ArrayList<>();
    catalogs.add(catalog1);
    catalogs.add(catalog2);
    catalogs.add(catalog3);

    Map<String, String> optionsMap = new HashMap<>();
    optionsMap.put("annotations", "true");
    DublinCoreCatalog dc = DublinCores.mkOpencast();
    Date date = new Date(DateTimeSupport.fromUTC("2014-06-05T09:15:56Z"));
    dc.set(DublinCore.PROPERTY_CREATED, EncodingSchemeUtils.encodeDate(date, Precision.Second));
    dc.set(DublinCore.PROPERTY_IDENTIFIER, "23");

    JaxbOrganization defaultOrganization = new DefaultOrganization();

    User userWithoutPermissions = new JaxbUser("sample", null, "WithoutPermissions", "without@permissions.com", "test",
            defaultOrganization, new HashSet<>(Arrays.asList(new JaxbRole("ROLE_NOTHING", defaultOrganization))));

    // security service
    SecurityService securityService = EasyMock.createNiceMock(SecurityService.class);
    EasyMock.expect(securityService.getUser()).andReturn(userWithoutPermissions).anyTimes();
    EasyMock.expect(securityService.getOrganization()).andReturn(defaultOrganization).anyTimes();
    EasyMock.replay(securityService);

    String anonymousRole = securityService.getOrganization().getAnonymousRole();
    final AccessControlList acl = new AccessControlList(new AccessControlEntry(anonymousRole,
            Permissions.Action.READ.toString(), true));

    EasyMock.expect(seriesService.getSeries(EasyMock.anyObject(SeriesQuery.class)))
            .andReturn(new DublinCoreCatalogList(catalogs, catalogs.size())).anyTimes();
    EasyMock.expect(seriesService.updateSeries(EasyMock.anyObject(DublinCoreCatalog.class))).andReturn(dc).anyTimes();
    EasyMock.expect(seriesService.getSeriesCount()).andReturn(3).anyTimes();
    EasyMock.expect(seriesService.getSeriesAccessControl(EasyMock.anyString())).andReturn(acl).anyTimes();
    seriesService.deleteSeries(Long.toString(1L));
    EasyMock.expectLastCall();
    seriesService.deleteSeries(Long.toString(2L));
    EasyMock.expectLastCall();
    seriesService.deleteSeries(Long.toString(3L));
    EasyMock.expectLastCall();
    seriesService.deleteSeries(Long.toString(4L));
    EasyMock.expectLastCall().andThrow(new NotFoundException());
    seriesService.deleteSeries(Long.toString(5L));
    EasyMock.expectLastCall().andThrow(new SeriesException());
    seriesService.updateSeriesProperty("11", SeriesEndpoint.THEME_KEY, "1");
    EasyMock.expectLastCall().andThrow(new NotFoundException());
    EasyMock.replay(seriesService);

    List<ManagedAcl> managedAcls = new ArrayList<>();
    ManagedAcl managedAcl1 = new ManagedAclImpl(43L, "Public", defaultOrganization.getId(), acl);
    managedAcls.add(managedAcl1);
    managedAcls.add(new ManagedAclImpl(44L, "Private", defaultOrganization.getId(), acl));

    Date transitionDate = new Date(DateTimeSupport.fromUTC("2014-06-05T15:00:00Z"));
    TransitionResult transitionResult = getTransitionResult(managedAcl1, transitionDate);

    AclService aclService = EasyMock.createNiceMock(AclService.class);
    EasyMock.expect(aclService.getAcls()).andReturn(managedAcls).anyTimes();
    EasyMock.expect(aclService.getAcl(EasyMock.anyLong())).andReturn(Option.some(managedAcl1)).anyTimes();
    Option<ConfiguredWorkflowRef> anyWorkflowOption = EasyMock.anyObject();
    EasyMock.expect(
            aclService.applyAclToSeries(EasyMock.anyString(), EasyMock.anyObject(AccessControlList.class),
                    EasyMock.anyBoolean(), anyWorkflowOption)).andReturn(true).anyTimes();
    EasyMock.expect(aclService.getTransitions(EasyMock.anyObject(TransitionQuery.class))).andReturn(transitionResult)
            .anyTimes();
    EasyMock.replay(aclService);

    AclServiceFactory aclServiceFactory = EasyMock.createNiceMock(AclServiceFactory.class);
    EasyMock.expect(aclServiceFactory.serviceFor(defaultOrganization)).andReturn(aclService).anyTimes();
    EasyMock.replay(aclServiceFactory);

    setupIndex();

    CommonSeriesCatalogUIAdapter dublinCoreAdapter = new CommonSeriesCatalogUIAdapter();
    Properties seriesCatalogProperties = getCatalogProperties(getClass(), "/series-catalog.properties");

    dublinCoreAdapter.updated(seriesCatalogProperties);

    dublinCoreAdapter.setSeriesService(seriesService);
    dublinCoreAdapter.setListProvidersService(listProvidersService);
    dublinCoreAdapter.setSecurityService(securityService);

    IndexServiceImpl indexServiceImpl = new IndexServiceImpl();
    indexServiceImpl.addCatalogUIAdapter(dublinCoreAdapter);
    indexServiceImpl.setCommonSeriesCatalogUIAdapter(dublinCoreAdapter);
    indexServiceImpl.setSecurityService(securityService);
    indexServiceImpl.setAclServiceFactory(aclServiceFactory);
    indexServiceImpl.setSeriesService(seriesService);

    this.setIndex(adminuiSearchIndex);
    this.setSeriesService(seriesService);
    this.setSecurityService(securityService);
    this.setAclServiceFactory(aclServiceFactory);
    this.setIndexService(indexServiceImpl);
    this.activate(null);
  }

  private Series createSeries(String id, String title, String contributor, String organizer, long time, Long themeId) {
    Series series = new Series(id, new DefaultOrganization().getId());
    series.setCreatedDateTime(new Date(time));
    series.addContributor(contributor);
    series.addOrganizer(organizer);
    series.setTitle(title);
    if (themeId != null) {
      series.setTheme(themeId);
    }
    return series;
  }

  @SuppressWarnings("unchecked")
  private SearchResultItem<Event>[] createEvents(int readyCount, int blacklistedCount, int optedOutCount) {
    SearchResultItem<Event>[] eventitems = new SearchResultItem[readyCount + blacklistedCount + optedOutCount];
    int total = 1;
    String orgId = new DefaultOrganization().getId();
    for (int i = 0; i < readyCount; i++) {
      Event readyEvent = new Event(Integer.toString(i + total), orgId);
      readyEvent.setOptedOut(false);
      SearchResultItem<Event> eventItem = EasyMock.createMock(SearchResultItem.class);
      EasyMock.expect(eventItem.getSource()).andReturn(readyEvent);
      EasyMock.replay(eventItem);
      eventitems[total - 1] = eventItem;
      total++;
    }

    for (int i = 0; i < blacklistedCount; i++) {
      Event blacklistedEvent = new Event(Integer.toString(i + total), orgId);
      blacklistedEvent.setBlacklisted(true);
      SearchResultItem<Event> eventItem = EasyMock.createMock(SearchResultItem.class);
      EasyMock.expect(eventItem.getSource()).andReturn(blacklistedEvent);
      EasyMock.replay(eventItem);
      eventitems[total - 1] = eventItem;
      total++;
    }

    for (int i = 0; i < optedOutCount; i++) {
      Event optedOutEvent = new Event(Integer.toString(i + total), orgId);
      optedOutEvent.setOptedOut(true);
      SearchResultItem<Event> eventItem = EasyMock.createMock(SearchResultItem.class);
      EasyMock.expect(eventItem.getSource()).andReturn(optedOutEvent);
      EasyMock.replay(eventItem);
      eventitems[total - 1] = eventItem;
      total++;
    }

    return eventitems;
  }

  @SuppressWarnings({ "unchecked" })
  private void setupIndex() throws SearchIndexException, IOException, IllegalStateException, ParseException {
    long time = DateTimeSupport.fromUTC("2014-04-27T14:35:50Z");
    Series series1 = createSeries("1", "title 1", "contributor 1", "organizer 1", time, 1L);

    time = DateTimeSupport.fromUTC("2014-04-28T14:35:50Z");
    Series series2 = createSeries("2", "title 2", "contributor 2", "organizer 2", time, null);

    time = DateTimeSupport.fromUTC("2014-04-29T14:35:50Z");
    Series series3 = createSeries("3", "title 3", "contributor 3", "organizer 3", time, null);

    org.opencastproject.index.service.impl.index.theme.Theme theme1 = new org.opencastproject.index.service.impl.index.theme.Theme(
            1L, new DefaultOrganization().getId());
    theme1.setName("theme-1-name");

    SearchResultItem<Series> item1 = EasyMock.createMock(SearchResultItem.class);
    EasyMock.expect(item1.getSource()).andReturn(series1).anyTimes();

    SearchResultItem<Series> item2 = EasyMock.createMock(SearchResultItem.class);
    EasyMock.expect(item2.getSource()).andReturn(series2).anyTimes();

    SearchResultItem<Series> item3 = EasyMock.createMock(SearchResultItem.class);
    EasyMock.expect(item3.getSource()).andReturn(series3).anyTimes();

    SearchResultItem<Series>[] ascSeriesItems = new SearchResultItem[3];
    ascSeriesItems[0] = item1;
    ascSeriesItems[1] = item2;
    ascSeriesItems[2] = item3;

    SearchResultItem<Series>[] descSeriesItems = new SearchResultItem[3];
    descSeriesItems[0] = item3;
    descSeriesItems[1] = item2;
    descSeriesItems[2] = item1;

    // final SearchResultItem<Event>[] eventItems1 = new SearchResultItem[0];
    final SearchResultItem<Event>[] eventItems1 = createEvents(1, 1, 1);

    // Setup the events for series 2
    final SearchResultItem<Event>[] eventItems2 = new SearchResultItem[0];

    // Setup the events for series 3
    final SearchResultItem<Event>[] eventItems3 = createEvents(0, 1, 2);

    final SearchResultItem<org.opencastproject.index.service.impl.index.theme.Theme> themeItem1 = EasyMock
            .createMock(SearchResultItem.class);
    EasyMock.expect(themeItem1.getSource()).andReturn(theme1);

    // Setup series search results
    final SearchResult<Series> ascSeriesSearchResult = EasyMock.createMock(SearchResult.class);
    EasyMock.expect(ascSeriesSearchResult.getItems()).andReturn(ascSeriesItems);
    EasyMock.expect(ascSeriesSearchResult.getHitCount()).andReturn((long) ascSeriesItems.length);
    final SearchResult<Series> descSeriesSearchResult = EasyMock.createMock(SearchResult.class);
    EasyMock.expect(descSeriesSearchResult.getItems()).andReturn(descSeriesItems);
    EasyMock.expect(descSeriesSearchResult.getHitCount()).andReturn((long) descSeriesItems.length);
    // Create an empty search result.
    final SearchResult<Series> emptySearchResult = EasyMock.createMock(SearchResult.class);
    EasyMock.expect(emptySearchResult.getPageSize()).andReturn(0L).anyTimes();
    // Create a single search result for series 1.
    final SearchResult<Series> oneSearchResult = EasyMock.createMock(SearchResult.class);
    EasyMock.expect(oneSearchResult.getPageSize()).andReturn(1L).anyTimes();
    EasyMock.expect(oneSearchResult.getItems()).andReturn(new SearchResultItem[] { item1 }).anyTimes();
    // Create a single search result for series 2.
    final SearchResult<Series> twoSearchResult = EasyMock.createMock(SearchResult.class);
    EasyMock.expect(twoSearchResult.getPageSize()).andReturn(1L).anyTimes();
    EasyMock.expect(twoSearchResult.getItems()).andReturn(new SearchResultItem[] { item2 }).anyTimes();

    adminuiSearchIndex = EasyMock.createMock(AdminUISearchIndex.class);

    final Capture<SeriesSearchQuery> captureSeriesSearchQuery = new Capture<>();
    final Capture<EventSearchQuery> captureEventSearchQuery = new Capture<>();
    final Capture<ThemeSearchQuery> captureThemeSearchQuery = new Capture<>();

    EasyMock.expect(adminuiSearchIndex.getByQuery(EasyMock.capture(captureSeriesSearchQuery))).andAnswer(
            new IAnswer<SearchResult<Series>>() {

              @Override
              public SearchResult<Series> answer() throws Throwable {
                if (captureSeriesSearchQuery.hasCaptured()
                        && captureSeriesSearchQuery.getValue().getIdentifier().length == 1) {
                  if ("1".equals(captureSeriesSearchQuery.getValue().getIdentifier()[0])) {
                    return oneSearchResult;
                  } else if ("2".equals(captureSeriesSearchQuery.getValue().getIdentifier()[0])) {
                    return twoSearchResult;
                  } else {
                    return emptySearchResult;
                  }
                } else if (captureSeriesSearchQuery.hasCaptured()
                        && captureSeriesSearchQuery.getValue().getSeriesContributorsSortOrder() == Order.Ascending) {
                  return ascSeriesSearchResult;
                } else if (captureSeriesSearchQuery.hasCaptured()
                        && captureSeriesSearchQuery.getValue().getSeriesContributorsSortOrder() == Order.Descending) {
                  return descSeriesSearchResult;
                } else if (captureSeriesSearchQuery.hasCaptured()
                        && captureSeriesSearchQuery.getValue().getSeriesDateSortOrder() == Order.Ascending) {
                  return ascSeriesSearchResult;
                } else if (captureSeriesSearchQuery.hasCaptured()
                        && captureSeriesSearchQuery.getValue().getSeriesDateSortOrder() == Order.Descending) {
                  return descSeriesSearchResult;
                } else if (captureSeriesSearchQuery.hasCaptured()
                        && captureSeriesSearchQuery.getValue().getSeriesOrganizersSortOrder() == Order.Ascending) {
                  return ascSeriesSearchResult;
                } else if (captureSeriesSearchQuery.hasCaptured()
                        && captureSeriesSearchQuery.getValue().getSeriesOrganizersSortOrder() == Order.Descending) {
                  return descSeriesSearchResult;
                } else if (captureSeriesSearchQuery.hasCaptured()
                        && captureSeriesSearchQuery.getValue().getSeriesTitleSortOrder() == Order.Ascending) {
                  return ascSeriesSearchResult;
                } else if (captureSeriesSearchQuery.hasCaptured()
                        && captureSeriesSearchQuery.getValue().getSeriesTitleSortOrder() == Order.Descending) {
                  return descSeriesSearchResult;
                } else {
                  return ascSeriesSearchResult;
                }
              }

            });

    EasyMock.expect(adminuiSearchIndex.getByQuery(EasyMock.capture(captureEventSearchQuery)))
            .andAnswer(new IAnswer<SearchResult<Event>>() {

              @Override
              public SearchResult<Event> answer() throws Throwable {
                SearchResult<Event> eventsSearchResult = EasyMock.createMock(SearchResult.class);
                if (captureEventSearchQuery.hasCaptured()
                        && "1".equals(captureEventSearchQuery.getValue().getSeriesId())
                        && !("RUNNING".equals(captureEventSearchQuery.getValue().getWorkflowState()))
                        && !("INSTANTIATED".equals(captureEventSearchQuery.getValue().getWorkflowState()))) {
                  // Setup events search results
                  EasyMock.expect(eventsSearchResult.getItems()).andReturn(eventItems1).anyTimes();
                  EasyMock.expect(eventsSearchResult.getHitCount()).andReturn((long) eventItems1.length).anyTimes();
                } else if (captureEventSearchQuery.hasCaptured()
                        && "1".equals(captureEventSearchQuery.getValue().getSeriesId())
                        && "INSTANTIATED".equals(captureEventSearchQuery.getValue().getWorkflowState())) {
                  // Setup events search results
                  EasyMock.expect(eventsSearchResult.getItems()).andReturn(eventItems2).anyTimes();
                  EasyMock.expect(eventsSearchResult.getHitCount()).andReturn((long) eventItems2.length).anyTimes();
                } else if (captureEventSearchQuery.hasCaptured()
                        && "1".equals(captureEventSearchQuery.getValue().getSeriesId())
                        && "RUNNING".equals(captureEventSearchQuery.getValue().getWorkflowState())) {
                  // Setup events search results
                  EasyMock.expect(eventsSearchResult.getItems()).andReturn(eventItems2).anyTimes();
                  EasyMock.expect(eventsSearchResult.getHitCount()).andReturn((long) eventItems2.length).anyTimes();
                } else if (captureEventSearchQuery.hasCaptured()
                        && "2".equals(captureEventSearchQuery.getValue().getSeriesId())
                        && !("RUNNING".equals(captureEventSearchQuery.getValue().getWorkflowState()))) {
                  // Setup events search results
                  EasyMock.expect(eventsSearchResult.getItems()).andReturn(eventItems2).anyTimes();
                  EasyMock.expect(eventsSearchResult.getHitCount()).andReturn((long) eventItems2.length).anyTimes();
                } else if (captureEventSearchQuery.hasCaptured()
                        && "3".equals(captureEventSearchQuery.getValue().getSeriesId())) {
                  // Setup events search results
                  EasyMock.expect(eventsSearchResult.getItems()).andReturn(eventItems3).anyTimes();
                  EasyMock.expect(eventsSearchResult.getHitCount()).andReturn((long) eventItems3.length).anyTimes();
                } else if (captureEventSearchQuery.hasCaptured()
                        && "2".equals(captureEventSearchQuery.getValue().getSeriesId())
                        && "RUNNING".equals(captureEventSearchQuery.getValue().getWorkflowState())) {
                  // Setup events search results
                  EasyMock.expect(eventsSearchResult.getItems()).andReturn(eventItems3).anyTimes();
                  EasyMock.expect(eventsSearchResult.getHitCount()).andReturn((long) eventItems3.length).anyTimes();
                } else {
                  if (!captureEventSearchQuery.hasCaptured()) {
                    Assert.fail("Haven't captured an event search query yet.");
                  } else {
                    logger.info("IDs for search query" + captureEventSearchQuery.getValue().getSeriesId());
                    Assert.fail("Tried to get an event collection that doesn't exist.");
                  }
                }
                EasyMock.replay(eventsSearchResult);
                return eventsSearchResult;
              }
            }).anyTimes();

    EasyMock.expect(adminuiSearchIndex.getByQuery(EasyMock.capture(captureThemeSearchQuery)))
            .andAnswer(new IAnswer<SearchResult<org.opencastproject.index.service.impl.index.theme.Theme>>() {

              @Override
              public SearchResult<org.opencastproject.index.service.impl.index.theme.Theme> answer() throws Throwable {
                SearchResult<org.opencastproject.index.service.impl.index.theme.Theme> themeSearchResult = EasyMock
                        .createMock(SearchResult.class);
                // Setup theme search results
                EasyMock.expect(themeSearchResult.getPageSize()).andReturn(1L).anyTimes();
                EasyMock.expect(themeSearchResult.getItems()).andReturn(new SearchResultItem[] { themeItem1 })
                        .anyTimes();
                EasyMock.replay(themeSearchResult);
                return themeSearchResult;
              }
            }).anyTimes();

    EasyMock.replay(adminuiSearchIndex, item1, item2, item3, themeItem1, ascSeriesSearchResult, descSeriesSearchResult,
            emptySearchResult, oneSearchResult, twoSearchResult);
  }

  private TransitionResult getTransitionResult(final ManagedAcl macl, final Date now) {
    return new TransitionResultImpl(
            org.opencastproject.util.data.Collections.<EpisodeACLTransition> list(new EpisodeACLTransition() {
              @Override
              public String getEpisodeId() {
                return "episode";
              }

              @Override
              public Option<ManagedAcl> getAccessControlList() {
                return some(macl);
              }

              @Override
              public boolean isDelete() {
                return getAccessControlList().isNone();
              }

              @Override
              public long getTransitionId() {
                return 1L;
              }

              @Override
              public String getOrganizationId() {
                return "org";
              }

              @Override
              public Date getApplicationDate() {
                return now;
              }

              @Override
              public Option<ConfiguredWorkflowRef> getWorkflow() {
                return none();
              }

              @Override
              public boolean isDone() {
                return false;
              }
            }), org.opencastproject.util.data.Collections.<SeriesACLTransition> list(new SeriesACLTransition() {
              @Override
              public String getSeriesId() {
                return "series";
              }

              @Override
              public ManagedAcl getAccessControlList() {
                return macl;
              }

              @Override
              public boolean isOverride() {
                return true;
              }

              @Override
              public long getTransitionId() {
                return 2L;
              }

              @Override
              public String getOrganizationId() {
                return "org";
              }

              @Override
              public Date getApplicationDate() {
                return now;
              }

              @Override
              public Option<ConfiguredWorkflowRef> getWorkflow() {
                return none();
              }

              @Override
              public boolean isDone() {
                return false;
              }
            }));
  }

}<|MERGE_RESOLUTION|>--- conflicted
+++ resolved
@@ -21,13 +21,7 @@
 
 package org.opencastproject.adminui.endpoint;
 
-<<<<<<< HEAD
 import static org.opencastproject.index.service.util.CatalogAdapterUtil.getCatalogProperties;
-
-import static org.opencastproject.kernel.mail.EmailAddress.emailAddress;
-import static org.opencastproject.messages.MessageSignature.messageSignature;
-=======
->>>>>>> b02d0d55
 import static org.opencastproject.util.data.Option.none;
 import static org.opencastproject.util.data.Option.some;
 
@@ -181,8 +175,8 @@
     EasyMock.replay(securityService);
 
     String anonymousRole = securityService.getOrganization().getAnonymousRole();
-    final AccessControlList acl = new AccessControlList(new AccessControlEntry(anonymousRole,
-            Permissions.Action.READ.toString(), true));
+    final AccessControlList acl = new AccessControlList(
+            new AccessControlEntry(anonymousRole, Permissions.Action.READ.toString(), true));
 
     EasyMock.expect(seriesService.getSeries(EasyMock.anyObject(SeriesQuery.class)))
             .andReturn(new DublinCoreCatalogList(catalogs, catalogs.size())).anyTimes();
@@ -215,9 +209,8 @@
     EasyMock.expect(aclService.getAcls()).andReturn(managedAcls).anyTimes();
     EasyMock.expect(aclService.getAcl(EasyMock.anyLong())).andReturn(Option.some(managedAcl1)).anyTimes();
     Option<ConfiguredWorkflowRef> anyWorkflowOption = EasyMock.anyObject();
-    EasyMock.expect(
-            aclService.applyAclToSeries(EasyMock.anyString(), EasyMock.anyObject(AccessControlList.class),
-                    EasyMock.anyBoolean(), anyWorkflowOption)).andReturn(true).anyTimes();
+    EasyMock.expect(aclService.applyAclToSeries(EasyMock.anyString(), EasyMock.anyObject(AccessControlList.class),
+            EasyMock.anyBoolean(), anyWorkflowOption)).andReturn(true).anyTimes();
     EasyMock.expect(aclService.getTransitions(EasyMock.anyObject(TransitionQuery.class))).andReturn(transitionResult)
             .anyTimes();
     EasyMock.replay(aclService);
@@ -374,8 +367,8 @@
     final Capture<EventSearchQuery> captureEventSearchQuery = new Capture<>();
     final Capture<ThemeSearchQuery> captureThemeSearchQuery = new Capture<>();
 
-    EasyMock.expect(adminuiSearchIndex.getByQuery(EasyMock.capture(captureSeriesSearchQuery))).andAnswer(
-            new IAnswer<SearchResult<Series>>() {
+    EasyMock.expect(adminuiSearchIndex.getByQuery(EasyMock.capture(captureSeriesSearchQuery)))
+            .andAnswer(new IAnswer<SearchResult<Series>>() {
 
               @Override
               public SearchResult<Series> answer() throws Throwable {
