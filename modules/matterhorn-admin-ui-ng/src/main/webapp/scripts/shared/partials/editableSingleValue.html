--- conflicted
+++ resolved
@@ -9,17 +9,11 @@
         ng-model="params.value" ng-blur="submit(); editMode = false" class="editable" tabindex="{{ params.tabindex }}"
         ng-if="params.type === 'text_long' && editMode" ng-required="params.required" name="{{ params.name }}"/>
 
-<<<<<<< HEAD
-    <input ng-keyup="keyUp($event)" ng-if="params.id != 'location' && params.type != 'time' " type="{{ (params.type === 'time') ? 'text' : (params.type || 'text') }}"
-        ng-model="params.value" ng-blur="submit(); editMode = false" tabindex="{{ params.tabindex }}"
-        ng-show="editMode && params.type === 'text'" ng-required="params.required" name="{{ params.id }}"/>
-=======
     <input ng-keyup="keyUp($event)"
         ng-if="params.id != 'location' && params.type != 'time' && editMode && params.type === 'text'"
         type="{{ (params.type === 'time') ? 'text' : (params.type || 'text') }}"
         ng-model="params.value" ng-blur="submit()" tabindex="{{ params.tabindex }}"
         ng-required="params.required" name="{{ params.id }}"/>
->>>>>>> 9da0edfc
 
     <select chosen
         ng-if="params.type === 'time' && editMode"
