--- conflicted
+++ resolved
@@ -225,11 +225,8 @@
         <script src="shared/filters/localizeDateFilter.js"></script>
         <script src="shared/filters/limitAndAppendFilter.js"></script>
         <script src="shared/filters/arrayFilter.js"></script>
-<<<<<<< HEAD
         <script src="shared/filters/sortMapByValue.js"></script>
-=======
         <script src="shared/filters/presentValue.js"></script>
->>>>>>> b02d0d55
         <script src="shared/filters/trustedResourceUrlFilter.js"></script>
         <script src="shared/directives/directives.js"></script>
         <script src="shared/directives/datepickerDirective.js"></script>
