--- conflicted
+++ resolved
@@ -108,26 +108,13 @@
         NewEventResource.save({}, userdata, function () {
             Notifications.add('success', 'EVENTS_CREATED');
             Notifications.remove(messageId);
-<<<<<<< HEAD
-
-            // Reset all states
-            angular.forEach($scope.states, function(state)  {
-                if (angular.isDefined(state.stateController.reset)) {
-                    state.stateController.reset();
-                }
-            });
+            resetStates();
             window.onbeforeunload = null;
         }, function () {
             Notifications.add('error', 'EVENTS_NOT_CREATED');
             Notifications.remove(messageId);
+            resetStates();
             window.onbeforeunload = null;
-=======
-            resetStates();
-        }, function () {
-            Notifications.add('error', 'EVENTS_NOT_CREATED');
-            Notifications.remove(messageId);
-            resetStates();
->>>>>>> 1fb14b03
         });
 
         // close will also make the Table.fetch()
