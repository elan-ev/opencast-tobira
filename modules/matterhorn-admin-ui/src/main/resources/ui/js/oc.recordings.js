ocRecordings = new (function() {

  var WORKFLOW_URL = '../workflow';
  var WORKFLOW_LIST_URL = '../workflow/instances.json';          // URL of workflow instances list endpoint
  var WORKFLOW_INSTANCE_URL = '../workflow/instance/';           // URL of workflow instance endpoint
  var WORKFLOW_STATISTICS_URL = '../workflow/statistics.json';   // URL of workflow instances statistics endpoint
  var JOB_INCIDENTS_URL = '../incidents/job/';                   // URL of job incidents endpoint
  var SERIES_URL = '/series';
  var SEARCH_URL = '../search';
  var ENGAGE_URL = '';

  var STATISTICS_DELAY = 9000;     // time interval for statistics update

  var UPCOMMING_EVENTS_GRACE_PERIOD = 30 * 1000;
  var END_OF_CAPTURE_GRACE_PERIOD = 3600 * 1000;  
  

  var SORT_FIELDS = {
    'Title' : 'TITLE',
    'Presenter' : 'CREATOR',
    'Series' : 'SERIES_TITLE',
    'Date' : 'DATE_CREATED'
  }

  var FILTER_FIELDS = [
  {
    q : 'Any fields',
    title : 'Title',
    creator : 'Presenter',
    seriestitle : 'Course/Series',
  },
  {
    contributor : 'Contributor',
    subject : 'Subject',
    language : 'Language',
    license : 'License'
  }
  ]

  this.totalRecordings = 0;
  this.currentShownRecordings = 0;
  this.numSelectedRecordings = 0;
  this.changedBulkEditFields = {};
  this.recordings = {};

  // components
  this.searchbox = null;
  this.pager = null;

  this.data = null;     // currently displayed recording data
  this.statistics = null;

  var refreshing = false;      // indicates if ajax requesting recording data is in progress
  this.refreshingStats = false; // indicates if ajax requesting statistics data is in progress
  this.refreshInterval = null;
  this.statsInterval = null;

  // object that holds the workflow and the operation object for the hold state UI currently displayed
  this.Hold = {
    workflow : null,
    operation : null,
    changedMediaPackage : null
  }

  /** Executed directly when script is loaded: parses url parameters and
   *  returns the configuration object.
   */
  this.Configuration = new (function() {

    // default configuration
    this.state = 'all';
    this.pageSize = 10;
    this.page = 0;
    this.refresh = 5;
    this.doRefresh = 'true';
    this.sortField = 'Date';
    this.sortOrder = 'DESC';
    this.filterField = null;
    this.filterText = '';
    
    this.lastState = 'all';
    this.lastPageSize = 10;
    this.lastPage = 0;

    this.dateFilter = $.cookie('dateFilter') || 'all';
    this.fromdate = $.cookie('fromDate') || '';
    this.todate = $.cookie('toDate') || '';
    
    // parse url parameters
    try {
      var p = document.location.href.split('?', 2)[1] || false;
      if (p !== false) {
        p = p.split('&');
        for (i in p) {
          var param = p[i].split('=');
          if (this[param[0]] !== undefined) {
            this[param[0]] = unescape(param[1]);
          }
        }
      }
    }
    catch (e) {
      alert('Unable to parse url parameters:\n' + e.toString());
    }

    return this;
  })();

  /** Initiate new ajax call to workflow instances list endpoint
   */
  function refresh() {
    if (!refreshing) {
      refreshing = true;
      var params = getRefreshParams();
      // paging
      params.push('count=' + ocRecordings.Configuration.pageSize);
      params.push('startPage=' + ocRecordings.Configuration.page);

      var url = WORKFLOW_LIST_URL + '?' + params.join('&');
      $.ajax(
      {
        url: url,
        dataType: 'json',
        success: function (data)
        {
          ocRecordings.render(data);
          if(ocRecordings.Configuration.state == 'bulkedit' || ocRecordings.Configuration.state == 'bulkdelete')
          {
            $('.bulkSelect').show();
          }
        }
      });
    }
  }

  /** Initiate recursive ajax calls to workflow instances list endpoint to collect non-paged list
   */
  function refreshWithoutPaging(startPage, workflowData) {
    if (!refreshing) {
      refreshing = true;
      var params = getRefreshParams();
      // paging
      params.push('count=' + ocRecordings.Configuration.pageSize);
      params.push('startPage=' + startPage);

      var url = WORKFLOW_LIST_URL + '?' + params.join('&');
      $.ajax(
      {
        url: url,
        dataType: 'json',
        success: function (data)
        {
          if (!workflowData)
          {
        	workflowData = data;
          }
          else
          {
        	  workflowData.workflows.count += data.workflows.count;
        	  workflowData.workflows.workflow = workflowData.workflows.workflow && workflowData.workflows.workflow.concat(data.workflows.workflow);
          }
          workflowData.workflows.startPage = ++data.workflows.startPage;
          
          if (workflowData.workflows.workflow && workflowData.workflows.workflow.length < workflowData.workflows.totalCount)
          {
	        	refreshing = false;
	        	refreshWithoutPaging(workflowData.workflows.startPage, workflowData);
          } 
          else 
          {
            ocRecordings.render(workflowData);
            if (ocRecordings.Configuration.state == 'bulkedit' || ocRecordings.Configuration.state == 'bulkdelete')
            {
              $('.bulkSelect').show();
            }
          }
        }
      });
    }
  }
  
  /** Returns an array of params to send to the workflow instances list endpoint
   */
  function getRefreshParams() {
	  var params = [];
	  // false returns the full workflow object, true just a subset (e.g. no capture agent)
	  params.push('compact=false');
	  
	  // filter workflows by state - this determines what's in a tab
	  var state = ocRecordings.Configuration.state;
	  params.push('state=-stopped');
	  if (state == 'upcoming') {
	    params.push('state=paused');
	    params.push('state=running');
	    params.push('op=schedule');
	  }
	  else if (state == 'capturing') {
	    params.push('state=paused');
	    params.push('op=capture');
	    params.push('op=ingest');
	  }
	  else if (state == 'processing') {
	    params.push('state=running');
	    params.push('op=-schedule');
	    params.push('op=-capture');
	  }
	  else if (state == 'finished') {
	    params.push('state=succeeded');
	    params.push('op=-schedule');
	    params.push('op=-capture');
	  }
	  else if (state == 'hold') {
	    params.push('state=paused');
	    params.push('op=-schedule');
	    params.push('op=-capture');
	    params.push('op=-ingest');
	  }
	  else if (state == 'ignored') {
	    params.pop();
	    params.push('state=stopped');
	    params.push('state=failed');
	    params.push('op=-schedule');
	    params.push('op=-capture');
	    params.push('op=-ingest');
	  }
	  else if (state == 'failed') {
	    params.push('state=failed');
	    params.push('state=failing');
	  }
	  else if (state === 'bulkedit' || state === 'bulkdelete') {
	    ocRecordings.Configuration.pageSize = 100;
	    ocRecordings.Configuration.page = 0;
	    params.push('state=paused');
	    params.push('state=running');
	    params.push('op=schedule');
	  }
	  // sorting if specified
	  if (ocRecordings.Configuration.sortField != null) {
	    var sort = SORT_FIELDS[ocRecordings.Configuration.sortField];
	    if (ocRecordings.Configuration.sortOrder == 'DESC') {
	      sort += "_DESC";
	    }
	    params.push('sort=' + sort);
	  }
	  // filtering if specified
	  if (ocRecordings.Configuration.filterText != '') {
	    params.push(ocRecordings.Configuration.filterField + '=' + encodeURI(ocRecordings.Configuration.filterText).replace('#','%23').replace('?','%3f')); 
	  }
	  
	  if (ocRecordings.Configuration.dateFilter != 'all') {
	    params.push('fromdate=' + ocRecordings.Configuration.fromdate);
	    params.push('todate=' + ocRecordings.Configuration.todate);
	  }
	
	  return params;
  }
  
  function setDateRange() {
	  var filter = ocRecordings.Configuration.dateFilter;
	  var today = new Date();
	  today.setMilliseconds(0);
	  today.setSeconds(0);
	  today.setMinutes(0);
	  today.setHours(0);
	  var from = new Date(); 
	  var to =   new Date(); 
	  from.setTime(today);
	  to.setTime(today);
	  
	  switch (filter) {
	    case 'today':
	    	to.setDate(to.getDate() + 1);
	    	break;
	    case 'yesterday':
	    	from.setDate(from.getDate() - 1);
	    	break;
	    case 'tomorrow':
	    	from.setDate(from.getDate() + 1);
	    	to.setDate(to.getDate() +2);
	    	break;
	    case 'this_week':
	    	day=from.getDay();
	    	from.setDate(from.getDate() - day);
	    	to.setDate(to.getDate() - day + 7);
	    	break;
	    case 'next_week':
	    	day=from.getDay();
	    	from.setDate(from.getDate() - day + 7);
	    	to.setDate(to.getDate() - day + 14);
	    	break;
	    case 'past_week':
	    	day=from.getDay();
	    	from.setDate(from.getDate() - day - 7);
	    	to.setDate(to.getDate() - day);
	    	break;
	    case 'all':
		ocRecordings.Configuration.fromdate = '';
		ocRecordings.Configuration.todate = '';
	    case 'range':
	    	$( "#todate" ).datepicker( "option", "minDate", null );
	    	$( "#fromdate" ).datepicker( "option", "maxDate", null );
		if (ocRecordings.Configuration.fromdate != '' && ocRecordings.Configuration.todate != '') {
		    from = new Date(ocRecordings.Configuration.fromdate)
		    to   = new Date(ocRecordings.Configuration.todate)
		    $('#fromdate').val($.datepicker.formatDate('yy-mm-dd', from));
		    $('#todate').val($.datepicker.formatDate('yy-mm-dd', to));
		}
		return;
	    default:	   
	  }
	  ocRecordings.Configuration.fromdate = ocUtils.toISODate(from);
  	  ocRecordings.Configuration.todate = ocUtils.toISODate(to);
	  $('#fromdate').val($.datepicker.formatDate('yy-mm-dd', from));
	  $('#todate').val($.datepicker.formatDate('yy-mm-dd', to));
	  
  }
  
  function refreshStatistics() {
    if (!ocRecordings.refreshingStats) {
      ocRecordings.refreshingStats = true;
      $.ajax(
      {
        url: WORKFLOW_STATISTICS_URL,
        dataType: 'json',
        success: ocRecordings.updateStatistics
      });
    }
  }

  /** JSPON callback for statistics data requests. Translate numbers delivered
   *   by the statistics endpoint:
   *
   *  - upcoming : definition=scheduling, state=running + state=paused + state=instantiated
   *  - capturing: definition=capturing, state=running
   *  - processing: definition:all other than scheduling,capture, state=running
   *  - finished: definition:all other than scheduling,capture, state=succeeded
   *  - on hold: definition:all other than scheduling,capture, state=paused, publish-delayed
   *  - failed: from summary -> failed  (assuming that scheduling goes into
   *      FAILED when recording was not started, capture goes into FAILED when
   *      the capture error occured etc.)
   *  - all: sum of the above
   */
  this.updateStatistics = function(data) {
    ocRecordings.refreshingStats = false;
    var stats = {
      all: 0,
      instantiated:0,
      upcoming:0,
      capturing:0,
      processing:0,
      finished:0,
      hold:0,
      ignored:0,
      failed:0
    };

    if (data.statistics.definitions.definition !== undefined) {
      if ($.isArray(data.statistics.definitions.definition)) {
        $.each(data.statistics.definitions.definition, function(index, definition) {
          addStatistics(definition, stats)
        });
      } else {
        addStatistics(data.statistics.definitions.definition, stats);
      }
    }
    stats.all = stats.instantiated + stats.upcoming + stats.capturing + stats.processing + stats.finished + stats.failed + stats.hold + stats.ignored;
    if (ocRecordings.statistics != null
      && ocRecordings.statistics[ocRecordings.Configuration.state] != stats[ocRecordings.Configuration.state]) {
      refresh();
    }
    ocRecordings.statistics = stats;
    displayStatistics();
  }

  /** Called by updateStatistics to add the numbers from one definition statistic
   *  to the statistics summary
   */
  function addStatistics(definition, stats) {
    if (definition.id == 'scheduling') {
      stats.failed += parseInt(definition.failed) + parseInt(definition.failing);
      definition.operations.operation = ocUtils.ensureArray(definition.operations.operation);
      $.each(definition.operations.operation, function(index, op) {
        if (op.id == 'schedule') {
          stats.upcoming = parseInt(op.instantiated) + parseInt(op.running) + parseInt(op.paused);
        } else if (op.id == 'capture' || op.id == 'ingest') {
          stats.capturing += parseInt(op.running) + parseInt(op.paused);
        }
      });
    } else {
      stats.instantiated += parseInt(definition.instantiated);
      stats.processing += parseInt(definition.running);
      stats.finished += parseInt(definition.finished);
      stats.ignored += parseInt(definition.stopped);
      stats.failed += parseInt(definition.failed) + parseInt(definition.failing);
    }
  }

  function displayStatistics() {
    $.each(ocRecordings.statistics, function(key, value) {
      $('#stats-' + key).text(' (' + value + ')');
    });
  }

  this.startStatisticsUpdate = function() {
    refreshStatistics();
    if(ocRecordings.statsInterval == null) {
      ocRecordings.statsInterval = window.setInterval(refreshStatistics, STATISTICS_DELAY);
    }
  }

  this.stopStatisticsUpdate = function() {
    if(ocRecordings.statsInterval != null) {
      window.clearInterval(ocRecordings.statsInterval);
      ocRecordings.statsInterval = null;
    }
  }

  // Construct an object representing a row in the recording table from a
  //  workflow instance object delivered by the workflow endpoint.
  function Recording(wf) {
    this.id = wf.id;
    this.state = '';
    this.operation = false;
    this.creators='';
    this.series = '';
    this.seriesTitle = '';
    this.start='';
    this.end='';
    this.actions=[];
    this.holdAction=false;
    this.error = false;
    this.incident = true;
    this.captureAgent = '';

    var self = this;    // ie for $.each

    // ensure workflow.configuration.configurations is an array 
    // search for capture agent name and schedule start
    if (wf.configurations && wf.configurations.configuration) {
      wf.configurations.configuration = ocUtils.ensureArray(wf.configurations.configuration);
      $.each(wf.configurations.configuration, function(index, elm) {
        if (elm.key == 'schedule.location') {
          self.captureAgent = elm['$'];
        }
      });
    }

    if (wf.mediapackage && wf.mediapackage.title) {
      this.title = wf.mediapackage.title;
    } else {
      this.title = 'NA';
    }

    // Series id and title
    this.series = wf.mediapackage.series;
    this.seriesTitle = wf.mediapackage.seriestitle;

    // Creator(s)
    if (wf.mediapackage.creators !== undefined) {
      this.creators = ocUtils.ensureArray(wf.mediapackage.creators.creator).join(', ');
    }

    // Start Time
    if (wf.mediapackage.start) {
      this.start = ocUtils.fromUTCDateStringToFormattedTime(wf.mediapackage.start, wf.mediapackage.duration);
    }
    
    // Status
    var op = false;
    if (wf.operations !== undefined && wf.operations.operation !== undefined) {
      op = wf.operations.operation;
    } else {
    	ocUtils.log('Warning: no operations found for workflow id = ' + wf.id );
    }
    if (wf.state == 'SUCCEEDED') {
      this.state = 'Finished';
      var finishedOp = ocRecordings.findLastOperation(wf, 'SUCCEEDED');
      this.end = ocUtils.fromTimestampToFormattedTime(finishedOp.completed);
    } else if (wf.state == 'FAILING' || wf.state == 'FAILED') {
<<<<<<< HEAD
      this.state = 'Failed';
      this.error = true;
=======
    	this.state = 'Failed';
    	var wf = ocRecordings.getWorkflow(wf.id);
    	var failedOp = ocRecordings.findFirstOperation(wf, 'FAILED');
	this.state = 'Failed' + failedOp.description;
	this.end = ocUtils.fromTimestampToFormattedTime(failedOp.completed);
	if (wf.errors === '') {
		if (op) {
			this.error = 'Failed in operation ' + op.description;
		} else {
			this.error = 'No error message available';
		}
	} else {
		this.error = ocUtils.ensureArray(wf.errors.error).join(', ');
	}
>>>>>>> 7503999e
    } else if (wf.state == 'PAUSED') {
    	var pausedOp = ocRecordings.findFirstOperation(wf, 'PAUSED');
      if (pausedOp) {
        if (pausedOp.id == 'schedule') {
          this.state = 'Upcoming';
        } else if (pausedOp.id == 'capture')  {
          this.state = 'Capturing';
        } else if (pausedOp.id == 'ingest') {
          this.state = 'Captured';
          this.operation = 'Sending recording to processing';
        } else if (pausedOp.holdurl) {
            this.state = 'On Hold';
      	    this.end = ocUtils.fromTimestampToFormattedTime(pausedOp.started);
            this.operation = pausedOp.description;
            this.holdAction = {
              url : pausedOp.holdurl,
              title : pausedOp['hold-action-title']
          };
      } else {
        this.state = 'Paused';
      	}
      }
    } else if (wf.state == 'RUNNING') {
    	var runningOp = ocRecordings.findFirstOperation(wf, 'RUNNING');
      if (runningOp) {
        this.state = 'Processing';
        this.operation = runningOp.description;
        if(runningOp.started) {
        	this.end = ocUtils.fromTimestampToFormattedTime(runningOp.started);
        } else {
        	this.end = 'Starting...';
        }
        
      } else {
        this.state = 'Running';
        this.end = 'Starting...';
      }
    } else if (wf.state == 'INSTANTIATED') {
      this.state = 'Initializing...';
    } else {
      this.state = wf.state;
    }

    // MH-6671 mark upcoming events with start date in the past
    // Actions
    var recordingActions = ['view'];
    if (this.state == 'Upcoming') {
      $.each(wf.configurations.configuration, function(index, elm) {
        if (elm.key == 'schedule.start') {
          var start = elm['$'];
          var now = new Date().getTime() - UPCOMMING_EVENTS_GRACE_PERIOD;
          if (parseInt(start) < now) {
        	self.incident = false;
            self.error = 'It seems the core system did not receive proper status updates from the Capture Agent that should have conducted this recording.';
            self.state = 'WARNING : Recording may have failed to start or ingest!';
            recordingActions.push('ignore');
          }
        }
      });
    } else if (this.state == 'Capturing') {
      $.each(wf.configurations.configuration, function(index, elm) {
        if (elm.key == 'schedule.stop') {
          var stop = elm['$'];
          var now = new Date().getTime() - END_OF_CAPTURE_GRACE_PERIOD;
          if (parseInt(stop) < now) {
        	self.incident = false;
            self.error = 'It seems the core system did not receive proper status updates from the Capture Agent that should have conducted this recording.';
            self.state = 'WARNING : Recording failed to ingest!';
            recordingActions.push('ignore');
          }
        }
      });
    }
    
    this.actions = recordingActions;
    
    if (this.state == 'Upcoming') {
      this.actions.push('edit');
      this.actions.push('delete');
    } else if (this.state == 'Finished') {
      if(wf.template != "retract")
        this.actions.push('play');
    } else if (this.state.indexOf("Failed") != -1) {
        this.actions.push('stop');
    } else if (this.state == 'On Hold') {
      this.actions.push('ignore');
    }
    return this;
  }

  /** Prepare data delivered by workflow instances list endpoint for template
   *  rendering.
   */
  function makeRenderData(data) {
    var recordings = [];
    var wfs = ocUtils.ensureArray(data.workflows.workflow);
    $.each(wfs, function(index, wf) {
      recordings.push(new Recording(wf));
    });
    return {
      recordings : recordings
    };
  }

  /** Ajax callback for calls to the workflow instances list endpoint.
   */
  this.render = function(data) {
    var template = 'tableTemplate';
    var registerRecordingSelectHandler = false;
    if(ocRecordings.Configuration.state === 'bulkedit' || ocRecordings.Configuration.state === 'bulkdelete') {
      $('#controlsFoot').hide();
      registerRecordingSelectHandler = true;
    } else {
      $('#controlsFoot').show();
    }
    refreshing = false;
    ocRecordings.data = data;
    ocRecordings.totalRecordings = parseInt(data.workflows.totalCount);
    if(ocRecordings.totalRecordings >= data.workflows.count) {
      ocRecordings.currentShownRecordings = parseInt(data.workflows.count);
    } else {
      ocRecordings.currentShownRecordings = ocRecordings.totalRecordings;
    }
    
    $('#tableContainer').jqotesubtpl("templates/recordings-table.tpl", makeRenderData(data));
    
    if(registerRecordingSelectHandler) {
      $('.selectRecording').click(function() {
        if(this.checked === true) {
          ocRecordings.numSelectedRecordings++;
        } else {
          ocRecordings.numSelectedRecordings--;
          var lastRecordingUnchecked = true;
          $.each($('.selectRecording'), function(i,v){
            if(v.checked) {
              lastRecordingUnchecked = false;
              return false;
            }
          });
          if(lastRecordingUnchecked) {
            $('#selectAllRecordings').attr('checked', false);
          }
        }
        ocRecordings.updateBulkActionApplyMessage();
      });
    }
    
    if(ocRecordings.Configuration.state === 'upcoming'){
      $('#bulkActionButton').show();
    } else {
      $('#bulkActionButton').hide();
    }
    
    // display number of matches if filtered
    if (ocRecordings.Configuration.filterText) {
      if (data.workflows.totalCount == '0') {
        $('#filterRecordingCount').css('color', 'red');
      } else {
        $('#filterRecordingCount').css('color', 'black');
      }
      $('#filterRecordingCount').text(data.workflows.totalCount + ' found').show();
    } else {
      $('#filterRecordingCount').hide();
    }

    var page = parseInt(ocRecordings.Configuration.page) + 1;
    var pageCount = Math.ceil(data.workflows.totalCount / ocRecordings.Configuration.pageSize);
    pageCount = pageCount == 0 ? 1 : pageCount;
    $('#pageList').text( page + " of " + pageCount);
    if (page == 1) {
      $('#prevButtons').hide();
      $('#prevText').show();
    } else {
      $('#prevButtons').show();
      $('#prevText').hide();
    }
    if (page == pageCount) {
      $('#nextButtons').hide();
      $('#nextText').show();
    } else {
      $('#nextButtons').show();
      $('#nextText').hide();
    }

    // When table is ready, attach event handlers
    $('.sortable')
    .click( function() {
      var sortDesc = $(this).find('.sort-icon').hasClass('ui-icon-circle-triangle-s');
      var sortField = ($(this).attr('id')).substr(4);
      $( '#ocRecordingsTable th .sort-icon' )
      .removeClass('ui-icon-circle-triangle-s')
      .removeClass('ui-icon-circle-triangle-n')
      .addClass('ui-icon-triangle-2-n-s');
      if (sortDesc) {
        ocRecordings.Configuration.sortField = sortField;
        ocRecordings.Configuration.sortOrder = 'ASC';
        ocRecordings.Configuration.page = 0;
        ocRecordings.reload();
      } else {
        ocRecordings.Configuration.sortField = sortField;
        ocRecordings.Configuration.sortOrder = 'DESC';
        ocRecordings.Configuration.page = 0;
        ocRecordings.reload();
      }
    });
    // if results are sorted, display icon indicating sort order in respective table header cell
    if (ocRecordings.Configuration.sortField != null) {
      var th = $('#sort' + ocRecordings.Configuration.sortField);
      $(th).find('.sort-icon').removeClass('ui-icon-triangle-2-n-s');
      if (ocRecordings.Configuration.sortOrder == 'ASC') {
        $(th).find('.sort-icon').addClass('ui-icon-circle-triangle-n');
      } else if (ocRecordings.Configuration.sortOrder == 'DESC') {
        $(th).find('.sort-icon').addClass('ui-icon-circle-triangle-s');
      }
    }
    // care for items in the table that can be unfolded
    //$('#recordingsTable .foldable').
    var self = this;
    $('#recordingsTable .foldable').each( function() {
      $('<span></span>').addClass('fold-icon ui-icon ui-icon-triangle-1-e').css('float','left').prependTo($(this).find('.fold-header'));
      $(this).click( function() {
        $(this).find('.fold-icon')
        .toggleClass('ui-icon-triangle-1-e')
        .toggleClass('ui-icon-triangle-1-s');
        $(this).find('.fold-body').toggle('fast', function() {
          if($(this).css('display') === 'none') {
            ocRecordings.updateRefreshInterval(true, ocRecordings.Configuration.refresh);
          } else {
        	var foldBody = $(this);
        	if(foldBody.hasClass('empty')) {
              $.ajax({
            	url: JOB_INCIDENTS_URL + foldBody.attr('id').replace('workflowId-','') + '.json?cascade=true&format=digest',
            	type: 'GET',
            	error: function(XHR,status,e){
            	  alert('Could not get error failure reason.');
            	},
            	success: function(data){
                  foldBody.removeClass('empty');
            	  var causeIncident = self.getLastIncident(data.incidentFullTree);
            	  if(!causeIncident) {
            		foldBody.html("No error failure reason available!");
            	  } else {
                    foldBody.html("<b>ErrorCode:</b> " + causeIncident.code + "<br />" +
                    		  "<b>Title:</b> " + causeIncident.title + "<br />" +
                    		  "<b>Description:</b> " + causeIncident.description + "<br />" +
                    		  "<b>Severity:</b> " + causeIncident.severity + "<br />");
            	  }
            	}
              });
        	}
            ocRecordings.disableRefresh();
          }
        });
      });
    });
  }
  
  this.getLastIncident = function(incidents) {
	var self = this;
	var rootIncident;
	
    $.each(ocUtils.ensureArray(incidents.incident), function(index, incident) {
      if (!$.isEmptyObject(incident) && incident.severity == "FAILURE") {
    	  rootIncident = incident;
      }
    });
    var childIncident;
    if($.isArray(incidents.incidents)) {
        $.each(incidents.incidents, function(index, incident) {
        	childIncident = self.getLastIncident(incident);
        });
    }
    else if (!$.isEmptyObject(incidents.incidents)) {
    	childIncident = self.getLastIncident(incidents.incidents);
    }
    
	if(childIncident) {
	  return childIncident;
	} else {
	  return rootIncident;
	}
  }

  this.buildURLparams = function() {
    var pa = [];
    for (p in this.Configuration) {
      if (this.Configuration[p] != null) {
        pa.push(p + '=' + escape(this.Configuration[p]));
      }
    }
    return pa.join('&');
  }

  /** Make the page reload with the currently set configuration
   */
  this.reload = function() {
    if($('#holdActionUI').attr('src') == undefined) {
      document.location.href = "/admin/index.html#/recordings?" + ocRecordings.buildURLparams();
    } else {
      document.location.reload();
    }
    
  }
  
  
  /** Returns the workflow with the specified id from the currently loaded
   *  workflow data or false if workflow with given Id was not found.
   */
  this.getWorkflow = function(wfId) {
    var out = false;
    $.each(ocUtils.ensureArray(this.data.workflows.workflow), function(index, workflow) {
      if (workflow.id == wfId) {
        out = workflow;
      }
    });
    return out;
  }

  this.findFirstOperation = function(workflow, state) {
    var out = false;
    for (var i in ocUtils.ensureArray(workflow.operations.operation)) {
      if (workflow.operations.operation[i].state == state) {
        out = workflow.operations.operation[i];
        break;
      }
    }
    return out;
  }

  this.findLastOperation = function(workflow, state) {
    var out = false;
    $.each(ocUtils.ensureArray(workflow.operations.operation), function(index, operation) {
      if (operation.state == state) {
        out = operation;
      }
    });
    return out;
  }

  this.displayHoldUI = function(wfId) {
    var workflow = ocRecordings.getWorkflow(wfId);
    if (workflow) {
      var operation = ocRecordings.findFirstOperation(workflow, 'PAUSED');
      if (operation !== false && operation.holdurl !== undefined) {
        this.Hold.workflow = workflow;
        this.Hold.operation = operation;
        $('#holdWorkflowId').val(wfId);     // provide Id of hold actions workflow as value of html element (for backwards compatibility)
        $('#holdActionUI').attr('src', operation.holdurl);
        $('#addHeader').hide();
        $('#holdActionStage').show();
      } else {
        ocUtils.log('Warning: could not display hold action UI: hold operation not found (id=' + wfId + ')');
      }
    } else {
      ocUtils.log('Warning: could not display hold action UI: workflow not found (id=' + wfId + ')');
    }
  }

  this.adjustHoldActionPanelHeight = function() {
    var height = $('#holdActionUI').contents().find('html').height() + 50;
    $('#holdActionUI').height(height);
  }

  this.continueWorkflow = function(postData) {
    // data must include workflow id
    var data = {
      id : ocRecordings.Hold.workflow.id
    };
    var def = $.Deferred();
    
    // add properties for workflow resum if provided by hold operation
    if (postData !== undefined) {
      data.properties = "";
      $.each(postData, function(key, value) {
        if(key != 'id') {
          data.properties += key + '=' + value + "\n";
          ocUtils.log(key + '=' + value);
        }
      });
    }
    // add updated MP to data, if hold operation changed the MP
    if (ocRecordings.Hold.changedMediaPackage != null) {
      data['mediapackage'] = ocRecordings.Hold.changedMediaPackage;
      ocUtils.log(data['mediapackage']);
      ocRecordings.Hold.changedMediaPackage = null;
    }

    $.ajax({
      type       : 'POST',
      url        : '../workflow/replaceAndresume/',
      data       : data,
      error      : function(XHR,status,e){
        if (XHR.status == '204') {
          ocRecordings.reload();
        } else {
          alert('Could not resume Workflow: ' + status);
        }
        def.resolve();
      },
      success    : function(data) {
        ocRecordings.reload();
        def.resolve();
      }
    });
    
    return def.promise();
  }

  this.hideHoldActionUI = function() {
    ocRecordings.Hold = {
      workflow:null,
      operation:null,
      changedMediaPackage:null
    };
    $('#holdActionStage').hide();
    $('#stage').show();
  }

  this.disableRefresh = function() {
    if (ocRecordings.refreshInterval !== null) {
      window.clearInterval(ocRecordings.refreshInterval);
    }
  }

  this.updateRefreshInterval = function(enable, delay) {
    delay = delay < 5 ? 5 : delay;
    ocRecordings.Configuration.refresh = delay;
    ocUtils.log('Setting Refresh to ' + enable + " - " + delay + " sec");
    ocRecordings.Configuration.doRefresh = enable;
    ocRecordings.disableRefresh();
    if (enable) {
      ocRecordings.refreshInterval = window.setInterval(refresh, delay * 1000);
    }
  }

  /** $(document).ready()
   *
   */
  this.init = function() {
    
    $('#addHeader').jqotesubtpl('templates/recordings-header.tpl', {});

    // upload/schedule button
    $('#uploadButton').button({
      icons:{
        primary:'ui-icon-circle-plus'
      }
    })
    .click( function() {
      window.location.href = '../../admin/index.html#/upload' + '?' + ocRecordings.buildURLparams();
    });
    $('#scheduleButton').button({
      icons:{
        primary:'ui-icon-circle-plus'
      }
    })
    .click( function() {
      window.location.href = '../../admin/index.html#/scheduler' + '?' + ocRecordings.buildURLparams();
    });

    // ocRecordings state selectors
    $( '#state-' +  ocRecordings.Configuration.state).attr('checked', true);
    $( '#runningStatesContainer, #notRunningStatesContainer' ).buttonset();
    $( '#runningStatesContainer input, #notRunningStatesContainer input' ).click( function() {
      ocRecordings.Configuration.filterText = '';
      ocRecordings.Configuration.filterField = '';
      ocRecordings.Configuration.state = $(this).val();
      ocRecordings.Configuration.page = 0;
      ocRecordings.reload();
    })

    // search box
    $( '#searchBox' ).css('width', $('#addButtonsContainer').outerWidth(false) - 10);   // make searchbox beeing aligned with upload/schedule buttons (MH-6519)
    this.searchbox = $( '#searchBox' ).searchbox({
      search : function(text, field) {
        if ($.trim(text) != '') {
          ocRecordings.Configuration.filterField = field;
          ocRecordings.Configuration.filterText = text;
          ocRecordings.Configuration.page = 0;
        }
        refresh();
      },
      clear : function() {
        ocRecordings.Configuration.filterField = '';
        ocRecordings.Configuration.filterText = '';
        ocRecordings.Configuration.page = 0;
        refresh();
      },
      searchText : ocRecordings.Configuration.filterText,
      options : FILTER_FIELDS,
      selectedOption : ocRecordings.Configuration.filterField
    });
    
    $('#setRange').click( function() {
    	ocUtils.log("set range")
    	fromText=$('#fromdate').val();
    	toText=$('#todate').val();
    	ocUtils.log("set range:" + fromText + ":" +toText);
    	ocRecordings.Configuration.dateFilter="all";
    	if (fromText != "") {
    		from = new Date(fromText);
    		ocRecordings.Configuration.fromdate = ocUtils.toISODate(from);
    		ocRecordings.Configuration.dateFilter="range";
    	}
    	if (toText != "") {
    		to =   new Date(toText);
    		to.setDate(to.getDate() + 1);
    		ocRecordings.Configuration.todate = ocUtils.toISODate(to);
    		ocRecordings.Configuration.dateFilter="range"
    	}
    	$.cookie( 'dateFilter', ocRecordings.Configuration.dateFilter );
    	$.cookie('fromDate', ocRecordings.Configuration.fromdate);
    	$.cookie('toDate', ocRecordings.Configuration.todate);
    	refresh();
    });
    
    $('#dateFilter').change( function() {
    	filter=$('#dateFilter').val();
    	ocRecordings.Configuration.dateFilter=filter;
    	ocUtils.log(ocRecordings.Configuration.dateFilter);
    	setDateRange();
    	$.cookie( 'dateFilter', ocRecordings.Configuration.dateFilter );
    	if (filter !='range') {
    		refresh();
    	}
    });
    
    $.datepicker.setDefaults( {
    	showOn: 'both',
    	buttonImage: '/admin/img/icons/calendar.gif',
    	buttonImageOnly: true,
    	showOtherMonths: true,
    	selectOtherMonths: true,
    	dateFormat: 'yy-mm-dd',
    });
    
    $('#fromdate').datepicker({
    	onSelect: function(dateText, inst) { 
    		$( "#todate" ).datepicker( "option", "minDate", new Date(dateText+" 00:00:00") );
    		$('#dateFilter').val("range");
    		ocUtils.log(dateText);
    	}
    });
    
    $('#todate').datepicker({
    	onSelect: function(dateText, inst) { 
    		$( "#fromdate" ).datepicker( "option", "maxDate", new Date(dateText+" 00:00:00") );
    		$('#dateFilter').val("range");
    		ocUtils.log(dateText);
    	}
    });
        
    // set refresh
    ocRecordings.updateRefreshInterval(ocRecordings.Configuration.doRefresh, ocRecordings.Configuration.refresh);

    // Refresh Controls
    // set values according to config
    if (ocRecordings.Configuration.doRefresh == 'true') {
      $('#refreshEnabled').attr('checked', 'checked');
      $('#refreshInterval').removeAttr('disabled');
      $('#refreshControlsContainer span').removeAttr('style');
    } else {
      $('#refreshEnabled').removeAttr('checked');
      $('#refreshInterval').attr('disabled', 'true');
      $('#refreshControlsContainer span').css('color', 'silver');
    }
    $('#refreshInterval').val(ocRecordings.Configuration.refresh);
    $('#dateFilter').val(ocRecordings.Configuration.dateFilter);
    if (ocRecordings.Configuration.dateFilter == 'range') {
    	$('#fromdate').val(ocRecordings.Configuration.fromdate);
    	$('#todate').val(ocRecordings.Configuration.todate);
    }
    $('#dateFilter').change();
    
    // attatch event handlers
    $('#refreshEnabled').change(function() {
      if ($(this).is(':checked')) {
        $('#refreshInterval').removeAttr('disabled');
        $('#refreshControlsContainer span').removeAttr('style');
      } else {
        $('#refreshInterval').attr('disabled', 'true');
        $('#refreshControlsContainer span').css('color', 'silver');
      }
      ocRecordings.updateRefreshInterval($(this).is(':checked'), $('#refreshInterval').val());
    });
    $('#refreshInterval').change(function() {
      ocRecordings.updateRefreshInterval($('#refreshEnabled').is(':checked'), $(this).val());
    });

    // Bulk Actions
    $('.oc-ui-collapsible-widget .ui-widget-header').click(
      function() {
        $(this).children('.ui-icon').toggleClass('ui-icon-triangle-1-e');
        $(this).children('.ui-icon').toggleClass('ui-icon-triangle-1-s');
        $(this).next().toggle();
        return false;
      });
    
    $('#bulkActionSelect').change(function(){
      ocRecordings.bulkActionHandler($(this).val());
    });
    
    $('.recordings-cancel-bulk-action').click(ocRecordings.cancelBulkAction);
    
    $('#applyBulkAction').click(ocRecordings.applyBulkAction);
    
    $('#seriesSelect').autocomplete({
      source: function(search, callback){
        $.ajax({
          type: 'get',
          url: SERIES_URL + '/series.json',
          data: {
            q: search.term
          },
          success: function(data){
            handleSeriesSearch(data, callback);
          }
        });
      },
      select: function(event, ui){
        $('#series').val(ui.item.id);
      },
      search: function(){
        $('#series').val('');
      }
    });

    // pager
    $('#pageSize').val(ocRecordings.Configuration.pageSize);
    
    $('#pageSize').change(function(){
      ocRecordings.Configuration.pageSize = $(this).val();
      ocRecordings.Configuration.page = 0;
      ocRecordings.reload();
    });
    
    $('#page').val(parseInt(ocRecordings.Configuration.page) + 1);
    
    $('#page').blur(function(){
      ocRecordings.gotoPage($(this).val() - 1);
    });
    
    $('#page').keypress(function(event) {
      if(event.keyCode == '13') {
        event.preventDefault();
        ocRecordings.gotoPage($(this).val() - 1);
      }
    });

    // Catalogs
    ocRecordings.dublinCore = new ocAdmin.Catalog({ //DC Metadata catalog
      name: 'dublincore',
      serializer: new ocAdmin.DublinCoreSerializer()
    });
    
    // set up statistics update
    ocRecordings.startStatisticsUpdate();

    if (ocRecordings.Configuration.state === 'bulkedit') {
      ocRecordings.bulkActionHandler('edit');
    } else if (ocRecordings.Configuration.state === 'bulkdelete') {
      ocRecordings.bulkActionHandler('delete');
    } else {
      refresh();    // load and render data for currently set configuration
    }
  };
  
  function handleSeriesSearch(data, callback) {
    var catalogs = data.catalogs;
    var source = [];
    for (var i in catalogs) {
      var series = catalogs[i];
      if (ocUtils.exists(series['http://purl.org/dc/terms/'])) {
        series = series['http://purl.org/dc/terms/'];
        var item = {
          label: series.title[0].value,
          value: series.title[0].value,
          id: series.identifier[0].value
        }
        if (typeof series.creator != 'undefined') {
          item['label'] += ' - ' + series.creator[0].value;
        }
        source.push(item);
      }
    }
    callback(source);
  }
  
  this.removeRecording = function(id, title) {
    if(confirm('Are you sure you wish to delete ' + title + '?')){
      $.ajax({
        url: '/recordings/' + id,
        type: 'DELETE',
        dataType: 'text',
        error: function(XHR,status,e){
          alert('Could not remove Recording ' + title);
        },
        success: function(){
          ocRecordings.reload();
        }
      });
    }
  }

  this.stopWorkflow = function(id) {
    var wf = ocRecordings.getWorkflow(id);
    if (wf) {
      if(confirm('Are you sure you wish to ignore (remove the listing from the Admin Tools) " ' + wf.mediapackage.title + ' "?')){
        $.ajax({
          url: WORKFLOW_URL + '/stop',
          type: 'POST',
          data: {
            id: id
          },
          error: function(XHR,status,e){
            alert('Could not stop Processing.');
          },
          success: function(){
            ocRecordings.reload();
          }
        });
      }
    }
  }
  
  this.publishRecording = function(wfId) {
    var workflow = ocRecordings.getWorkflow(id);
    if (workflow) {
      var mpId = workflow.mediapackage.id;
      var mpTitle = workflow.mediapackge.title;
      var mpXML = ""; // TODO get MediaPackage XML
      $.ajax({
        url : SEARCH_URL + "/add",
        type : 'POST',
        data : {
          mediapackage : mpXML
        },
        error : function(xhr) {
        // TODO: react on 204 -> success , 404 -> failure
        }
      });
    }
  }

  this.unpublishRecording = function(wfId) {
    var workflow = ocRecordings.getWorkflow(wfId);
    if (workflow) {
      var mpId = workflow.mediapackage.id;
      var mpTitle = workflow.mediapackage.title;
      $.ajax({
        url : SEARCH_URL + '/' + mpId,
        type : 'DELETE',
        error : function(xhr) {
          if (xhr.status == '204') {
            alert("The following Recording was removed from Matterhorn Media Module:\n" + mpTitle);
          } else {
            alert("The recording was not removed from Metterhorn Media Module,\nmaybe it has already been remnoved.");
          }
        }
      });
    }
  }

  //TEMPORARY (quick'n'dirty) PAGING
  this.nextPage = function() {
    numPages = Math.ceil(this.totalRecordings / ocRecordings.Configuration.pageSize);
    if( ocRecordings.Configuration.page < numPages ) {
      ocRecordings.Configuration.page++;
    }
    ocRecordings.reload();
  }
  
  this.previousPage = function() {
    if(ocRecordings.Configuration.page > 0) {
      ocRecordings.Configuration.page--;
    }
    ocRecordings.reload();
  }
  
  this.lastPage = function() {
    ocRecordings.Configuration.page = Math.ceil(this.totalRecordings / ocRecordings.Configuration.pageSize) -1;
    ocRecordings.reload();
  }
  
  this.gotoPage = function(page) {
    if(page > (ocRecordings.totalRecordings / ocRecordings.Configuration.pageSize)) {
      ocRecordings.lastPage();
    } else {
      if( page < 0) {
        page = 0;
      }
      ocRecordings.Configuration.page = page;
      ocRecordings.reload();
    }
  }

  this.displayBulkAction = function(filter) {
    $('#bulkEditPanel').hide();
    $('#bulkDeletePanel').hide();
    $('#bulkActionApply').hide();
    $('#bulkActionPanel').show();
    ocRecordings.Configuration.lastState = ocRecordings.Configuration.state
    ocRecordings.Configuration.lastPageSize = ocRecordings.Configuration.pageSize;
    ocRecordings.Configuration.lastPage = ocRecordings.Configuration.page;
    ocRecordings.disableRefresh();
    ocRecordings.stopStatisticsUpdate();
    $('#bulkActionPanel textarea, #bulkActionPanel :text').keyup(ocRecordings.bulkEditFieldHandler);
  }

  this.bulkEditFieldHandler = function(e) {
    if(e.target.value !== '') {
      ocRecordings.changedBulkEditFields[e.target.id] = e.target;
    } else {
      delete ocRecordings.changedBulkEditFields[e.target.id];
    }
    $('#bulkActionApplyMessage').text(bulkEditApplyMessage());
  }

  this.cancelBulkAction = function() {
    ocRecordings.resetBulkActionPanel();
    ocRecordings.Configuration.state = ocRecordings.Configuration.lastState;
    ocRecordings.Configuration.pageSize = ocRecordings.Configuration.lastPageSize;
    ocRecordings.Configuration.page = ocRecordings.Configuration.lastPage;
    refresh();
    ocRecordings.updateRefreshInterval(true, ocRecordings.Configuration.refresh);
    ocRecordings.startStatisticsUpdate();
  }

  this.resetBulkActionPanel = function() {
    $('#bulkActionSelect').val('select');
    $('#bulkActionSelect').change();
    $('#bulkActionPanel').hide();
    ocRecordings.bulkEditComponents = [];
    $('#bulkActionPanel textarea, #bulkActionPanel :text').val('');
    ocRecordings.changedBulkEditFields = {};
    ocRecordings.numSelectedRecordings = 0;
  }

  this.bulkActionHandler = function(action) {
    $('#bulkActionPanel').show();
    if (action === 'select') {
      $('#bulkEditPanel').hide();
      $('#bulkDeletePanel').hide();
      $('#bulkActionApply').hide();
      $('#cancelBulkAction').show();
      $('.bulkSelect').hide();
    } else {
      $('.bulkSelect').show();
      ocRecordings.numSelectedRecordings = 0;
      if(action === 'edit'){
        $('#bulkActionApplyMessage').text(bulkEditApplyMessage());
        $('#bulkEditPanel').show();
        $('#bulkDeletePanel').hide();
        $('#bulkActionApply').show();
        $('#cancelBulkAction').hide();
        $('#i18n_button_apply_bulk_action').html("Apply Changes");
        ocRecordings.registerBulkEditComponents();
        ocRecordings.Configuration.state = 'bulkedit'
      } else if (action === 'delete') {
        $('#bulkActionApplyMessage').text(bulkDeleteApplyMessage());
        $('#bulkEditPanel').hide();
        $('#bulkDeletePanel').show();
        $('#bulkActionApply').show();
        $('#cancelBulkAction').hide();
        $('#i18n_button_apply_bulk_action').html("Delete Recordings");
        ocRecordings.Configuration.state = 'bulkdelete'
      }
      refreshWithoutPaging(0);
    }
  }
  
  function bulkEditApplyMessage() {
    return "Changes will be made in " + ocUtils.sizeOf(ocRecordings.changedBulkEditFields) +
    " field(s) for all " + ocRecordings.numSelectedRecordings + " selected recoding(s).";
  }
  
  function bulkDeleteApplyMessage() {
    return ocRecordings.numSelectedRecordings + " selected recording(s) will be deleted.";
  }
  
  this.updateBulkActionApplyMessage = function() {
    if(ocRecordings.Configuration.state === 'bulkedit'){
      $('#bulkActionApplyMessage').text(bulkEditApplyMessage());
    } else if (ocRecordings.Configuration.state === 'bulkdelete') {
      $('#bulkActionApplyMessage').text(bulkDeleteApplyMessage());
    }
  }

  this.selectAll = function(checked) {
    if(ocRecordings.Configuration.state != 'bulkedit' && ocRecordings.Configuration.state != 'bulkdelete'){
      return;
    }
    if(checked){
      var checkboxes = $('.selectRecording');
      $.each(checkboxes, function(i,v){
        v.checked = true;
      });
      ocRecordings.numSelectedRecordings = checkboxes.size();
    } else {
      $.each($('.selectRecording'), function(i,v){
        v.checked = false;
      });
      ocRecordings.numSelectedRecordings = 0;
    }
    ocRecordings.updateBulkActionApplyMessage();
  }

  this.applyBulkAction = function() {
    var manager;
    var event;
    var progress = 0;
    var progressChunk = 0;
    var eventIdList = [];
    var failed = 0;
    $.each($('.selectRecording'), function(i,v){
      if(v.checked === true) {
        eventIdList.push(v.value);
      }
    });
    if(eventIdList.length > 0){
      if(ocRecordings.Configuration.state === 'bulkedit') {
        var cat = ocRecordings.dublinCore.serialize();
        if(!cat) {
          alert("Couldn't create dublincore catalog.");
        } else {
          $('#progressIndicator').show();
          $.ajax({
            url: '/recordings/bulkaction',
            type: 'PUT',
            data: {
              dublincore: cat,
              idlist: '[' + eventIdList.toString() + ']'
            },
            success: ocRecordings.bulkActionComplete
          });
        }
      } else if(ocRecordings.Configuration.state === 'bulkdelete') {
        if( confirm('Are you sure you wish to delete ' + eventIdList.length + ' upcoming recordings? \nNo record of these will remain. You will need to reschedule if needed.') ){
          progressChunk = (100 / eventIdList.length)
          $('#deleteProgress').progressbar({
            value: 0,
            complete: function(){
              $('#deleteModal').dialog('destroy');
              ocRecordings.bulkActionComplete();
            }
          });
          $('#deleteModal').dialog({
            modal: true,
            resizable: false,
            draggable: false,
            create: function (event, ui)
            {
              $('.ui-dialog-titlebar-close').hide();
            }
          });
          var toid = setInterval(function(){
            var id = eventIdList.pop();
            if(typeof id === 'undefined'){
              clearInterval(toid);
              ocUtils.log(progress);
              $('#deleteProgress').progressbar('value', ++progress);
              if(failed > 0) {
                $('#deleteError').show();
              }
              return;
            }
            $.ajax({
              url: '/recordings/'+id,
              type: 'DELETE',
              complete: function(xhr, status) {
                if(xhr.status == 500) {
                  failed++;
                  $('#deleteErrorMessage').text('Failed to delete ' + failed + ' recordings.');
                } else if (xhr.status == 200) {
                  progress = progress + progressChunk;
                  $('#deleteProgress').progressbar('value', progress);
                } else {
                  $.ajax({
                    url: WORKFLOW_URL + '/stop',
                    type: 'POST',
                    data: {
                      id: id
                    },
                    error: function(XHR,status,e){
                      failed++;
                      $('#deleteErrorMessage').text('Could not stop Processing ' + failed + ' recordings.');
                    },
                    success: function(){
                      progress = progress + progressChunk;
                      $('#deleteProgress').progressbar('value', progress);
                    }
                  });
                }
              }
            });
          }, 250);
        }
      }
    }
  }

  this.bulkActionComplete = function() {
    if(ocRecordings.Configuration.state === 'bulkedit') {
      $('#progressIndicator').hide();
    }
    ocRecordings.cancelBulkAction();
  }

  this.registerBulkEditComponents = function() {
    ocRecordings.dublinCore.components.title = new ocAdmin.Component(['title'], {
      label: 'titleLabel',
      key: 'title'
    });
    ocRecordings.dublinCore.components.creator = new ocAdmin.Component(['creator'], {
      label: 'creatorLabel',
      key: 'creator'
    });
    ocRecordings.dublinCore.components.contributor = new ocAdmin.Component(['contributor'], {
      label: 'contributorLabel',
      key: 'contributor'
    });
    ocRecordings.dublinCore.components.seriesId = new ocAdmin.Component(['series', 'seriesSelect'],
    {
      label: 'seriesLabel',
      errorField: 'missingSeries',
      key: 'isPartOf'
    },

    {
      getValue: function(){
        if(this.fields.series){
          this.value = this.fields.series.val();
        }
        return this.value;
      },
      setValue: function(value){
        this.fields.series.val(value.id);
        this.fields.seriesSelect.val(value.label)
      },
      asString: function(){
        if(this.fields.seriesSelect){
          return this.fields.seriesSelect.val();
        }
        return this.getValue() + '';
      },
      validate: function() {
        var error = [];
        if(this.fields.seriesSelect.val() !== '' && this.fields.series.val() === '') { //have text and no id
          if(!this.createSeriesFromSearchText()) {
            error.push(this.errors.seriesError); //failed to create series for some reason.
          }
        }
        return error;
      },
      createSeriesFromSearchText: function(){
        var series, seriesComponent, seriesId;
        var creationSucceeded = false;
        if(this.fields.seriesSelect !== ''){
          series = '<dublincore xmlns="http://www.opencastproject.org/xsd/1.0/dublincore/" xmlns:dcterms="http://purl.org/dc/terms/" xmlns:dc="http://purl.org/dc/elements/1.1/" xmlns:oc="http://www.opencastproject.org/matterhorn/"><dcterms:title xmlns="">' + this.fields.seriesSelect.val() + '</dcterms:title></dublincore>'
          seriesComponent = this;
          $.ajax({
            async: false,
            type: 'POST',
            url: SERIES_URL + '/',
            data: { 
              series: series,
              acl: '<?xml version="1.0" encoding="UTF-8" standalone="yes"?><acl xmlns="org.opencastproject.security"><ace><role>anonymous</role><action>read</action><allow>true</allow></ace></acl>'
            },
            dataType: 'xml',
            success: function(data){
              window.debug = data;
              creationSucceeded = true;
              seriesComponent.fields.series.val($('dcterms|identifier',data).text());
            },
            error: function(jqXHR, exception) {
          	  if (jqXHR.status === 400) {
          		  ocUpload.Listener.ingestError('Could not create Series ' + name + ": " + jqXHR.responseText);
          	  } else { 
          		  ocUpload.Listener.ingestError('Could not create Series ' + name);
          	  }
            }
          });
        }
        return creationSucceeded;
      }
    });
    ocRecordings.dublinCore.components.subject = new ocAdmin.Component(['subject'], {
      label: 'subjectLabel',
      key: 'subject'
    });
    ocRecordings.dublinCore.components.language = new ocAdmin.Component(['language'], {
      label: 'languageLabel',
      key: 'language'
    });
    ocRecordings.dublinCore.components.description = new ocAdmin.Component(['description'], {
      label: 'descriptionLabel',
      key: 'description'
    });
  }
  
  this.closeDeleteDialog = function() {
    $('#deleteModal').dialog('close');
    refresh();
  }
  
  this.makeActions = function(recording, actions) {
    var id = recording.id;
    var links = [];
    $.each(actions, function(index, action) {
      if (action == 'view') {
        links.push('<a href="index.html#/viewinfo?id=' + id + '">View Info</a>');

      } else if (action == 'edit') {
        links.push('<a href="index.html#/scheduler?eventId=' + id + '&edit=true">Edit</a>');
      } else if (action == 'play') {
        var workflow = ocRecordings.getWorkflow(id);
        if (workflow) {
          var mpId = workflow.mediapackage.id;
          if(ENGAGE_URL == '')
          {
            var data = $.ajax(
            {
              url: '/info/components.json',
              dataType: 'json',
              async: false
            }).responseText;
            data = $.parseJSON(data);
            ENGAGE_URL = data.engage;
          }
          links.push('<a target="_blank" href="' + ENGAGE_URL + '/engage/ui/watch.html?id=' + mpId + '" title="Go to Matterhorn Media Module Watch page to view this recording">Play</a>');
        }

      } else if (action == 'delete') {
        links.push('<a href="javascript:ocRecordings.removeRecording(\'' + id + '\',\'' + recording.title + '\')">Delete</a>');
        
      } else if (action == 'unpublish') {
        links.push('<a href="javascript:ocRecordings.unpublishRecording(\'' + id + '\')">Unpublish</a>');
      
      } else if (action == 'ignore') {
        links.push('<a title="Remove this Recording from UI only" href="javascript:ocRecordings.stopWorkflow(\'' + id + '\')">Ignore</a>');

      } else if (action == 'stop') {
        links.push('<a href="javascript:ocRecordings.stopWorkflow(\'' + id + '\')">Ignore</a>');
      }
    });
    return links.join(' | \n');
  }

  return this;
})();
<|MERGE_RESOLUTION|>--- conflicted
+++ resolved
@@ -27,7 +27,7 @@
     q : 'Any fields',
     title : 'Title',
     creator : 'Presenter',
-    seriestitle : 'Course/Series',
+    seriestitle : 'Course/Series'
   },
   {
     contributor : 'Contributor',
@@ -477,25 +477,8 @@
       var finishedOp = ocRecordings.findLastOperation(wf, 'SUCCEEDED');
       this.end = ocUtils.fromTimestampToFormattedTime(finishedOp.completed);
     } else if (wf.state == 'FAILING' || wf.state == 'FAILED') {
-<<<<<<< HEAD
       this.state = 'Failed';
       this.error = true;
-=======
-    	this.state = 'Failed';
-    	var wf = ocRecordings.getWorkflow(wf.id);
-    	var failedOp = ocRecordings.findFirstOperation(wf, 'FAILED');
-	this.state = 'Failed' + failedOp.description;
-	this.end = ocUtils.fromTimestampToFormattedTime(failedOp.completed);
-	if (wf.errors === '') {
-		if (op) {
-			this.error = 'Failed in operation ' + op.description;
-		} else {
-			this.error = 'No error message available';
-		}
-	} else {
-		this.error = ocUtils.ensureArray(wf.errors.error).join(', ');
-	}
->>>>>>> 7503999e
     } else if (wf.state == 'PAUSED') {
     	var pausedOp = ocRecordings.findFirstOperation(wf, 'PAUSED');
       if (pausedOp) {
