{
  "name": "opencast-engage-ui",
  "private": true,
  "scripts": {
    "eslint": "eslint --config ../../docs/checkstyle/eslintrc.js src/main/resources/ui/js/app/ src/main/resources/ui/js/*.js --resolve-plugins-relative-to ."
  },
  "dependencies": {
    "bootbox": "^5.4.0",
<<<<<<< HEAD
    "jquery": "^3.4.1",
    "js-yaml": "^3.13.1",
    "requirejs": "^2.3.6",
    "seedrandom": "^3.0.5",
    "underscore": "^1.9.2"
  },
  "devDependencies": {
    "eslint": "^6.8.0",
=======
    "jquery": "^3.5.1",
    "js-yaml": "^3.14.0",
    "requirejs": "^2.3.6",
    "seedrandom": "^3.0.5",
    "underscore": "^1.10.2"
  },
  "devDependencies": {
    "eslint": "^7.6.0",
>>>>>>> 75edb297
    "eslint-plugin-header": "^3.0.0"
  }
}<|MERGE_RESOLUTION|>--- conflicted
+++ resolved
@@ -6,16 +6,6 @@
   },
   "dependencies": {
     "bootbox": "^5.4.0",
-<<<<<<< HEAD
-    "jquery": "^3.4.1",
-    "js-yaml": "^3.13.1",
-    "requirejs": "^2.3.6",
-    "seedrandom": "^3.0.5",
-    "underscore": "^1.9.2"
-  },
-  "devDependencies": {
-    "eslint": "^6.8.0",
-=======
     "jquery": "^3.5.1",
     "js-yaml": "^3.14.0",
     "requirejs": "^2.3.6",
@@ -24,7 +14,6 @@
   },
   "devDependencies": {
     "eslint": "^7.6.0",
->>>>>>> 75edb297
     "eslint-plugin-header": "^3.0.0"
   }
 }