--- conflicted
+++ resolved
@@ -355,13 +355,8 @@
               .getOrElse(DEFAULT_ACCEPT_JOB_LOADS_EXCEEDING);
     }
 
-<<<<<<< HEAD
     localSystemLoad = 0;
     logger.info("Activated");
-=======
-    systemLoad = getHostLoads(emf.createEntityManager()).get(hostName).getCurrentLoad();
-    logger.info("Current system load: {}", systemLoad);
->>>>>>> 9e894bdc
   }
 
   @Override
@@ -2751,7 +2746,7 @@
         logger.warn("Unable to determine max load for host {}", service.getHost());
 
       // Determine the current load for this host
-      Float hostLoad = systemLoad.get(service.getHost()).getCurrentLoad();
+      Float hostLoad = systemLoad.get(service.getHost()).getLoadFactor();
       if (hostLoad == null)
         logger.warn("Unable to determine current load for host {}", service.getHost());
 
