/**
 * Licensed to The Apereo Foundation under one or more contributor license
 * agreements. See the NOTICE file distributed with this work for additional
 * information regarding copyright ownership.
 *
 *
 * The Apereo Foundation licenses this file to you under the Educational
 * Community License, Version 2.0 (the "License"); you may not use this file
 * except in compliance with the License. You may obtain a copy of the License
 * at:
 *
 *   http://opensource.org/licenses/ecl2.txt
 *
 * Unless required by applicable law or agreed to in writing, software
 * distributed under the License is distributed on an "AS IS" BASIS, WITHOUT
 * WARRANTIES OR CONDITIONS OF ANY KIND, either express or implied.  See the
 * License for the specific language governing permissions and limitations under
 * the License.
 *
 */

package org.opencastproject.serviceregistry.impl;

import static com.entwinemedia.fn.Stream.$;
import static java.lang.String.format;
import static java.nio.charset.StandardCharsets.UTF_8;
import static org.apache.commons.lang3.StringUtils.isBlank;
import static org.opencastproject.job.api.AbstractJobProducer.ACCEPT_JOB_LOADS_EXCEEDING_PROPERTY;
import static org.opencastproject.job.api.AbstractJobProducer.DEFAULT_ACCEPT_JOB_LOADS_EXCEEDING;
import static org.opencastproject.job.api.Job.FailureReason.DATA;
import static org.opencastproject.job.api.Job.Status.FAILED;
import static org.opencastproject.job.jpa.JpaJob.fnToJob;
import static org.opencastproject.security.api.SecurityConstants.ORGANIZATION_HEADER;
import static org.opencastproject.security.api.SecurityConstants.USER_HEADER;
import static org.opencastproject.serviceregistry.api.ServiceState.ERROR;
import static org.opencastproject.serviceregistry.api.ServiceState.NORMAL;
import static org.opencastproject.serviceregistry.api.ServiceState.WARNING;
import static org.opencastproject.util.OsgiUtil.getOptContextProperty;

import org.opencastproject.job.api.Job;
import org.opencastproject.job.api.Job.Status;
import org.opencastproject.job.jpa.JpaJob;
import org.opencastproject.rest.RestConstants;
import org.opencastproject.security.api.Organization;
import org.opencastproject.security.api.OrganizationDirectoryService;
import org.opencastproject.security.api.SecurityService;
import org.opencastproject.security.api.TrustedHttpClient;
import org.opencastproject.security.api.TrustedHttpClientException;
import org.opencastproject.security.api.User;
import org.opencastproject.security.api.UserDirectoryService;
import org.opencastproject.serviceregistry.api.HostRegistration;
import org.opencastproject.serviceregistry.api.IncidentService;
import org.opencastproject.serviceregistry.api.Incidents;
import org.opencastproject.serviceregistry.api.JaxbServiceStatistics;
import org.opencastproject.serviceregistry.api.ServiceRegistration;
import org.opencastproject.serviceregistry.api.ServiceRegistry;
import org.opencastproject.serviceregistry.api.ServiceRegistryException;
import org.opencastproject.serviceregistry.api.ServiceStatistics;
import org.opencastproject.serviceregistry.api.SystemLoad;
import org.opencastproject.serviceregistry.api.SystemLoad.NodeLoad;
import org.opencastproject.serviceregistry.impl.jmx.HostsStatistics;
import org.opencastproject.serviceregistry.impl.jmx.JobsStatistics;
import org.opencastproject.serviceregistry.impl.jmx.ServicesStatistics;
import org.opencastproject.serviceregistry.impl.jpa.HostRegistrationJpaImpl;
import org.opencastproject.serviceregistry.impl.jpa.ServiceRegistrationJpaImpl;
import org.opencastproject.systems.OpencastConstants;
import org.opencastproject.util.NotFoundException;
import org.opencastproject.util.UrlSupport;
import org.opencastproject.util.data.functions.Strings;
import org.opencastproject.util.jmx.JmxUtil;

import com.entwinemedia.fn.Fn;
import com.entwinemedia.fn.Fn2;

import org.apache.commons.io.IOUtils;
import org.apache.commons.lang3.StringUtils;
import org.apache.commons.lang3.time.DateUtils;
import org.apache.http.HttpResponse;
import org.apache.http.HttpStatus;
import org.apache.http.client.entity.UrlEncodedFormEntity;
import org.apache.http.client.methods.HttpHead;
import org.apache.http.client.methods.HttpPost;
import org.apache.http.message.BasicNameValuePair;
import org.osgi.framework.BundleContext;
import org.osgi.framework.InvalidSyntaxException;
import org.osgi.framework.ServiceReference;
import org.osgi.service.cm.ConfigurationException;
import org.osgi.service.cm.ManagedService;
import org.osgi.service.component.ComponentContext;
import org.osgi.util.tracker.ServiceTracker;
import org.slf4j.Logger;
import org.slf4j.LoggerFactory;

import java.net.InetAddress;
import java.net.URI;
import java.net.URISyntaxException;
import java.util.ArrayList;
import java.util.Arrays;
import java.util.Collections;
import java.util.Comparator;
import java.util.Date;
import java.util.Dictionary;
import java.util.HashMap;
import java.util.HashSet;
import java.util.LinkedList;
import java.util.List;
import java.util.Map;
import java.util.Set;
import java.util.concurrent.Executors;
import java.util.concurrent.ScheduledExecutorService;
import java.util.concurrent.TimeUnit;

import javax.management.ObjectInstance;
import javax.persistence.EntityManager;
import javax.persistence.EntityManagerFactory;
import javax.persistence.EntityTransaction;
import javax.persistence.LockModeType;
import javax.persistence.NoResultException;
import javax.persistence.PersistenceException;
import javax.persistence.Query;
import javax.persistence.RollbackException;
import javax.persistence.TemporalType;
import javax.persistence.TypedQuery;

/** JPA implementation of the {@link ServiceRegistry} */
public class ServiceRegistryJpaImpl implements ServiceRegistry, ManagedService {

  /** JPA persistence unit name */
  public static final String PERSISTENCE_UNIT = "org.opencastproject.common";

  /** Id of the workflow's start operation operation, need to match the corresponding enum value in WorkflowServiceImpl */
  public static final String START_OPERATION = "START_OPERATION";

  /** Id of the workflow's start workflow operation, need to match the corresponding enum value in WorkflowServiceImpl */
  public static final String START_WORKFLOW = "START_WORKFLOW";

  /** Id of the workflow's resume operation, need to match the corresponding enum value in WorkflowServiceImpl */
  public static final String RESUME = "RESUME";

  /** Identifier for the workflow service */
  public static final String TYPE_WORKFLOW = "org.opencastproject.workflow";

  static final Logger logger = LoggerFactory.getLogger(ServiceRegistryJpaImpl.class);

  /** The list of registered JMX beans */
  protected List<ObjectInstance> jmxBeans = new ArrayList<ObjectInstance>();

  /** Hosts statistics JMX type */
  private static final String JMX_HOSTS_STATISTICS_TYPE = "HostsStatistics";

  /** Services statistics JMX type */
  private static final String JMX_SERVICES_STATISTICS_TYPE = "ServicesStatistics";

  /** Jobs statistics JMX type */
  private static final String JMX_JOBS_STATISTICS_TYPE = "JobsStatistics";

  /** The JMX business object for hosts statistics */
  private HostsStatistics hostsStatistics;

  /** The JMX business object for services statistics */
  private ServicesStatistics servicesStatistics;

  /** The JMX business object for jobs statistics */
  private JobsStatistics jobsStatistics;

  /** Current job used to process job in the service registry */
  private static final ThreadLocal<Job> currentJob = new ThreadLocal<Job>();

  /** Configuration key for the maximum load */
  protected static final String OPT_MAXLOAD = "org.opencastproject.server.maxload";

  /** Configuration key for the dispatch interval in milliseconds */
  protected static final String OPT_DISPATCHINTERVAL = "dispatchinterval";

  /** Configuration key for the interval to check whether the hosts in the service registry are still alive [sec] * */
  protected static final String OPT_HEARTBEATINTERVAL = "heartbeat.interval";

  /** Configuration key for the collection of job statistics */
  protected static final String OPT_JOBSTATISTICS = "jobstats.collect";

  /** Configuration key for the retrieval of service statistics: Do not consider jobs older than max_job_age (in days) */
  protected static final String OPT_SERVICE_STATISTICS_MAX_JOB_AGE = "org.opencastproject.statistics.services.max_job_age";

  /** The http client to use when connecting to remote servers */
  protected TrustedHttpClient client = null;

  /** Minimum delay between job dispatching attempts, in milliseconds */
  static final long MIN_DISPATCH_INTERVAL = 1000;

  /** Default delay between job dispatching attempts, in milliseconds */
  static final long DEFAULT_DISPATCH_INTERVAL = 5000;

  /** Default delay before starting job dispatching, in milliseconds */
  static final long DEFAULT_DISPATCH_START_DELAY = 60000;

  /** Default jobs limit during dispatching
   * (larger value will fetch more entries from the database at the same time and increase RAM usage) */
  static final int DEFAULT_DISPATCH_JOBS_LIMIT = 100;

  /** Default setting on job statistics collection */
  static final boolean DEFAULT_JOB_STATISTICS = true;

  /** Default setting on service statistics retrieval */
  static final int DEFAULT_SERVICE_STATISTICS_MAX_JOB_AGE = 14;

  /** Default value for {@link #maxAttemptsBeforeErrorState} */
  private static final int MAX_FAILURE_BEFORE_ERROR_STATE = 1;

  /** The configuration key for setting {@link #maxAttemptsBeforeErrorState} */
  private static final String MAX_ATTEMPTS_CONFIG_KEY = "max.attempts";

  /** Number of failed jobs on a service before to set it in error state */
  protected int maxAttemptsBeforeErrorState = MAX_FAILURE_BEFORE_ERROR_STATE;

  /** Default delay between checking if hosts are still alive in seconds * */
  static final long DEFAULT_HEART_BEAT = 60;

  /** Default job load when not passed by service creating the job * */
  static final float DEFAULT_JOB_LOAD = 0.1f;

  /** This host's base URL */
  protected String hostName;

  /** The base URL for job URLs */
  protected String jobHost;

  /** The factory used to generate the entity manager */
  protected EntityManagerFactory emf = null;

  /** Tracks services published locally and adds them to the service registry */
  protected RestServiceTracker tracker = null;

  /** The thread pool to use for dispatching queued jobs and checking on phantom services. */
  protected ScheduledExecutorService scheduledExecutor = null;

  /** The security service */
  protected SecurityService securityService = null;

  /** The user directory service */
  protected UserDirectoryService userDirectoryService = null;

  /** The organization directory service */
  protected OrganizationDirectoryService organizationDirectoryService = null;

  protected Incidents incidents;

  /** Whether to collect detailed job statistics */
  protected boolean collectJobstats = DEFAULT_JOB_STATISTICS;

  /** Maximum age of jobs being considering for service statistics */
  protected int maxJobAge = DEFAULT_SERVICE_STATISTICS_MAX_JOB_AGE;

  /** A static list of statuses that influence how load balancing is calculated */
  protected static final List<Status> JOB_STATUSES_INFLUENCING_LOAD_BALANCING;

  protected static HashMap<Long, Float> jobCache = new HashMap<Long, Float>();

  static {
    JOB_STATUSES_INFLUENCING_LOAD_BALANCING = new ArrayList<Status>();
    JOB_STATUSES_INFLUENCING_LOAD_BALANCING.add(Status.RUNNING);
  }

  /** The dispatcher priority list */
  protected final Map<Long, String> dispatchPriorityList = new HashMap<>();

  /** Whether to accept a job whose load exceeds the host’s max load */
  protected Boolean acceptJobLoadsExeedingMaxLoad = true;

  // Current system load
  protected float localSystemLoad = 0.0f;

  /** OSGi DI */
  void setEntityManagerFactory(EntityManagerFactory emf) {
    this.emf = emf;
  }

  public void activate(ComponentContext cc) {
    logger.info("Activate service registry");

    // Find this host's url
    if (cc == null || StringUtils.isBlank(cc.getBundleContext().getProperty(OpencastConstants.SERVER_URL_PROPERTY))) {
      hostName = UrlSupport.DEFAULT_BASE_URL;
    } else {
      hostName = cc.getBundleContext().getProperty(OpencastConstants.SERVER_URL_PROPERTY);
    }

    // Check hostname for sanity. It should be the hosts URL with protocol but without any part of the service paths.
    if (hostName.endsWith("/")) {
      logger.warn("The configured value of {} ends with '/'. This is very likely a configuration error which could "
              + "lead to services not working properly. Note that this configuration should not contain any part of "
              + "the service paths.", OpencastConstants.SERVER_URL_PROPERTY);
    }

    // Clean all undispatchable jobs that were orphaned when this host was last deactivated
    cleanUndispatchableJobs(hostName);

    // Register JMX beans with statistics
    try {
      List<ServiceStatistics> serviceStatistics = getServiceStatistics();
      hostsStatistics = new HostsStatistics(serviceStatistics);
      servicesStatistics = new ServicesStatistics(hostName, serviceStatistics);
      jobsStatistics = new JobsStatistics(hostName);
      jmxBeans.add(JmxUtil.registerMXBean(hostsStatistics, JMX_HOSTS_STATISTICS_TYPE));
      jmxBeans.add(JmxUtil.registerMXBean(servicesStatistics, JMX_SERVICES_STATISTICS_TYPE));
      jmxBeans.add(JmxUtil.registerMXBean(jobsStatistics, JMX_JOBS_STATISTICS_TYPE));
    } catch (ServiceRegistryException e) {
      logger.error("Error registering JMX statistic beans", e);
    }

    // Find the jobs URL
    if (cc == null || StringUtils.isBlank(cc.getBundleContext().getProperty("org.opencastproject.jobs.url"))) {
      jobHost = hostName;
    } else {
      jobHost = cc.getBundleContext().getProperty("org.opencastproject.jobs.url");
    }

    // Register this host
    try {
      float maxLoad = Runtime.getRuntime().availableProcessors();
      if (cc != null && StringUtils.isNotBlank(cc.getBundleContext().getProperty(OPT_MAXLOAD))) {
        try {
          maxLoad = Float.parseFloat(cc.getBundleContext().getProperty(OPT_MAXLOAD));
          logger.info("Max load has been set manually to {}", maxLoad);
        } catch (NumberFormatException e) {
          logger.warn("Configuration key '{}' is not an integer. Falling back to the number of cores ({})",
                  OPT_MAXLOAD, maxLoad);
        }
      }

      logger.info("Node maximum load set to {}", maxLoad);

      String address = InetAddress.getByName(URI.create(hostName).getHost()).getHostAddress();
      long maxMemory = Runtime.getRuntime().maxMemory();
      int cores = Runtime.getRuntime().availableProcessors();

      registerHost(hostName, address, maxMemory, cores, maxLoad);
    } catch (Exception e) {
      throw new IllegalStateException("Unable to register host " + hostName + " in the service registry", e);
    }

    // Track any services from this host that need to be added to the service registry
    if (cc != null) {
      try {
        tracker = new RestServiceTracker(cc.getBundleContext());
        tracker.open(true);
      } catch (InvalidSyntaxException e) {
        logger.error("Invalid filter syntax:", e);
        throw new IllegalStateException(e);
      }
    }

    // Whether a service accepts a job whose load exceeds the host’s max load
    if (cc != null) {
      acceptJobLoadsExeedingMaxLoad = getOptContextProperty(cc, ACCEPT_JOB_LOADS_EXCEEDING_PROPERTY).map(Strings.toBool)
              .getOrElse(DEFAULT_ACCEPT_JOB_LOADS_EXCEEDING);
    }

<<<<<<< HEAD
    localSystemLoad = getHostLoads(emf.createEntityManager()).get(hostName).getLoadFactor();
    logger.info("Current system load: {}", format("%.1f", localSystemLoad));
=======
    localSystemLoad = 0;
    logger.info("Activated");
>>>>>>> 7f33b488
  }

  @Override
  public float getOwnLoad() {
    return localSystemLoad;
  }

  @Override
  public String getRegistryHostname() {
    return hostName;
  }

  public void deactivate() {
    logger.debug("deactivate");

    for (ObjectInstance mbean : jmxBeans) {
      JmxUtil.unregisterMXBean(mbean);
    }

    if (tracker != null) {
      tracker.close();
    }
    try {
      unregisterHost(hostName);
    } catch (ServiceRegistryException e) {
      throw new IllegalStateException("Unable to unregister host " + hostName + " from the service registry", e);
    }

    // Stop the job dispatcher
    if (scheduledExecutor != null) {
      scheduledExecutor.shutdownNow();
    }
  }

  /**
   * {@inheritDoc}
   *
   * @see org.opencastproject.serviceregistry.api.ServiceRegistry#createJob(java.lang.String, java.lang.String)
   */
  @Override
  public Job createJob(String type, String operation) throws ServiceRegistryException {
    return createJob(this.hostName, type, operation, null, null, true, getCurrentJob(), DEFAULT_JOB_LOAD);
  }

  /**
   * {@inheritDoc}
   *
   * @see org.opencastproject.serviceregistry.api.ServiceRegistry#createJob(java.lang.String, java.lang.String, Float)
   */
  @Override
  public Job createJob(String type, String operation, Float jobLoad) throws ServiceRegistryException {
    return createJob(this.hostName, type, operation, null, null, true, getCurrentJob(), jobLoad);
  }

  /**
   * {@inheritDoc}
   *
   * @see org.opencastproject.serviceregistry.api.ServiceRegistry#createJob(java.lang.String, java.lang.String,
   *      java.util.List)
   */
  @Override
  public Job createJob(String type, String operation, List<String> arguments) throws ServiceRegistryException {
    return createJob(this.hostName, type, operation, arguments, null, true, getCurrentJob(), DEFAULT_JOB_LOAD);
  }

  /**
   * {@inheritDoc}
   *
   * @see org.opencastproject.serviceregistry.api.ServiceRegistry#createJob(java.lang.String, java.lang.String,
   *      java.util.List, Float)
   */
  @Override
  public Job createJob(String type, String operation, List<String> arguments, Float jobLoad)
          throws ServiceRegistryException {
    return createJob(this.hostName, type, operation, arguments, null, true, getCurrentJob(), jobLoad);
  }

  /**
   * {@inheritDoc}
   *
   * @see org.opencastproject.serviceregistry.api.ServiceRegistry#createJob(java.lang.String, java.lang.String,
   *      java.util.List, java.lang.String)
   */
  @Override
  public Job createJob(String type, String operation, List<String> arguments, String payload)
          throws ServiceRegistryException {
    return createJob(this.hostName, type, operation, arguments, payload, true, getCurrentJob(), DEFAULT_JOB_LOAD);
  }

  /**
   * {@inheritDoc}
   *
   * @see org.opencastproject.serviceregistry.api.ServiceRegistry#createJob(java.lang.String, java.lang.String,
   *      java.util.List, java.lang.String, Float)
   */
  @Override
  public Job createJob(String type, String operation, List<String> arguments, String payload, Float jobLoad)
          throws ServiceRegistryException {
    return createJob(this.hostName, type, operation, arguments, payload, true, getCurrentJob(), jobLoad);
  }

  /**
   * {@inheritDoc}
   *
   * @see org.opencastproject.serviceregistry.api.ServiceRegistry#createJob(java.lang.String, java.lang.String,
   *      java.util.List, String, boolean)
   */
  @Override
  public Job createJob(String type, String operation, List<String> arguments, String payload, boolean dispatchable)
          throws ServiceRegistryException {
    return createJob(this.hostName, type, operation, arguments, payload, dispatchable, getCurrentJob(),
            DEFAULT_JOB_LOAD);
  }

  /**
   * {@inheritDoc}
   *
   * @see org.opencastproject.serviceregistry.api.ServiceRegistry#createJob(java.lang.String, java.lang.String,
   *      java.util.List, java.lang.String, boolean, Float)
   */
  @Override
  public Job createJob(String type, String operation, List<String> arguments, String payload, boolean dispatchable,
          Float jobLoad) throws ServiceRegistryException {
    return createJob(this.hostName, type, operation, arguments, payload, dispatchable, getCurrentJob(), jobLoad);
  }

  /**
   * {@inheritDoc}
   *
   * @see org.opencastproject.serviceregistry.api.ServiceRegistry#createJob(String, String, List, String, boolean, Job)
   */
  @Override
  public Job createJob(String type, String operation, List<String> arguments, String payload, boolean dispatchable,
          Job parentJob) throws ServiceRegistryException {
    return createJob(this.hostName, type, operation, arguments, payload, dispatchable, parentJob, DEFAULT_JOB_LOAD);
  }

  /**
   * {@inheritDoc}
   *
   * @see org.opencastproject.serviceregistry.api.ServiceRegistry#createJob(java.lang.String, java.lang.String,
   *      java.util.List, java.lang.String, boolean, org.opencastproject.job.api.Job, Float)
   */
  @Override
  public Job createJob(String type, String operation, List<String> arguments, String payload, boolean dispatchable,
          Job parentJob, Float jobLoad) throws ServiceRegistryException {
    return createJob(this.hostName, type, operation, arguments, payload, dispatchable, parentJob, jobLoad);
  }

  /**
   * Creates a job on a remote host with a jobLoad of 1.0.
   */
  public Job createJob(String host, String serviceType, String operation, List<String> arguments, String payload,
          boolean dispatchable, Job parentJob) throws ServiceRegistryException {
    return createJob(host, serviceType, operation, arguments, payload, dispatchable, parentJob, DEFAULT_JOB_LOAD);
  }

  /**
   * Creates a job on a remote host.
   */
  public Job createJob(String host, String serviceType, String operation, List<String> arguments, String payload,
          boolean dispatchable, Job parentJob, float jobLoad) throws ServiceRegistryException {
    if (StringUtils.isBlank(host)) {
      throw new IllegalArgumentException("Host can't be null");
    }
    if (StringUtils.isBlank(serviceType)) {
      throw new IllegalArgumentException("Service type can't be null");
    }
    if (StringUtils.isBlank(operation)) {
      throw new IllegalArgumentException("Operation can't be null");
    }
    EntityManager em = null;
    EntityTransaction tx = null;
    try {
      em = emf.createEntityManager();
      tx = em.getTransaction();
      tx.begin();
      ServiceRegistrationJpaImpl creatingService = getServiceRegistration(em, serviceType, host);
      if (creatingService == null) {
        throw new ServiceRegistryException("No service registration exists for type '" + serviceType + "' on host '"
                + host + "'");
      }
      if (creatingService.getHostRegistration().isMaintenanceMode()) {
        logger.warn("Creating a job from {}, which is currently in maintenance mode.", creatingService.getHost());
      } else if (!creatingService.getHostRegistration().isActive()) {
        logger.warn("Creating a job from {}, which is currently inactive.", creatingService.getHost());
      }

      User currentUser = securityService.getUser();
      Organization currentOrganization = securityService.getOrganization();

      JpaJob jpaJob = new JpaJob(currentUser, currentOrganization, creatingService, operation, arguments, payload,
              dispatchable, jobLoad);

      // Bind the given parent job to the new job
      if (parentJob != null) {

        // Get the JPA instance of the parent job
        JpaJob jpaParentJob;
        try {
          jpaParentJob = getJpaJob(parentJob.getId());
        } catch (NotFoundException e) {
          logger.error("{} not found in the persistence context", parentJob);
          // We don't want to leave the deleted job in the cache if there
          removeFromLoadCache(parentJob.getId());
          throw new ServiceRegistryException(e);
        }

        jpaJob.setParentJob(jpaParentJob);

        // Get the JPA instance of the root job
        JpaJob jpaRootJob = jpaParentJob;
        if (parentJob.getRootJobId() != null) {
          try {
            jpaRootJob = getJpaJob(parentJob.getRootJobId());
          } catch (NotFoundException e) {
            logger.error("job with id {} not found in the persistence context", parentJob.getRootJobId());
            // We don't want to leave the deleted job in the cache if there
            removeFromLoadCache(parentJob.getId());
            throw new ServiceRegistryException(e);
          }
        }
        jpaJob.setRootJob(jpaRootJob);
      }

      // if this job is not dispatchable, it must be handled by the host that has created it
      if (dispatchable) {
        jpaJob.setStatus(Status.QUEUED);
      } else {
        jpaJob.setProcessorServiceRegistration(creatingService);
      }

      em.persist(jpaJob);
      tx.commit();

      setJobUri(jpaJob);
      Job job = jpaJob.toJob();
      return job;
    } catch (RollbackException e) {
      if (tx != null && tx.isActive()) {
        tx.rollback();
      }
      throw e;
    } finally {
      if (em != null)
        em.close();
    }
  }

  @Override
  public void removeJobs(List<Long> jobIds) throws NotFoundException, ServiceRegistryException {

    for (long jobId: jobIds) {
      if (jobId < 1)
        throw new NotFoundException("Job ID must be greater than zero (0)");
    }

    logger.debug("Start deleting jobs with IDs '{}'", jobIds);

    EntityManager em = null;
    EntityTransaction tx = null;
    try {
      em = emf.createEntityManager();
      tx = em.getTransaction();
      tx.begin();

      for (long jobId: jobIds) {
        JpaJob job = em.find(JpaJob.class, jobId);
        if (job == null) {
          logger.error("Job with Id {} cannot be deleted: Not found.", jobId);
          tx.rollback();
          removeFromLoadCache(jobId);
          throw new NotFoundException("Job with ID '" + jobId + "' not found");
        }
        deleteChildJobs(em, tx, jobId);
        em.remove(job);
        removeFromLoadCache(jobId);
      }

      tx.commit();
      logger.debug("Jobs with IDs '{}' deleted", jobIds);
    } finally {
      if (em != null)
        em.close();
    }
  }

  private void deleteChildJobs(EntityManager em, EntityTransaction tx, long jobId) throws ServiceRegistryException {
    List<Job> childJobs = getChildJobs(jobId);
    if (childJobs.isEmpty()) {
      logger.debug("No child jobs of job '{}' found to delete.", jobId);
      return;
    }

    logger.debug("Start deleting child jobs of job '{}'", jobId);

    try {
      for (int i = childJobs.size() - 1; i >= 0; i--) {
        Job job = childJobs.get(i);
        JpaJob jobToDelete = em.find(JpaJob.class, job.getId());
        em.remove(jobToDelete);
        removeFromLoadCache(job.getId());
        logger.debug("Job '{}' deleted", job.getId());
      }
      logger.debug("Deleted all child jobs of job '{}'", jobId);
    } catch (Exception e) {
      logger.error("Unable to remove child jobs from {}: {}", jobId, e);
      if (tx.isActive()) {
        tx.rollback();
      }
      throw new ServiceRegistryException(e);
    }
  }

  @Override
  public void removeParentlessJobs(int lifetime) throws ServiceRegistryException {
    EntityManager em = null;
    EntityTransaction tx = null;

    Date d = DateUtils.addDays(new Date(), -lifetime);
    int count = 0;

    try {
      em = emf.createEntityManager();
      tx = em.getTransaction();
      TypedQuery<JpaJob> query = em.createNamedQuery("Job.withoutParent", JpaJob.class);
      List<JpaJob> jobs = query.getResultList();

      tx.begin();
      for (JpaJob jpaJob : jobs) {
        Job job = jpaJob.toJob();
        if (job.getDateCreated().after(d))
          continue;

        // DO NOT DELETE workflow instances and operations!
        if (START_OPERATION.equals(job.getOperation()) || START_WORKFLOW.equals(job.getOperation())
                || RESUME.equals(job.getOperation()))
          continue;

        if (job.getStatus().isTerminated()) {
          try {
            removeJobs(Collections.singletonList(job.getId()));
            logger.debug("Parentless job '{}' removed", job.getId());
            count++;
          } catch (NotFoundException e) {
            logger.debug("Parentless job '{} ' not found in database: {}", job.getId(), e);
          }
        }

      }
      tx.commit();
      if (count > 0)
        logger.info("Successfully removed {} parentless jobs", count);
      else
        logger.info("No parentless jobs found to remove", count);
    } finally {
      if (em != null)
        em.close();
    }
    return;
  }

  /**
   * {@inheritDoc}
   *
   * @see org.osgi.service.cm.ManagedService#updated(java.util.Dictionary)
   */
  @Override
  @SuppressWarnings("rawtypes")
  public void updated(Dictionary properties) throws ConfigurationException {

    logger.info("Updating service registry");

    String maxAttempts = StringUtils.trimToNull((String) properties.get(MAX_ATTEMPTS_CONFIG_KEY));
    if (maxAttempts != null) {
      try {
        maxAttemptsBeforeErrorState = Integer.parseInt(maxAttempts);
        logger.info("Set max attempts before error state to {}", maxAttempts);
      } catch (NumberFormatException e) {
        logger.warn("Can not set max attempts before error state to {}. {} must be an integer", maxAttempts,
                MAX_ATTEMPTS_CONFIG_KEY);
      }
    }

    long dispatchInterval = DEFAULT_DISPATCH_INTERVAL;
    String dispatchIntervalString = StringUtils.trimToNull((String) properties.get(OPT_DISPATCHINTERVAL));
    if (StringUtils.isNotBlank(dispatchIntervalString)) {
      try {
        dispatchInterval = Long.parseLong(dispatchIntervalString);
      } catch (Exception e) {
        logger.warn("Dispatch interval '{}' is malformed, setting to {}", dispatchIntervalString, MIN_DISPATCH_INTERVAL);
        dispatchInterval = MIN_DISPATCH_INTERVAL;
      }
      if (dispatchInterval == 0) {
        logger.info("Dispatching disabled");
      } else if (dispatchInterval < MIN_DISPATCH_INTERVAL) {
        logger.warn("Dispatch interval {} ms too low, adjusting to {}", dispatchInterval, MIN_DISPATCH_INTERVAL);
        dispatchInterval = MIN_DISPATCH_INTERVAL;
      } else {
        logger.info("Dispatch interval set to {} ms", dispatchInterval);
      }
    }

    long heartbeatInterval = DEFAULT_HEART_BEAT;
    String heartbeatIntervalString = StringUtils.trimToNull((String) properties.get(OPT_HEARTBEATINTERVAL));
    if (StringUtils.isNotBlank(heartbeatIntervalString)) {
      try {
        heartbeatInterval = Long.parseLong(heartbeatIntervalString);
      } catch (Exception e) {
        logger.warn("Heartbeat interval '{}' is malformed, setting to {}", heartbeatIntervalString, DEFAULT_HEART_BEAT);
        heartbeatInterval = DEFAULT_HEART_BEAT;
      }
      if (heartbeatInterval == 0) {
        logger.info("Heartbeat disabled");
      } else if (heartbeatInterval < 0) {
        logger.warn("Heartbeat interval {} seconds too low, adjusting to {}", heartbeatInterval, DEFAULT_HEART_BEAT);
        heartbeatInterval = DEFAULT_HEART_BEAT;
      } else {
        logger.info("Heartbeat interval set to {} seconds", heartbeatInterval);
      }
    }

    String jobStatsString = StringUtils.trimToNull((String) properties.get(OPT_JOBSTATISTICS));
    if (StringUtils.isNotBlank(jobStatsString)) {
      try {
        collectJobstats = Boolean.valueOf(jobStatsString);
      } catch (Exception e) {
        logger.warn("Job statistics collection flag '{}' is malformed, setting to {}", jobStatsString,
                DEFAULT_JOB_STATISTICS);
        collectJobstats = DEFAULT_JOB_STATISTICS;
      }
    }

    String maxJobAgeString = StringUtils.trimToNull((String) properties.get(OPT_SERVICE_STATISTICS_MAX_JOB_AGE));
    if (maxJobAgeString != null) {
      try {
        maxJobAge = Integer.parseInt(maxJobAgeString);
        logger.info("Set service statistics max job age to {}", maxJobAgeString);
      } catch (NumberFormatException e) {
        logger.warn("Can not set service statistics max job age to {}. {} must be an integer", maxJobAgeString,
                OPT_SERVICE_STATISTICS_MAX_JOB_AGE);
      }
    }

    long dispatchDelay = DEFAULT_DISPATCH_START_DELAY;

    // Stop the current scheduled executors so we can configure new ones
    if (scheduledExecutor != null) {
      scheduledExecutor.shutdown();
      dispatchDelay = dispatchInterval;
    }

    scheduledExecutor = Executors.newScheduledThreadPool(2);

    // Schedule the service heartbeat if the interval is > 0
    if (heartbeatInterval > 0) {
      logger.debug("Starting service heartbeat at a custom interval of {}s", heartbeatInterval);
      scheduledExecutor.scheduleWithFixedDelay(new JobProducerHeartbeat(), heartbeatInterval, heartbeatInterval,
              TimeUnit.SECONDS);
    }

    // Schedule the job dispatching.
    if (dispatchInterval > 0) {
      logger.debug("Starting job dispatching at a custom interval of {}s", dispatchInterval / 1000);
      scheduledExecutor.scheduleWithFixedDelay(new JobDispatcher(), dispatchDelay, dispatchInterval,
              TimeUnit.MILLISECONDS);
    }
  }

  /**
   * OSGI callback when the configuration is updated. This method is only here to prevent the
   * configuration admin service from calling the service deactivate and activate methods
   * for a config update. It does not have to do anything as the updates are handled by updated().
   */
  public void modified(Map<String, Object> config)
     throws ConfigurationException {
    logger.debug("Modified serviceregistry");
  }

  private JpaJob getJpaJob(long id) throws NotFoundException, ServiceRegistryException {
    EntityManager em = null;
    try {
      em = emf.createEntityManager();
      JpaJob jpaJob = em.find(JpaJob.class, id);
      if (jpaJob == null) {
        throw new NotFoundException("Job " + id + " not found");
      }
      // JPA's caches can be out of date if external changes (e.g. another node in the cluster) have been made to
      // this row in the database
      em.refresh(jpaJob);
      setJobUri(jpaJob);
      return jpaJob;
    } catch (Exception e) {
      if (e instanceof NotFoundException) {
        throw (NotFoundException) e;
      } else {
        throw new ServiceRegistryException(e);
      }
    } finally {
      if (em != null)
        em.close();
    }
  }

  @Override
  public Job getJob(long id) throws NotFoundException, ServiceRegistryException {
    return getJpaJob(id).toJob();
  }

  /**
   * {@inheritDoc}
   *
   * @see org.opencastproject.serviceregistry.api.ServiceRegistry#getCurrentJob()
   */
  @Override
  public Job getCurrentJob() {
    return currentJob.get();
  }

  /**
   * {@inheritDoc}
   *
   * @see org.opencastproject.serviceregistry.api.ServiceRegistry#setCurrentJob(Job)
   */
  @Override
  public void setCurrentJob(Job job) {
    currentJob.set(job);
  }

  private JpaJob updateJob(JpaJob job) throws ServiceRegistryException {
    EntityManager em = null;
    try {
      em = emf.createEntityManager();
      Job oldJob = getJob(job.getId());
      JpaJob jpaJob = updateInternal(em, job);
      if (!TYPE_WORKFLOW.equals(job.getJobType()) && job.getJobLoad() > 0.0f
              && job.getProcessorServiceRegistration() != null
              && job.getProcessorServiceRegistration().getHost().equals(getRegistryHostname())) {
        processCachedLoadChange(job);
      }

      // All WorkflowService Jobs will be ignored
      if (oldJob.getStatus() != job.getStatus() && !TYPE_WORKFLOW.equals(job.getJobType())) {
        updateServiceForFailover(em, job);
      }

      return jpaJob;
    } catch (PersistenceException e) {
      throw new ServiceRegistryException(e);
    } catch (NotFoundException e) {
      // Just in case, remove from cache if there
      removeFromLoadCache(job.getId());
      throw new ServiceRegistryException(e);
    } finally {
      if (em != null)
        em.close();
    }
  }

  @Override
  public Job updateJob(Job job) throws ServiceRegistryException {
    JpaJob jpaJob = JpaJob.from(job);
    jpaJob.setProcessorServiceRegistration(
            (ServiceRegistrationJpaImpl) getServiceRegistration(job.getJobType(), job.getProcessingHost()));
    return updateJob(jpaJob).toJob();
  }

  /**
   * Processes the job load changes for the *local* load cache
   *
   * @param job
   *   The job to apply to the load cache
   */
  private synchronized void processCachedLoadChange(JpaJob job) {
    if (JOB_STATUSES_INFLUENCING_LOAD_BALANCING.contains(job.getStatus()) && jobCache.get(job.getId()) == null) {
      logger.debug("Adding to load cache: Job {}, type {}, load {}, status {}",
              job.getId(), job.getJobType(), job.getJobLoad(), job.getStatus());
      localSystemLoad += job.getJobLoad();
      jobCache.put(job.getId(), job.getJobLoad());
    } else if (jobCache.get(job.getId()) != null && Status.FINISHED.equals(job.getStatus())
            || Status.FAILED.equals(job.getStatus()) || Status.WAITING.equals(job.getStatus())) {
      logger.debug("Removing from load cache: Job {}, type {}, load {}, status {}",
              job.getId(), job.getJobType(), job.getJobLoad(), job.getStatus());
      localSystemLoad -= job.getJobLoad();
      jobCache.remove(job.getId());
    } else {
      logger.debug("Ignoring for load cache: Job {}, type {}, status {}",
              job.getId(), job.getJobType(), job.getStatus());
    }
    logger.debug("Current host load: {}, job load cache size: {}", format("%.1f", localSystemLoad), jobCache.size());
<<<<<<< HEAD
=======

    if (jobCache.isEmpty() && Math.abs(localSystemLoad) > 0.01f) {
      logger.warn("No jobs in the job load cache, but load is {}: setting job load to 0",
              format("%.2f", localSystemLoad));
      localSystemLoad = 0;
    }
>>>>>>> 7f33b488
  }

  private synchronized void removeFromLoadCache(Long jobId) {
    if (jobCache.get(jobId) != null) {
      float jobLoad = jobCache.get(jobId);
      logger.debug("Removing deleted job from load cache: Job {}, load {}", jobId, jobLoad);
      localSystemLoad -= jobLoad;
      jobCache.remove(jobId);
    }
  }

  protected JpaJob setJobUri(JpaJob job) {
    try {
      job.setUri(new URI(jobHost + "/services/job/" + job.getId() + ".xml"));
    } catch (URISyntaxException e) {
      logger.warn("Can not set the job URI", e);
    }
    return job;
  }

  private Fn<JpaJob, JpaJob> fnSetJobUri() {
    return new Fn<JpaJob, JpaJob>() {
      @Override
      public JpaJob apply(JpaJob job) {
        return setJobUri(job);
      }
    };
  }

  /**
   * Internal method to update a job, throwing unwrapped JPA exceptions.
   *
   * @param em
   *          the current entity manager
   * @param job
   *          the job to update
   * @return the updated job
   * @throws PersistenceException
   *           if there is an exception thrown while persisting the job via JPA
   * @throws IllegalArgumentException
   */
  protected JpaJob updateInternal(EntityManager em, JpaJob job) throws PersistenceException {
    EntityTransaction tx = em.getTransaction();
    JpaJob originalJob = null;
    JpaJob fromDb = null;
    try {
      tx.begin();
      fromDb = em.find(JpaJob.class, job.getId());
      originalJob = JpaJob.from(fromDb.toJob());
      if (fromDb == null) {
        throw new NoResultException();
      }
      update(fromDb, job);

      em.merge(fromDb);
      tx.commit();
      job.setVersion(fromDb.toJob().getVersion());
      setJobUri(job);
      return job;
    } catch (PersistenceException e) {
      dumpJobs(originalJob, fromDb);
      if (tx.isActive()) {
        tx.rollback();
      }
      throw e;
    }
  }

  private void dumpJobs(JpaJob originalJob, JpaJob fromDb) {
    try {
      if (originalJob == null) {
        logger.error("originalJob is null");
        return;
      }
      if (originalJob.getStatus() == null) {
        logger.error("originalJob.getStatus() is null");
        return;
      }
      if (!originalJob.getStatus().equals(fromDb.getStatus()))
        logger.error("JPA status mismatch: " + originalJob.getStatus() + " vs " + fromDb.getStatus());
      if (originalJob.getProcessorServiceRegistration() == null) {
        logger.error("originalJob.getProcessorServiceRegistration() is null");
        return;
      }
      if (fromDb.getProcessorServiceRegistration() == null) {
        logger.error("fromDb.getProcessorServiceRegistration() is null");
        return;
      }
      if (!originalJob.getProcessorServiceRegistration().getId().equals(fromDb.getProcessorServiceRegistration().getId()))
        logger.error("JPA processor service mismatch: " + originalJob.getProcessorServiceRegistration().getId() + " vs " + fromDb.getProcessorServiceRegistration().getId());
      if (!originalJob.getDateStarted().equals(fromDb.getDateStarted()))
        logger.error("JPA date started mismatch: " + originalJob.getDateStarted() + " vs " + fromDb.getDateStarted());
      if (!originalJob.getChildJobsString().equals(fromDb.getChildJobsString()))
        logger.error("JPA child job id mismatch: " + originalJob.getChildJobsString() + " vs " + fromDb.getChildJobsString());
    } catch (Exception e) {
      logger.error("Error logging job state information in dumpJobs()", e);
    }
  }

  /**
   * Internal method to update the service registration state, throwing unwrapped JPA exceptions.
   *
   * @param em
   *          the current entity manager
   * @param registration
   *          the service registration to update
   * @return the updated service registration
   * @throws PersistenceException
   *           if there is an exception thrown while persisting the job via JPA
   * @throws IllegalArgumentException
   */
  private ServiceRegistration updateServiceState(EntityManager em, ServiceRegistrationJpaImpl registration)
          throws PersistenceException {
    EntityTransaction tx = em.getTransaction();
    try {
      tx.begin();
      ServiceRegistrationJpaImpl fromDb;
      fromDb = em.find(ServiceRegistrationJpaImpl.class, registration.getId());
      if (fromDb == null) {
        throw new NoResultException();
      }
      fromDb.setServiceState(registration.getServiceState());
      fromDb.setStateChanged(registration.getStateChanged());
      fromDb.setWarningStateTrigger(registration.getWarningStateTrigger());
      fromDb.setErrorStateTrigger(registration.getErrorStateTrigger());
      tx.commit();
      servicesStatistics.updateService(registration);
      return registration;
    } catch (PersistenceException e) {
      if (tx.isActive()) {
        tx.rollback();
      }
      throw e;
    }
  }

  /**
   * Sets the queue and runtimes and other elements of a persistent job based on a job that's been modified in memory.
   * Times on both the objects must be modified, since the in-memory job must not be stale.
   *
   * @param fromDb
   *          The job from the database
   * @param jpaJob
   *          The in-memory job
   */
  private void update(JpaJob fromDb, JpaJob jpaJob) {
    final Job job = jpaJob.toJob();
    final Date now = new Date();
    final Status status = job.getStatus();
    final Status fromDbStatus = fromDb.getStatus();

    fromDb.setPayload(job.getPayload());
    fromDb.setStatus(job.getStatus());
    fromDb.setDispatchable(job.isDispatchable());
    fromDb.setVersion(job.getVersion());
    fromDb.setOperation(job.getOperation());
    fromDb.setArguments(job.getArguments());

    if (job.getDateCreated() == null) {
      jpaJob.setDateCreated(now);
      fromDb.setDateCreated(now);
      job.setDateCreated(now);
    }
    if (job.getProcessingHost() != null) {
      ServiceRegistrationJpaImpl processingService = (ServiceRegistrationJpaImpl) getServiceRegistration(
              job.getJobType(), job.getProcessingHost());
      fromDb.setProcessorServiceRegistration(processingService);
    }
    if (Status.RUNNING.equals(status) && !Status.WAITING.equals(fromDbStatus)) {
      if (job.getDateStarted() == null) {
        jpaJob.setDateStarted(now);
        jpaJob.setQueueTime(now.getTime() - job.getDateCreated().getTime());
        fromDb.setDateStarted(now);
        fromDb.setQueueTime(now.getTime() - job.getDateCreated().getTime());
        job.setDateStarted(now);
        job.setQueueTime(now.getTime() - job.getDateCreated().getTime());
      }
    } else if (Status.FAILED.equals(status)) {
      // failed jobs may not have even started properly
      if (job.getDateCompleted() == null) {
        fromDb.setDateCompleted(now);
        jpaJob.setDateCompleted(now);
        job.setDateCompleted(now);
        if (job.getDateStarted() != null) {
          jpaJob.setRunTime(now.getTime() - job.getDateStarted().getTime());
          fromDb.setRunTime(now.getTime() - job.getDateStarted().getTime());
          job.setRunTime(now.getTime() - job.getDateStarted().getTime());
        }
      }
    } else if (Status.FINISHED.equals(status)) {
      if (job.getDateStarted() == null) {
        // Some services (e.g. ingest) don't use job dispatching, since they start immediately and handle their own
        // lifecycle. In these cases, if the start date isn't set, use the date created as the start date
        jpaJob.setDateStarted(job.getDateCreated());
        job.setDateStarted(job.getDateCreated());
      }
      if (job.getDateCompleted() == null) {
        jpaJob.setDateCompleted(now);
        jpaJob.setRunTime(now.getTime() - job.getDateStarted().getTime());
        fromDb.setDateCompleted(now);
        fromDb.setRunTime(now.getTime() - job.getDateStarted().getTime());
        job.setDateCompleted(now);
        job.setRunTime(now.getTime() - job.getDateStarted().getTime());
      }
    }
  }

  /**
   * Fetches a host registration from persistence.
   *
   * @param em
   *          an active entity manager
   * @param host
   *          the host name
   * @return the host registration, or null if none exists
   */
  protected HostRegistrationJpaImpl fetchHostRegistration(EntityManager em, String host) {
    Query query = em.createNamedQuery("HostRegistration.byHostName");
    query.setParameter("host", host);
    try {
      return (HostRegistrationJpaImpl) query.getSingleResult();
    } catch (NoResultException e) {
      logger.debug("No existing host registration for {}", host);
      return null;
    }
  }

  /**
   * {@inheritDoc}
   *
   * @see org.opencastproject.serviceregistry.api.ServiceRegistry#registerHost(String, String, long, int, float)
   */
  @Override
  public void registerHost(String host, String address, long memory, int cores, float maxLoad)
          throws ServiceRegistryException {
    EntityManager em = null;
    EntityTransaction tx = null;
    try {
      em = emf.createEntityManager();
      tx = em.getTransaction();
      tx.begin();
      // Find the existing registrations for this host and if it exists, update it
      HostRegistrationJpaImpl hostRegistration = fetchHostRegistration(em, host);
      if (hostRegistration == null) {
        hostRegistration = new HostRegistrationJpaImpl(host, address, memory, cores, maxLoad, true, false);
        em.persist(hostRegistration);
      } else {
        hostRegistration.setIpAddress(address);
        hostRegistration.setMemory(memory);
        hostRegistration.setCores(cores);
        hostRegistration.setMaxLoad(maxLoad);
        hostRegistration.setOnline(true);
        em.merge(hostRegistration);
      }
      logger.info("Registering {} with a maximum load of {}", host, maxLoad);
      tx.commit();
      hostsStatistics.updateHost(hostRegistration);
    } catch (Exception e) {
      if (tx != null && tx.isActive()) {
        tx.rollback();
      }
      throw new ServiceRegistryException(e);
    } finally {
      if (em != null)
        em.close();
    }
  }

  /**
   * {@inheritDoc}
   *
   * @see org.opencastproject.serviceregistry.api.ServiceRegistry#unregisterHost(java.lang.String)
   */
  @Override
  public void unregisterHost(String host) throws ServiceRegistryException {
    EntityManager em = null;
    EntityTransaction tx = null;
    try {
      em = emf.createEntityManager();
      tx = em.getTransaction();
      tx.begin();
      HostRegistrationJpaImpl existingHostRegistration = fetchHostRegistration(em, host);
      if (existingHostRegistration == null) {
        throw new IllegalArgumentException("Host '" + host + "' is not registered, so it can not be unregistered");
      }
      existingHostRegistration.setOnline(false);
      for (ServiceRegistration serviceRegistration : getServiceRegistrationsByHost(host)) {
        unRegisterService(serviceRegistration.getServiceType(), serviceRegistration.getHost());
      }
      em.merge(existingHostRegistration);
      logger.info("Unregistering {}", host);
      tx.commit();
      logger.info("Host {} unregistered", host);
      hostsStatistics.updateHost(existingHostRegistration);
    } catch (Exception e) {
      if (tx != null && tx.isActive()) {
        tx.rollback();
      }
      throw new ServiceRegistryException(e);
    } finally {
      if (em != null)
        em.close();
    }
  }

  /**
   * {@inheritDoc}
   *
   * @see org.opencastproject.serviceregistry.api.ServiceRegistry#enableHost(String)
   */
  @Override
  public void enableHost(String host) throws ServiceRegistryException, NotFoundException {
    EntityManager em = null;
    EntityTransaction tx = null;
    try {
      em = emf.createEntityManager();
      tx = em.getTransaction();
      tx.begin();
      // Find the existing registrations for this host and if it exists, update it
      HostRegistrationJpaImpl hostRegistration = fetchHostRegistration(em, host);
      if (hostRegistration == null) {
        throw new NotFoundException("Host '" + host + "' is currently not registered, so it can not be enabled");
      } else {
        hostRegistration.setActive(true);
        em.merge(hostRegistration);
      }
      logger.info("Enabling {}", host);
      tx.commit();
      tx.begin();
      for (ServiceRegistration serviceRegistration : getServiceRegistrationsByHost(host)) {
        ServiceRegistrationJpaImpl registration = (ServiceRegistrationJpaImpl) serviceRegistration;
        registration.setActive(true);
        em.merge(registration);
        servicesStatistics.updateService(registration);
      }
      tx.commit();
      hostsStatistics.updateHost(hostRegistration);
    } catch (NotFoundException e) {
      throw e;
    } catch (Exception e) {
      if (tx != null && tx.isActive()) {
        tx.rollback();
      }
      throw new ServiceRegistryException(e);
    } finally {
      if (em != null)
        em.close();
    }
  }

  /**
   * {@inheritDoc}
   *
   * @see org.opencastproject.serviceregistry.api.ServiceRegistry#disableHost(String)
   */
  @Override
  public void disableHost(String host) throws ServiceRegistryException, NotFoundException {
    EntityManager em = null;
    EntityTransaction tx = null;
    try {
      em = emf.createEntityManager();
      tx = em.getTransaction();
      tx.begin();
      HostRegistrationJpaImpl hostRegistration = fetchHostRegistration(em, host);
      if (hostRegistration == null) {
        throw new NotFoundException("Host '" + host + "' is not currently registered, so it can not be disabled");
      } else {
        hostRegistration.setActive(false);
        for (ServiceRegistration serviceRegistration : getServiceRegistrationsByHost(host)) {
          ServiceRegistrationJpaImpl registration = (ServiceRegistrationJpaImpl) serviceRegistration;
          registration.setActive(false);
          em.merge(registration);
          servicesStatistics.updateService(registration);
        }
        em.merge(hostRegistration);
      }
      logger.info("Disabling {}", host);
      tx.commit();
      hostsStatistics.updateHost(hostRegistration);
    } catch (NotFoundException e) {
      throw e;
    } catch (Exception e) {
      if (tx != null && tx.isActive()) {
        tx.rollback();
      }
      throw new ServiceRegistryException(e);
    } finally {
      if (em != null)
        em.close();
    }
  }

  /**
   * {@inheritDoc}
   *
   * @see org.opencastproject.serviceregistry.api.ServiceRegistry#registerService(java.lang.String, java.lang.String,
   *      java.lang.String)
   */
  @Override
  public ServiceRegistration registerService(String serviceType, String baseUrl, String path)
          throws ServiceRegistryException {
    return registerService(serviceType, baseUrl, path, false);
  }

  /**
   * {@inheritDoc}
   *
   * @see org.opencastproject.serviceregistry.api.ServiceRegistry#registerService(java.lang.String, java.lang.String,
   *      java.lang.String, boolean)
   */
  @Override
  public ServiceRegistration registerService(String serviceType, String baseUrl, String path, boolean jobProducer)
          throws ServiceRegistryException {
    cleanRunningJobs(serviceType, baseUrl);
    return setOnlineStatus(serviceType, baseUrl, path, true, jobProducer);
  }

  protected ServiceRegistrationJpaImpl getServiceRegistration(EntityManager em, String serviceType, String host) {
    try {
      Query q = em.createNamedQuery("ServiceRegistration.getRegistration");
      q.setParameter("serviceType", serviceType);
      q.setParameter("host", host);
      return (ServiceRegistrationJpaImpl) q.getSingleResult();
    } catch (NoResultException e) {
      return null;
    }
  }

  /**
   * Sets the online status of a service registration.
   *
   * @param serviceType
   *          The job type
   * @param baseUrl
   *          the host URL
   * @param online
   *          whether the service is online or off
   * @param jobProducer
   *          whether this service produces jobs for long running operations
   * @return the service registration
   */
  protected ServiceRegistration setOnlineStatus(String serviceType, String baseUrl, String path, boolean online,
          Boolean jobProducer) throws ServiceRegistryException {
    if (isBlank(serviceType) || isBlank(baseUrl)) {
      throw new IllegalArgumentException("serviceType and baseUrl must not be blank");
    }
    EntityManager em = null;
    EntityTransaction tx = null;
    try {
      em = emf.createEntityManager();
      tx = em.getTransaction();
      tx.begin();
      HostRegistrationJpaImpl hostRegistration = fetchHostRegistration(em, baseUrl);
      if (hostRegistration == null) {
        throw new IllegalStateException(
                "A service registration can not be updated when it has no associated host registration");
      }
      ServiceRegistrationJpaImpl registration = getServiceRegistration(em, serviceType, baseUrl);
      if (registration == null) {
        if (isBlank(path)) {
          // we can not create a new registration without a path
          throw new IllegalArgumentException("path must not be blank when registering new services");
        }
        if (jobProducer == null) { // if we are not provided a value, consider it to be false
          registration = new ServiceRegistrationJpaImpl(hostRegistration, serviceType, path, false);

        } else {
          registration = new ServiceRegistrationJpaImpl(hostRegistration, serviceType, path, jobProducer);
        }
        em.persist(registration);
      } else {
        if (StringUtils.isNotBlank(path))
          registration.setPath(path);
        registration.setOnline(online);
        if (jobProducer != null) { // if we are not provided a value, don't update the persistent value
          registration.setJobProducer(jobProducer);
        }
        em.merge(registration);
      }
      tx.commit();
      hostsStatistics.updateHost(hostRegistration);
      servicesStatistics.updateService(registration);
      return registration;
    } catch (Exception e) {
      if (tx != null && tx.isActive()) {
        tx.rollback();
      }
      throw new ServiceRegistryException(e);
    } finally {
      if (em != null)
        em.close();
    }
  }

  /**
   * {@inheritDoc}
   *
   * @see org.opencastproject.serviceregistry.api.ServiceRegistry#unRegisterService(java.lang.String, java.lang.String)
   */
  @Override
  public void unRegisterService(String serviceType, String baseUrl) throws ServiceRegistryException {
    logger.info("Unregistering Service " + serviceType + "@" + baseUrl);
    // TODO: create methods that accept an entity manager, so we can execute multiple queries using the same em and tx
    setOnlineStatus(serviceType, baseUrl, null, false, null);

    cleanRunningJobs(serviceType, baseUrl);
  }

  /** Find all undispatchable jobs that were orphaned when this host was last deactivated and set them to CANCELED. */
  private void cleanUndispatchableJobs(String hostName) {
    EntityManager em = null;
    EntityTransaction tx = null;
    try {
      em = emf.createEntityManager();
      tx = em.getTransaction();
      tx.begin();
      Query query = em.createNamedQuery("Job.undispatchable.status");
      List<Integer> statuses = new ArrayList<Integer>();
      statuses.add(Status.INSTANTIATED.ordinal());
      statuses.add(Status.RUNNING.ordinal());
      query.setParameter("statuses", statuses);
      @SuppressWarnings("unchecked")
      List<JpaJob> undispatchableJobs = query.getResultList();
      for (JpaJob job : undispatchableJobs) {
        // Make sure the job was processed on this host
        String jobHost = "";
        if (job.getProcessorServiceRegistration() != null) {
          jobHost = job.getProcessorServiceRegistration().getHost();
        }
        if (!jobHost.equals(hostName)) {
          logger.debug("Will not cancel undispatchable job {}, it is running on a different host", job);

        } else {
          logger.info("Cancelling the running undispatchable job {}, it was orphaned on this host", job);
          job.setStatus(Status.CANCELED);
          em.merge(job);
        }
      }
      tx.commit();
    } catch (Exception e) {
      logger.error("Unable to clean undispatchable jobs! {}", e.getMessage());
      if (tx != null && tx.isActive()) {
        tx.rollback();
      }
    } finally {
      if (em != null)
        em.close();
    }
  }

  /**
   * Find all running jobs on this service and set them to RESET or CANCELED.
   *
   * @param serviceType
   *          the service type
   * @param baseUrl
   *          the base url
   * @throws ServiceRegistryException
   *           if there is a problem communicating with the jobs database
   */
  private void cleanRunningJobs(String serviceType, String baseUrl) throws ServiceRegistryException {
    EntityManager em = null;
    EntityTransaction tx = null;
    try {
      em = emf.createEntityManager();
      tx = em.getTransaction();
      tx.begin();
      TypedQuery<JpaJob> query = em.createNamedQuery("Job.processinghost.status", JpaJob.class);
      query.setLockMode(LockModeType.PESSIMISTIC_WRITE);
      List<Integer> statuses = new ArrayList<Integer>();
      statuses.add(Status.RUNNING.ordinal());
      statuses.add(Status.DISPATCHING.ordinal());
      statuses.add(Status.WAITING.ordinal());
      query.setParameter("statuses", statuses);
      query.setParameter("host", baseUrl);
      query.setParameter("serviceType", serviceType);

      List<JpaJob> unregisteredJobs = query.getResultList();
      for (JpaJob job : unregisteredJobs) {
        if (job.isDispatchable()) {
          em.refresh(job);
          // If this job has already been treated
          if (Status.CANCELED.equals(job.getStatus()) || Status.RESTART.equals(job.getStatus()))
            continue;
          if (job.getRootJob() != null && Status.PAUSED.equals(job.getRootJob().getStatus())) {
            JpaJob rootJob = job.getRootJob();
            cancelAllChildren(rootJob, em);
            rootJob.setStatus(Status.RESTART);
            rootJob.setOperation(START_OPERATION);
            em.merge(rootJob);
            continue;
          }

          logger.info("Marking child jobs from job {} as canceled", job);
          cancelAllChildren(job, em);
          logger.info("Rescheduling lost job {}", job);
          job.setStatus(Status.RESTART);
          job.setProcessorServiceRegistration(null);
        } else {
          logger.info("Marking lost job {} as failed", job);
          job.setStatus(Status.FAILED);
        }
        em.merge(job);
      }
      tx.commit();
    } catch (Exception e) {
      if (tx != null && tx.isActive()) {
        tx.rollback();
      }
      throw new ServiceRegistryException(e);
    } finally {
      if (em != null)
        em.close();
    }
  }

  /**
   * Go through all the children recursively to set them in {@link Status#CANCELED} status
   *
   * @param job
   *          the parent job
   * @param em
   *          the entity manager
   */
  private void cancelAllChildren(JpaJob job, EntityManager em) {
    for (JpaJob child : job.getChildJobs()) {
      em.refresh(child);
      if (Status.CANCELED.equals(job.getStatus()))
        continue;
      cancelAllChildren(child, em);
      child.setStatus(Status.CANCELED);
      em.merge(child);
    }
  }

  /**
   * {@inheritDoc}
   *
   * @see org.opencastproject.serviceregistry.api.ServiceRegistry#setMaintenanceStatus(java.lang.String, boolean)
   */
  @Override
  public void setMaintenanceStatus(String baseUrl, boolean maintenance) throws NotFoundException {
    EntityManager em = null;
    EntityTransaction tx = null;
    try {
      em = emf.createEntityManager();
      tx = em.getTransaction();
      tx.begin();
      HostRegistrationJpaImpl reg = fetchHostRegistration(em, baseUrl);
      if (reg == null) {
        throw new NotFoundException("Can not set maintenance mode on a host that has not been registered");
      }
      reg.setMaintenanceMode(maintenance);
      em.merge(reg);
      tx.commit();
      hostsStatistics.updateHost(reg);
    } catch (RollbackException e) {
      if (tx != null && tx.isActive()) {
        tx.rollback();
      }
      throw e;
    } finally {
      if (em != null)
        em.close();
    }
  }

  /**
   * {@inheritDoc}
   *
   * @see org.opencastproject.serviceregistry.api.ServiceRegistry#getServiceRegistrations()
   */
  @Override
  public List<ServiceRegistration> getServiceRegistrations() {
    EntityManager em = null;
    try {
      em = emf.createEntityManager();
      return getServiceRegistrations(em);
    } finally {
      if (em != null)
        em.close();
    }
  }

  @Override
  public Incidents incident() {
    return incidents;
  }

  @SuppressWarnings("unchecked")
  private List<ServiceRegistration> getOnlineServiceRegistrations() {
    EntityManager em = null;
    try {
      em = emf.createEntityManager();
      return em.createNamedQuery("ServiceRegistration.getAllOnline").getResultList();
    } finally {
      if (em != null)
        em.close();
    }
  }

  /**
   * Gets all service registrations.
   *
   * @param em
   *          the current entity manager
   * @return the list of service registrations
   */
  @SuppressWarnings("unchecked")
  protected List<ServiceRegistration> getServiceRegistrations(EntityManager em) {
    return em.createNamedQuery("ServiceRegistration.getAll").getResultList();
  }

  /**
   * Gets all host registrations
   *
   * @return the list of host registrations
   */
  @Override
  public List<HostRegistration> getHostRegistrations() {
    EntityManager em = null;
    try {
      em = emf.createEntityManager();
      return getHostRegistrations(em);
    } finally {
      if (em != null)
        em.close();
    }
  }

  /**
   * Gets all host registrations
   *
   * @param em
   *          the current entity manager
   * @return the list of host registrations
   */
  @SuppressWarnings("unchecked")
  protected List<HostRegistration> getHostRegistrations(EntityManager em) {
    return em.createNamedQuery("HostRegistration.getAll").getResultList();
  }

  /**
   * {@inheritDoc}
   *
   * @see org.opencastproject.serviceregistry.api.ServiceRegistry#getChildJobs(long)
   */
  @Override
  public List<Job> getChildJobs(long id) throws ServiceRegistryException {
    EntityManager em = null;
    try {
      em = emf.createEntityManager();
      TypedQuery<JpaJob> query = em.createNamedQuery("Job.root.children", JpaJob.class);
      query.setParameter("id", id);
      List<JpaJob> jobs = query.getResultList();
      if (jobs.size() == 0) {
        jobs = getChildren(em, id);
      }
      return $(jobs).sort(new Comparator<JpaJob>() {
        @Override
        public int compare(JpaJob job1, JpaJob job2) {
          if (job1.getDateCreated() == null || job2.getDateCreated() == null) {
            return 0;
          } else {
            return job1.getDateCreated().compareTo(job2.getDateCreated());
          }
        }
      }).map(fnSetJobUri()).map(fnToJob()).toList();
    } catch (Exception e) {
      throw new ServiceRegistryException(e);
    } finally {
      if (em != null)
        em.close();
    }
  }

  @SuppressWarnings("unchecked")
  private List<JpaJob> getChildren(EntityManager em, long id) throws Exception {
    Query query = em.createNamedQuery("Job.children");
    query.setParameter("id", id);
    List<JpaJob> childJobs = query.getResultList();
    List<JpaJob> resultJobs = new ArrayList<>(childJobs);
    for (JpaJob childJob : childJobs) {
      resultJobs.addAll(getChildren(em, childJob.getId()));
    }
    return resultJobs;
  }

  /**
   * {@inheritDoc}
   *
   * @see org.opencastproject.serviceregistry.api.ServiceRegistry#getJobs(java.lang.String, Status)
   */
  @Override
  public List<Job> getJobs(String type, Status status) throws ServiceRegistryException {
    TypedQuery<JpaJob> query = null;
    EntityManager em = null;
    try {
      em = emf.createEntityManager();
      if (type == null && status == null) {
        query = em.createNamedQuery("Job.all", JpaJob.class);
      } else if (type == null) {
        query = em.createNamedQuery("Job.status", JpaJob.class);
        query.setParameter("status", status.ordinal());
      } else if (status == null) {
        query = em.createNamedQuery("Job.type", JpaJob.class);
        query.setParameter("serviceType", type);
      } else {
        query = em.createNamedQuery("Job", JpaJob.class);
        query.setParameter("status", status.ordinal());
        query.setParameter("serviceType", type);
      }
      List<JpaJob> jobs = query.getResultList();
      for (JpaJob job : jobs) {
        setJobUri(job);
      }

      return $(jobs).map(fnToJob()).toList();
    } catch (Exception e) {
      throw new ServiceRegistryException(e);
    } finally {
      if (em != null)
        em.close();
    }

  }

  @Override
  public List<String> getJobPayloads(String operation) throws ServiceRegistryException {
    EntityManager em = emf.createEntityManager();
    try {
      TypedQuery<String> query = em.createNamedQuery("Job.payload", String.class);
      query.setParameter("operation", operation);
      logger.debug("Requesting job payloads using query: {}", query);
      return query.getResultList();
    } catch (Exception e) {
      throw new ServiceRegistryException(e);
    }
  }

  /**
   * {@inheritDoc}
   *
   * @see org.opencastproject.serviceregistry.api.ServiceRegistry#getActiveJobs()
   */
  @Override
  public List<Job> getActiveJobs() throws ServiceRegistryException {
    List<Status> statuses = new ArrayList<Status>();
    for (Status status : Status.values()) {
      if (status.isActive())
        statuses.add(status);
    }
    EntityManager em = null;
    try {
      em = emf.createEntityManager();
      List<JpaJob> jpaJobs = getJobsByStatus(em, statuses.toArray(new Status[statuses.size()]));
      List<Job> jobs = new ArrayList<Job>(jpaJobs.size());
      for (JpaJob jpaJob : jpaJobs) {
        jobs.add(jpaJob.toJob());
      }
      return jobs;
    } catch (Exception e) {
      throw new ServiceRegistryException(e);
    } finally {
      if (em != null)
        em.close();
    }
  }

  /**
   * Get the list of jobs with status from the given statuses.
   *
   * @param em
   *          the entity manager
   * @param statuses
   *          variable sized array of status values to test on jobs
   * @return list of jobs with status from statuses
   * @throws ServiceRegistryException
   *           if there is a problem communicating with the jobs database
   */
  public List<JpaJob> getJobsByStatus(EntityManager em, Status... statuses) throws ServiceRegistryException {
    if (statuses == null || statuses.length < 1)
      throw new IllegalArgumentException("At least one job status must be given.");

    List<Integer> ordinalStatuses = new ArrayList<>();
    for (Status status : statuses) {
      ordinalStatuses.add(status.ordinal());
    }
    TypedQuery<JpaJob> query = null;
    try {
      query = em.createNamedQuery("Job.statuses", JpaJob.class);
      query.setParameter("statuses", ordinalStatuses);
      List<JpaJob> jpaJobs = query.getResultList();
      for (JpaJob jpaJob : jpaJobs) {
        setJobUri(jpaJob);
      }
      return jpaJobs;
    } catch (Exception e) {
      throw new ServiceRegistryException(e);
    }
  }

  /**
   * Gets jobs of all types that are in the given state.
   *
   * @param em the entity manager
   * @param offset apply offset to the db query if offset &gt; 0
   * @param limit apply limit to the db query if limit &gt; 0
   * @param statuses the job status should be one from the given statuses
   * @return the list of jobs waiting for dispatch
   * @throws ServiceRegistryException if there is a problem communicating with the jobs database
   */
  protected List<JpaJob> getDispatchableJobsWithStatus(EntityManager em, int offset, int limit, Status... statuses)
          throws ServiceRegistryException {
    if (statuses == null)
      return Collections.EMPTY_LIST;

    List<Integer> statusesOrdinal = new ArrayList<>(statuses.length);
    for (Status status : statuses) {
      statusesOrdinal.add(status.ordinal());
    }

    TypedQuery<JpaJob> query = null;
    try {
      query = em.createNamedQuery("Job.dispatchable.status", JpaJob.class);
      query.setParameter("statuses", statusesOrdinal);
      if (offset > 0)
        query.setFirstResult(offset);
      if (limit > 0)
        query.setMaxResults(limit);
      return query.getResultList();
    } catch (Exception e) {
      throw new ServiceRegistryException(e);
    }
  }

  /**
   * Return dispatchable job ids, where the job status is RESTART or QUEUED and the job id is listed in the given set.
   *
   * @param em the entity manager
   * @param jobIds set with job id's interested in
   * @return list with dispatchable job id's from the given set, with job status RESTART or QUEUED
   * @throws ServiceRegistryException if there is a problem communicating with the jobs database
   */
  protected List<Long> getDispatchableJobsWithIdFilter(EntityManager em, Set<Long> jobIds)
          throws ServiceRegistryException {
    if (jobIds == null || jobIds.isEmpty())
      return Collections.EMPTY_LIST;

    Query query = null;
    try {
      query = em.createNamedQuery("Job.dispatchable.status.idfilter");
      query.setParameter("jobids", dispatchPriorityList.keySet());
      query.setParameter("statuses", Arrays.asList(Status.RESTART.ordinal(), Status.QUEUED.ordinal()));
      return query.getResultList();
    } catch (Exception e) {
      throw new ServiceRegistryException(e);
    }
  }

  @SuppressWarnings("unchecked")
  protected List<Object[]> getAvgOperations(EntityManager em) throws ServiceRegistryException {
    Query query = null;
    try {
      query = em.createNamedQuery("Job.avgOperation");
      return query.getResultList();
    } catch (Exception e) {
      throw new ServiceRegistryException(e);
    }
  }

  @SuppressWarnings("unchecked")
  List<Object[]> getCountPerHostService(EntityManager em) throws ServiceRegistryException {
    Query query = null;
    try {
      query = em.createNamedQuery("Job.countPerHostService");
      return query.getResultList();
    } catch (Exception e) {
      throw new ServiceRegistryException(e);
    }
  }

  /**
   * {@inheritDoc}
   *
   * @see org.opencastproject.serviceregistry.api.ServiceRegistry#count(java.lang.String, Status)
   */
  @Override
  public long count(String serviceType, Status status) throws ServiceRegistryException {
    EntityManager em = null;
    try {
      em = emf.createEntityManager();
      Query query;
      if (serviceType == null && status == null) {
        query = em.createNamedQuery("Job.count.all");
      } else if (serviceType == null) {
        query = em.createNamedQuery("Job.count.nullType");
        query.setParameter("status", status.ordinal());
      } else if (status == null) {
        query = em.createNamedQuery("Job.count.nullStatus");
        query.setParameter("serviceType", serviceType);
      } else {
        query = em.createNamedQuery("Job.count");
        query.setParameter("status", status.ordinal());
        query.setParameter("serviceType", serviceType);
      }
      Number countResult = (Number) query.getSingleResult();
      return countResult.longValue();
    } catch (Exception e) {
      throw new ServiceRegistryException(e);
    } finally {
      if (em != null)
        em.close();
    }
  }

  /**
   * {@inheritDoc}
   *
   * @see org.opencastproject.serviceregistry.api.ServiceRegistry#countByHost(java.lang.String, java.lang.String,
   *      Status)
   */
  @Override
  public long countByHost(String serviceType, String host, Status status) throws ServiceRegistryException {
    EntityManager em = null;
    try {
      em = emf.createEntityManager();
      Query query = em.createNamedQuery("Job.countByHost");
      query.setParameter("status", status.ordinal());
      query.setParameter("serviceType", serviceType);
      query.setParameter("host", host);
      Number countResult = (Number) query.getSingleResult();
      return countResult.longValue();
    } catch (Exception e) {
      throw new ServiceRegistryException(e);
    } finally {
      if (em != null)
        em.close();
    }
  }

  /**
   * {@inheritDoc}
   *
   * @see org.opencastproject.serviceregistry.api.ServiceRegistry#countByOperation(java.lang.String, java.lang.String,
   *      Status)
   */
  @Override
  public long countByOperation(String serviceType, String operation, Status status) throws ServiceRegistryException {
    EntityManager em = null;
    try {
      em = emf.createEntityManager();
      Query query = em.createNamedQuery("Job.countByOperation");
      query.setParameter("status", status.ordinal());
      query.setParameter("serviceType", serviceType);
      query.setParameter("operation", operation);
      Number countResult = (Number) query.getSingleResult();
      return countResult.longValue();
    } catch (Exception e) {
      throw new ServiceRegistryException(e);
    } finally {
      if (em != null)
        em.close();
    }
  }

  /**
   * {@inheritDoc}
   *
   * @see org.opencastproject.serviceregistry.api.ServiceRegistry#count(java.lang.String, java.lang.String,
   *      java.lang.String, Status)
   */
  @Override
  public long count(String serviceType, String host, String operation, Status status) throws ServiceRegistryException {
    if (StringUtils.isBlank(serviceType) || StringUtils.isBlank(host) || StringUtils.isBlank(operation)
            || status == null)
      throw new IllegalArgumentException("service type, host, operation, and status must be provided");
    Query query = null;
    EntityManager em = null;
    try {
      em = emf.createEntityManager();
      query = em.createNamedQuery("Job.fullMonty");
      query.setParameter("status", status.ordinal());
      query.setParameter("serviceType", serviceType);
      query.setParameter("operation", operation);
      Number countResult = (Number) query.getSingleResult();
      return countResult.longValue();
    } catch (Exception e) {
      throw new ServiceRegistryException(e);
    } finally {
      if (em != null)
        em.close();
    }
  }

  /**
   * {@inheritDoc}
   *
   * @see org.opencastproject.serviceregistry.api.ServiceRegistry#countOfAbnormalServices()
   */
  @Override
  public long countOfAbnormalServices() throws ServiceRegistryException {
    EntityManager em = null;
    try {
      em = emf.createEntityManager();
      Query query = em.createNamedQuery("ServiceRegistration.countNotNormal");
      Number count = (Number) query.getSingleResult();
      return count.longValue();
    } catch (Exception e) {
      throw new ServiceRegistryException(e);
    } finally {
      if (em != null)
        em.close();
    }
  }

  /**
   * {@inheritDoc}
   *
   * @see org.opencastproject.serviceregistry.api.ServiceRegistry#getServiceStatistics()
   */
  @Override
  public List<ServiceStatistics> getServiceStatistics() throws ServiceRegistryException {
    Date now = new Date();
    return getServiceStatistics(
             DateUtils.addDays(now, -maxJobAge),
             DateUtils.addDays(now, 1)); // Avoid glitches around 'now' by setting the endDate to 'tomorrow'
  }

  /**
   * Gets performance and runtime statistics for each known service registration.
   * For the statistics, only jobs created within the time interval [startDate, endDate] are being considered
   *
   * @param startDate
   *          Only jobs created after this data are considered for statistics
   * @param endDate
   *          Only jobs created before this data are considered for statistics
   * @return the service statistics
   * @throws ServiceRegistryException
   *           if there is a problem accessing the service registry
   */
  private List<ServiceStatistics> getServiceStatistics(Date startDate, Date endDate) throws ServiceRegistryException {
    EntityManager em = null;
    try {
      em = emf.createEntityManager();
      Map<Long, JaxbServiceStatistics> statsMap = new HashMap<Long, JaxbServiceStatistics>();

      // Make sure we also include the services that have no processing history so far
      List<ServiceRegistrationJpaImpl> services = em.createNamedQuery("ServiceRegistration.getAll").getResultList();
      for (ServiceRegistrationJpaImpl s : services) {
        statsMap.put(s.getId(), new JaxbServiceStatistics(s));
      }

      Query query = em.createNamedQuery("ServiceRegistration.statistics");
      query.setParameter("minDateCreated", startDate, TemporalType.TIMESTAMP);
      query.setParameter("maxDateCreated", endDate, TemporalType.TIMESTAMP);

      List queryResults = query.getResultList();
      for (Object result : queryResults) {
        Object[] oa = (Object[]) result;
        Number serviceRegistrationId = ((Number) oa[0]);
        if (serviceRegistrationId == null || serviceRegistrationId.longValue() == 0)
          continue;
        Status status = Status.values()[((Number) oa[1]).intValue()];
        Number count = (Number) oa[2];
        Number meanQueueTime = (Number) oa[3];
        Number meanRunTime = (Number) oa[4];

        // The statistics query returns a cartesian product, so we need to iterate over them to build up the objects
        JaxbServiceStatistics stats = statsMap.get(serviceRegistrationId.longValue());
        if (stats == null)
          continue;

        // the status will be null if there are no jobs at all associated with this service registration
        if (status != null) {
          switch (status) {
            case RUNNING:
              stats.setRunningJobs(count.intValue());
              break;
            case QUEUED:
            case DISPATCHING:
              stats.setQueuedJobs(count.intValue());
              break;
            case FINISHED:
              stats.setMeanRunTime(meanRunTime.longValue());
              stats.setMeanQueueTime(meanQueueTime.longValue());
              stats.setFinishedJobs(count.intValue());
              break;
            default:
              break;
          }
        }
      }

      List<ServiceStatistics> stats = new ArrayList<ServiceStatistics>(statsMap.values());
      Collections.sort(stats, new Comparator<ServiceStatistics>() {
        @Override
        public int compare(ServiceStatistics o1, ServiceStatistics o2) {
          ServiceRegistration reg1 = o1.getServiceRegistration();
          ServiceRegistration reg2 = o2.getServiceRegistration();
          int typeComparison = reg1.getServiceType().compareTo(reg2.getServiceType());
          return typeComparison == 0 ? reg1.getHost().compareTo(reg2.getHost()) : typeComparison;
        }
      });

      return stats;
    } catch (Exception e) {
      throw new ServiceRegistryException(e);
    } finally {
      if (em != null)
        em.close();
    }
  }

  /**
   * Do not look at this, it will burn your eyes! This is due to JPA's inability to do a left outer join with join
   * conditions.
   *
   * {@inheritDoc}
   *
   * @see org.opencastproject.serviceregistry.api.ServiceRegistry#getServiceRegistrationsByLoad(java.lang.String)
   */
  @Override
  public List<ServiceRegistration> getServiceRegistrationsByLoad(String serviceType) throws ServiceRegistryException {
    EntityManager em = null;
    try {
      em = emf.createEntityManager();
      SystemLoad loadByHost = getHostLoads(em);
      List<HostRegistration> hostRegistrations = getHostRegistrations();
      List<ServiceRegistration> serviceRegistrations = getServiceRegistrationsByType(serviceType);
      return getServiceRegistrationsByLoad(serviceType, serviceRegistrations, hostRegistrations, loadByHost);
    } finally {
      if (em != null)
        em.close();
    }
  }

  /**
   * {@inheritDoc}
   *
   * @see org.opencastproject.serviceregistry.api.ServiceRegistry#getCurrentHostLoads()
   */
  @Override
  public SystemLoad getCurrentHostLoads() {
    EntityManager em = null;
    try {
      em = emf.createEntityManager();
      return getHostLoads(em);
    } finally {
      if (em != null)
        em.close();
    }
  }

  /**
   * Gets a map of hosts to the number of jobs currently loading that host
   *
   * @param em
   *          the entity manager
   *
   * @return the map of hosts to job counts
   */
  SystemLoad getHostLoads(EntityManager em) {
    final SystemLoad systemLoad = new SystemLoad();

    // Find all jobs that are currently running on any given host, or get all of them
    Query q = em.createNamedQuery("ServiceRegistration.hostloads");
    List<Integer> statuses = new LinkedList<Integer>();
    for (Status status : JOB_STATUSES_INFLUENCING_LOAD_BALANCING) {
      statuses.add(status.ordinal());
    }
    q.setParameter("statuses", statuses);
    //Note: This is used in the query to filter out workflow jobs.
    //These jobs are load balanced by the workflow service directly.
    q.setParameter("workflow_type", TYPE_WORKFLOW);

    // Accumulate the numbers for relevant job statuses per host
    for (Object result : q.getResultList()) {
      Object[] resultArray = (Object[]) result;
      String host = String.valueOf(resultArray[0]);

      Status status = Status.values()[(int) resultArray[1]];
      float load = ((Number) resultArray[2]).floatValue();

      // Only queued, and running jobs are adding to the load, so every other status is discarded
      if (status == null || !JOB_STATUSES_INFLUENCING_LOAD_BALANCING.contains(status)) {
        load = 0.0f;
      }

      // Add the service registration
      NodeLoad serviceLoad;
      if (systemLoad.containsHost(host)) {
        serviceLoad = systemLoad.get(host);
        serviceLoad.setLoadFactor(serviceLoad.getLoadFactor() + load);
      } else {
        serviceLoad = new NodeLoad(host, load);
      }

      systemLoad.addNodeLoad(serviceLoad);
    }

    // This is important, otherwise services which have no current load are not listed in the output!
    for (HostRegistration h : getHostRegistrations(em)) {
      if (!systemLoad.containsHost(h.getBaseUrl())) {
        systemLoad.addNodeLoad(new NodeLoad(h.getBaseUrl(), 0.0f));
      }
    }

    return systemLoad;
  }

  /**
   * {@inheritDoc}
   *
   * @see org.opencastproject.serviceregistry.api.ServiceRegistry#getServiceRegistrationsByType(java.lang.String)
   */
  @SuppressWarnings("unchecked")
  @Override
  public List<ServiceRegistration> getServiceRegistrationsByType(String serviceType) throws ServiceRegistryException {
    EntityManager em = null;
    try {
      em = emf.createEntityManager();
      return em.createNamedQuery("ServiceRegistration.getByType").setParameter("serviceType", serviceType)
              .getResultList();
    } finally {
      if (em != null)
        em.close();
    }
  }

  /**
   * {@inheritDoc}
   *
   * @see org.opencastproject.serviceregistry.api.ServiceRegistry#getServiceRegistrationsByHost(java.lang.String)
   */
  @SuppressWarnings("unchecked")
  @Override
  public List<ServiceRegistration> getServiceRegistrationsByHost(String host) throws ServiceRegistryException {
    EntityManager em = null;
    try {
      em = emf.createEntityManager();
      return em.createNamedQuery("ServiceRegistration.getByHost").setParameter("host", host).getResultList();
    } finally {
      if (em != null)
        em.close();
    }
  }

  /**
   * {@inheritDoc}
   *
   * @see org.opencastproject.serviceregistry.api.ServiceRegistry#getServiceRegistration(java.lang.String,
   *      java.lang.String)
   */
  @Override
  public ServiceRegistration getServiceRegistration(String serviceType, String host) {
    EntityManager em = null;
    try {
      em = emf.createEntityManager();
      return getServiceRegistration(em, serviceType, host);
    } finally {
      if (em != null)
        em.close();
    }
  }

  /**
   * A custom ServiceTracker that registers all locally published servlets so clients can find the most appropriate
   * service on the network to handle new jobs.
   */
  class RestServiceTracker extends ServiceTracker {
    protected static final String FILTER = "(&(objectClass=javax.servlet.Servlet)("
            + RestConstants.SERVICE_PATH_PROPERTY + "=*))";

    protected BundleContext bundleContext = null;

    RestServiceTracker(BundleContext bundleContext) throws InvalidSyntaxException {
      super(bundleContext, bundleContext.createFilter(FILTER), null);
      this.bundleContext = bundleContext;
    }

    /**
     * {@inheritDoc}
     *
     * @see org.osgi.util.tracker.ServiceTracker#open(boolean)
     */
    @Override
    public void open(boolean trackAllServices) {
      super.open(trackAllServices);
      try {
        ServiceReference[] references = bundleContext.getAllServiceReferences(null, FILTER);
        if (references != null) {
          for (ServiceReference ref : references) {
            addingService(ref);
          }
        }
      } catch (InvalidSyntaxException e) {
        throw new IllegalStateException("The tracker filter '" + FILTER + "' has syntax errors", e);
      }
    }

    @Override
    public Object addingService(ServiceReference reference) {
      String serviceType = (String) reference.getProperty(RestConstants.SERVICE_TYPE_PROPERTY);
      String servicePath = (String) reference.getProperty(RestConstants.SERVICE_PATH_PROPERTY);
      boolean publishFlag = (Boolean) reference.getProperty(RestConstants.SERVICE_PUBLISH_PROPERTY);
      boolean jobProducer = (Boolean) reference.getProperty(RestConstants.SERVICE_JOBPRODUCER_PROPERTY);

      // Only register services that have the "publish" flag set to "true"
      if (publishFlag) {
        try {
          registerService(serviceType, hostName, servicePath, jobProducer);
        } catch (ServiceRegistryException e) {
          logger.warn("Unable to register job producer of type " + serviceType + " on host " + hostName);
        }
      } else {
        logger.debug("Not registering service " + serviceType + " in service registry by configuration");
      }

      return super.addingService(reference);
    }

    @Override
    public void removedService(ServiceReference reference, Object service) {
      String serviceType = (String) reference.getProperty(RestConstants.SERVICE_TYPE_PROPERTY);
      boolean publishFlag = (Boolean) reference.getProperty(RestConstants.SERVICE_PUBLISH_PROPERTY);

      // Services that have the "publish" flag set to "true" have been registered before.
      if (publishFlag) {
        try {
          unRegisterService(serviceType, hostName);
        } catch (ServiceRegistryException e) {
          logger.warn("Unable to unregister job producer of type " + serviceType + " on host " + hostName);
        }
      } else {
        logger.trace("Service " + reference + " was never registered");
      }
      super.removedService(reference, service);
    }
  }

  /**
   * Sets the trusted http client.
   *
   * @param client
   *          the trusted http client
   */
  void setTrustedHttpClient(TrustedHttpClient client) {
    this.client = client;
  }

  /**
   * Callback for setting the security service.
   *
   * @param securityService
   *          the securityService to set
   */
  public void setSecurityService(SecurityService securityService) {
    this.securityService = securityService;
  }

  /**
   * Callback for setting the user directory service.
   *
   * @param userDirectoryService
   *          the userDirectoryService to set
   */
  public void setUserDirectoryService(UserDirectoryService userDirectoryService) {
    this.userDirectoryService = userDirectoryService;
  }

  /**
   * Sets a reference to the organization directory service.
   *
   * @param organizationDirectory
   *          the organization directory
   */
  public void setOrganizationDirectoryService(OrganizationDirectoryService organizationDirectory) {
    this.organizationDirectoryService = organizationDirectory;
  }

  /** OSGi DI. */
  public void setIncidentService(IncidentService incidentService) {
    // Manually resolve the cyclic dependency between the incident service and the service registry
    ((OsgiIncidentService) incidentService).setServiceRegistry(this);
    this.incidents = new Incidents(this, incidentService);
  }

  /**
   * Update the jobs failure history and the service status with the given information. All these data are then use for
   * the jobs failover strategy. Only the terminated job (with FAILED or FINISHED status) are taken into account.
   *
   * @param em
   *          the current entity manager
   * @param job
   *          the current job that failed/succeeded
   * @throws ServiceRegistryException
   * @throws IllegalArgumentException
   */
  private void updateServiceForFailover(EntityManager em, JpaJob job)
          throws IllegalArgumentException, ServiceRegistryException {
    if (job.getStatus() != Status.FAILED && job.getStatus() != Status.FINISHED)
      return;

    job.setStatus(job.getStatus(), job.getFailureReason());

    // At this point, the only possible states for the current service are NORMAL and WARNING,
    // the services in ERROR state will not be chosen by the dispatcher
    ServiceRegistrationJpaImpl currentService = job.getProcessorServiceRegistration();
    if (currentService == null)
      return;

    // Job is finished with a failure
    if (job.getStatus() == FAILED && !DATA.equals(job.getFailureReason())) {

      // Services in WARNING or ERROR state triggered by current job
      List<ServiceRegistrationJpaImpl> relatedWarningOrErrorServices = getRelatedWarningErrorServices(job);

      // Before this job failed there was at least one job failed with this job signature on any service
      if (relatedWarningOrErrorServices.size() > 0) {

        for (ServiceRegistrationJpaImpl relatedService : relatedWarningOrErrorServices) {
          // Skip current service from the list
          if (currentService.equals(relatedService))
            continue;

          // De-escalate the state of related services as the issue is most likely with the job not the service
          // Reset the WARNING job to NORMAL
          if (relatedService.getServiceState() == WARNING) {
            logger.info("State reset to NORMAL for related service {} on host {}", relatedService.getServiceType(),
                    relatedService.getHost());
            relatedService.setServiceState(NORMAL, job.toJob().getSignature());
          }

          // Reset the ERROR job to WARNING
          else if (relatedService.getServiceState() == ERROR) {
            logger.info("State reset to WARNING for related service {} on host {}", relatedService.getServiceType(),
                    relatedService.getHost());
            relatedService.setServiceState(WARNING, relatedService.getWarningStateTrigger());
          }

          updateServiceState(em, relatedService);
        }

      }

      // This is the first job with this signature failing on any service
      else {

        // Set the current service to WARNING state
        if (currentService.getServiceState() == NORMAL) {
          logger.info("State set to WARNING for current service {} on host {}", currentService.getServiceType(),
                  currentService.getHost());
          currentService.setServiceState(WARNING, job.toJob().getSignature());
          updateServiceState(em, currentService);
        }

        // The current service already is in WARNING state and max attempts is reached
        else if (getHistorySize(currentService) >= maxAttemptsBeforeErrorState) {
          logger.info("State set to ERROR for current service {} on host {}", currentService.getServiceType(),
                  currentService.getHost());
          currentService.setServiceState(ERROR, job.toJob().getSignature());
          updateServiceState(em, currentService);
        }
      }

    }

    // Job is finished without failure
    else if (job.getStatus() == Status.FINISHED) {

      // If the service was in warning state reset to normal state
      if (currentService.getServiceState() == WARNING) {
        logger.info("State reset to NORMAL for current service {} on host {}", currentService.getServiceType(),
                currentService.getHost());
        currentService.setServiceState(NORMAL);
        updateServiceState(em, currentService);
      }

    }
  }

  /**
   * {@inheritDoc}
   *
   * @see org.opencastproject.serviceregistry.api.ServiceRegistry#sanitize(java.lang.String, java.lang.String)
   */
  @Override
  public void sanitize(String serviceType, String host) throws NotFoundException {
    EntityManager em = null;
    try {
      em = emf.createEntityManager();
      ServiceRegistrationJpaImpl service = getServiceRegistration(em, serviceType, host);
      if (service == null)
        throw new NotFoundException("");
      logger.info("State reset to NORMAL for service {} on host {} through santize method", service.getServiceType(),
              service.getHost());
      service.setServiceState(NORMAL);
      updateServiceState(em, service);
    } finally {
      if (em != null)
        em.close();
    }
  }

  /**
   * Gets the failed jobs history for the given service registration
   *
   * @param serviceRegistration
   * @return the failed jobs history size
   * @throws IllegalArgumentException
   *           if parameter is null
   * @throws ServiceRegistryException
   */
  private int getHistorySize(ServiceRegistration serviceRegistration)
          throws IllegalArgumentException, ServiceRegistryException {
    if (serviceRegistration == null)
      throw new IllegalArgumentException("serviceRegistration must not be null!");

    Query query = null;
    EntityManager em = null;
    logger.debug("Calculating count of jobs who failed due to service {}", serviceRegistration.toString());
    try {
      em = emf.createEntityManager();
      query = em.createNamedQuery("Job.count.history.failed");
      query.setParameter("serviceType", serviceRegistration.getServiceType());
      query.setParameter("host", serviceRegistration.getHost());
      Number number = (Number) query.getSingleResult();
      return number.intValue();
    } catch (Exception e) {
      throw new ServiceRegistryException(e);
    } finally {
      if (em != null)
        em.close();
    }
  }

  /**
   * Gets the services in WARNING state triggered by this job
   *
   * @param job
   *          the given job to get the related services
   * @return a list of services triggered by the job
   * @throws IllegalArgumentException
   *           if the given job was null
   * @throws ServiceRegistryException
   *           if the there was a problem with the query
   */
  private List<ServiceRegistrationJpaImpl> getRelatedWarningServices(JpaJob job)
          throws IllegalArgumentException, ServiceRegistryException {
    if (job == null)
      throw new IllegalArgumentException("job must not be null!");

    Query query = null;
    EntityManager em = null;
    logger.trace("Finding services put in WARNING state by job {}", job.toJob().getSignature());
    try {
      em = emf.createEntityManager();
      // TODO: modify the query to avoid to go through the list here
      query = em.createNamedQuery("ServiceRegistration.relatedservices.warning");
      query.setParameter("serviceType", job.getJobType());

      List<ServiceRegistrationJpaImpl> jpaServices = new ArrayList<ServiceRegistrationJpaImpl>();

      @SuppressWarnings("unchecked")
      List<ServiceRegistrationJpaImpl> jobResults = query.getResultList();
      for (ServiceRegistrationJpaImpl relatedService : jobResults) {
        if (relatedService.getWarningStateTrigger() == job.toJob().getSignature()) {
          jpaServices.add(relatedService);
        }
      }
      return jpaServices;
    } catch (NoResultException e) {
      return null;
    } catch (Exception e) {
      throw new ServiceRegistryException(e);
    } finally {
      if (em != null)
        em.close();
    }
  }

  /**
   * Gets the services in WARNING or ERROR state triggered by this job
   *
   * @param job
   *          the given job to get the related services
   * @return a list of services triggered by the job
   * @throws IllegalArgumentException
   *           if the given job was null
   * @throws ServiceRegistryException
   *           if the there was a problem with the query
   */
  private List<ServiceRegistrationJpaImpl> getRelatedWarningErrorServices(JpaJob job)
          throws ServiceRegistryException {
    if (job == null)
      throw new IllegalArgumentException("job must not be null!");

    Query query = null;
    EntityManager em = null;
    logger.debug("Try to get the services in WARNING or ERROR state triggered by this job {} failed",
            job.toJob().getSignature());
    try {
      em = emf.createEntityManager();

      // TODO: modify the query to avoid to go through the list here
      query = em.createNamedQuery("ServiceRegistration.relatedservices.warning_error");
      query.setParameter("serviceType", job.getJobType());

      List<ServiceRegistrationJpaImpl> jpaServices = new ArrayList<ServiceRegistrationJpaImpl>();

      @SuppressWarnings("unchecked")
      List<ServiceRegistrationJpaImpl> serviceResults = query.getResultList();
      for (ServiceRegistrationJpaImpl relatedService : serviceResults) {
        if (relatedService.getServiceState() == WARNING
                && relatedService.getWarningStateTrigger() == job.toJob().getSignature()) {
          jpaServices.add(relatedService);
        }

        if (relatedService.getServiceState() == ERROR && relatedService.getErrorStateTrigger() == job.toJob().getSignature()) {
          jpaServices.add(relatedService);
        }
      }
      return jpaServices;
    } catch (NoResultException e) {
      return null;
    } catch (Exception e) {
      throw new ServiceRegistryException(e);
    } finally {
      if (em != null)
        em.close();
    }
  }

  /**
   * Returns a filtered list of service registrations, containing only those that are online, not in maintenance mode,
   * and with a specific service type that are running on a host which is not already maxed out.
   *
   * @param serviceRegistrations
   *          the complete list of service registrations
   * @param hostRegistrations
   *          the complete list of available host registrations
   * @param systemLoad
   *          the map of hosts to the number of running jobs
   * @param jobType
   *          the job type for which the services registrations are filtered
   */
  protected List<ServiceRegistration> getServiceRegistrationsWithCapacity(String jobType,
          List<ServiceRegistration> serviceRegistrations, List<HostRegistration> hostRegistrations,
          final SystemLoad systemLoad) {

    final List<String> hostBaseUrls = $(hostRegistrations).map(toBaseUrl).toList();
    final List<ServiceRegistration> filteredList = new ArrayList<ServiceRegistration>();

    for (ServiceRegistration service : serviceRegistrations) {

      // Skip service if host not available
      if (!hostBaseUrls.contains(service.getHost())) {
        logger.trace("Not considering {} because it's host {} is not available for dispatching", service,
                service.getHost());
        continue;
      }

      // Skip services that are not of the requested type
      if (!jobType.equals(service.getServiceType())) {
        logger.trace("Not considering {} because it is of the wrong job type", service);
        continue;
      }

      // Skip services that are in error state
      if (service.getServiceState() == ERROR) {
        logger.trace("Not considering {} because it is in error state", service);
        continue;
      }

      // Skip services that are in maintenance mode
      if (service.isInMaintenanceMode()) {
        logger.trace("Not considering {} because it is in maintenance mode", service);
        continue;
      }

      // Skip services that are marked as offline
      if (!service.isOnline()) {
        logger.trace("Not considering {} because it is currently offline", service);
        continue;
      }

      // Determine the maximum load for this host
      Float hostLoadMax = null;
      for (HostRegistration host : hostRegistrations) {
        if (host.getBaseUrl().equals(service.getHost())) {
          hostLoadMax = host.getMaxLoad();
          break;
        }
      }
      if (hostLoadMax == null)
        logger.warn("Unable to determine max load for host {}", service.getHost());

      // Determine the current load for this host
      Float hostLoad = systemLoad.get(service.getHost()).getLoadFactor();
      if (hostLoad == null)
        logger.warn("Unable to determine current load for host {}", service.getHost());

      // Is this host suited for processing?
      if (hostLoad == null || hostLoadMax == null || hostLoad < hostLoadMax) {
        logger.debug("Adding candidate service {} for processing of jobs of type '{}' (host load is {} of max {})",
           service, jobType, hostLoad, hostLoadMax);
        filteredList.add(service);
      }

    }

    // Sort the list by capacity
    Collections.sort(filteredList, new LoadComparator(systemLoad));

    return filteredList;
  }

  /**
   * Returns a filtered list of service registrations, containing only those that are online, not in maintenance mode,
   * and with a specific service type, ordered by load.
   *
   * @param jobType
   *          the job type for which the services registrations are filtered
   * @param serviceRegistrations
   *          the complete list of service registrations
   * @param hostRegistrations
   *          the complete list of available host registrations
   * @param systemLoad
   *
   */
  protected List<ServiceRegistration> getServiceRegistrationsByLoad(String jobType,
          List<ServiceRegistration> serviceRegistrations, List<HostRegistration> hostRegistrations,
          final SystemLoad systemLoad) {

    final List<String> hostBaseUrls = $(hostRegistrations).map(toBaseUrl).toList();
    final List<ServiceRegistration> filteredList = new ArrayList<ServiceRegistration>();

    logger.debug("Finding services to dispatch job of type {}", jobType);

    for (ServiceRegistration service : serviceRegistrations) {

      // Skip service if host not available
      if (!hostBaseUrls.contains(service.getHost())) {
        logger.trace("Not considering {} because it's host {} is not available for dispatching", service,
                service.getHost());
        continue;
      }

      // Skip services that are not of the requested type
      if (!jobType.equals(service.getServiceType())) {
        logger.trace("Not considering {} because it is of the wrong job type", service);
        continue;
      }

      // Skip services that are in error state
      if (service.getServiceState() == ERROR) {
        logger.trace("Not considering {} because it is in error state", service);
        continue;
      }

      // Skip services that are in maintenance mode
      if (service.isInMaintenanceMode()) {
        logger.trace("Not considering {} because it is in maintenance mode", service);
        continue;
      }

      // Skip services that are marked as offline
      if (!service.isOnline()) {
        logger.trace("Not considering {} because it is currently offline", service);
        continue;
      }

      // We found a candidate service
      logger.debug("Adding candidate service {} for processing of job of type '{}'", service, jobType);
      filteredList.add(service);
    }

    // Sort the list by capacity
    Collections.sort(filteredList, new LoadComparator(systemLoad));

    return filteredList;
  }

  /**
   * {@inheritDoc}
   *
   * @see org.opencastproject.serviceregistry.api.ServiceRegistry#getMaxLoads()
   */
  @Override
  public SystemLoad getMaxLoads() throws ServiceRegistryException {
    final SystemLoad loads = new SystemLoad();
    for (HostRegistration host : getHostRegistrations()) {
      NodeLoad load = new NodeLoad(host.getBaseUrl(), host.getMaxLoad());
      loads.addNodeLoad(load);
    }
    return loads;
  }

  /**
   * {@inheritDoc}
   *
   * @see org.opencastproject.serviceregistry.api.ServiceRegistry#getMaxLoadOnNode(java.lang.String)
   */
  @Override
  public NodeLoad getMaxLoadOnNode(String host) throws ServiceRegistryException, NotFoundException {
    Query query = null;
    EntityManager em = null;
    try {
      em = emf.createEntityManager();
      query = em.createNamedQuery("HostRegistration.getMaxLoadByHostName");
      query.setParameter("host", host);
      return new NodeLoad(host, ((Number) query.getSingleResult()).floatValue());
    } catch (NoResultException e) {
      throw new NotFoundException(e);
    } catch (Exception e) {
      throw new ServiceRegistryException(e);
    } finally {
      if (em != null)
        em.close();
    }
  }

  private final Fn<HostRegistration, String> toBaseUrl = new Fn<HostRegistration, String>() {
    @Override
    public String apply(HostRegistration h) {
      return h.getBaseUrl();
    }
  };

  /**
   * This dispatcher implementation will check for jobs in the QUEUED {@link Status}. If
   * new jobs are found, the dispatcher will attempt to dispatch each job to the least loaded service.
   */
  class JobDispatcher implements Runnable {

    /** A list with job types that cannot be dispatched in each interation */
    private List<String> undispatchableJobTypes = null;

    /**
     * {@inheritDoc}
     *
     * @see java.lang.Thread#run()
     */
    @Override
    public void run() {

      logger.debug("Starting job dispatching");

      undispatchableJobTypes = new ArrayList<String>();
      EntityManager em = null;
      try {
        em = emf.createEntityManager();

        // FIXME: the stats are not currently used and the queries are very
        // expense in database time.
        if (collectJobstats) {
          jobsStatistics.updateAvg(getAvgOperations(em));
          jobsStatistics.updateJobCount(getCountPerHostService(em));
        }

        if (!dispatchPriorityList.isEmpty()) {
          // Remove outdated jobs from priority list
          List<Long> jobIds = getDispatchableJobsWithIdFilter(em, dispatchPriorityList.keySet());
          for (Long jobId : new HashSet<>(dispatchPriorityList.keySet())) {
            if (!jobIds.contains(jobId)) {
              dispatchPriorityList.remove(jobId);
            }
          }
        }

        int jobsOffset = 0;
        List<JpaJob> dispatchableJobs = null;
        List<JpaJob> workflowJobs = new ArrayList();
        boolean jobsFound = false;
        do {
          // dispatch all dispatchable jobs with status restarted
          dispatchableJobs = getDispatchableJobsWithStatus(em, jobsOffset, DEFAULT_DISPATCH_JOBS_LIMIT, Status.RESTART);
          jobsOffset += DEFAULT_DISPATCH_JOBS_LIMIT;
          jobsFound = !dispatchableJobs.isEmpty();

          // skip all jobs of type workflow, we will handle them next
          for (JpaJob job : dispatchableJobs) {
            if (TYPE_WORKFLOW.equals(job.getJobType())) {
              workflowJobs.add(job);
            }
          }
          if (dispatchableJobs.removeAll(workflowJobs) && dispatchableJobs.isEmpty())
            continue;

          dispatchDispatchableJobs(em, dispatchableJobs);
        } while (jobsFound);

        jobsOffset = 0;
        jobsFound = false;
        do {
          // dispatch all dispatchable jobs with status queued
          dispatchableJobs = getDispatchableJobsWithStatus(em, jobsOffset, DEFAULT_DISPATCH_JOBS_LIMIT, Status.QUEUED);
          jobsOffset += DEFAULT_DISPATCH_JOBS_LIMIT;
          jobsFound = !dispatchableJobs.isEmpty();

          // skip all jobs of type workflow, we will handle them next
          for (JpaJob job : dispatchableJobs) {
            if (TYPE_WORKFLOW.equals(job.getJobType())) {
              workflowJobs.add(job);
            }
          }
          if (dispatchableJobs.removeAll(workflowJobs) && dispatchableJobs.isEmpty())
            continue;

          dispatchDispatchableJobs(em, dispatchableJobs);
        } while (jobsFound);

        if (!workflowJobs.isEmpty())
          dispatchDispatchableJobs(em, workflowJobs);

      } catch (Throwable t) {
        logger.warn("Error dispatching jobs", t);
      } finally {
        undispatchableJobTypes = null;
        if (em != null)
          em.close();
      }

      logger.debug("Finished job dispatching");
    }

    /**
     * Dispatch the given jobs.
     *
     * @param em the entity manager
     * @param jobsToDispatch list with dispatchable jobs to dispatch
     */
    private void dispatchDispatchableJobs(EntityManager em, List<JpaJob> jobsToDispatch) {
      //Get the current system load
      SystemLoad systemLoad = getHostLoads(em);

      for (JpaJob job : jobsToDispatch) {

        // Remember the job type
        String jobType = job.getJobType();

        // Skip jobs that we already know can't be dispatched except of jobs in the priority list
        String jobSignature = new StringBuilder(jobType).append('@').append(job.getOperation()).toString();
        if (undispatchableJobTypes.contains(jobSignature) && !dispatchPriorityList.keySet().contains(job.getId())) {
          logger.trace("Skipping dispatching of jobs {} with type '{}' for this round of dispatching", job.getId(),
                  jobType);
          continue;
        }

        // Set the job's user and organization prior to dispatching
        String creator = job.getCreator();
        String creatorOrganization = job.getOrganization();

        // Try to load the organization.
        Organization organization = null;
        try {
          organization = organizationDirectoryService.getOrganization(creatorOrganization);
          securityService.setOrganization(organization);
        } catch (NotFoundException e) {
          logger.debug("Skipping dispatching of job for non-existing organization '{}'", creatorOrganization);
          continue;
        }

        // Try to load the user
        User user = userDirectoryService.loadUser(creator);
        if (user == null) {
          logger.warn("Unable to dispatch job {}: creator '{}' is not available", job.getId(), creator);
          continue;
        }
        securityService.setUser(user);

        // Start dispatching
        try {
          List<ServiceRegistration> services = getServiceRegistrations(em);
          List<HostRegistration> hosts = $(getHostRegistrations(em)).filter(filterOutPriorityHosts._2(job.getId()))
                  .toList();
          List<ServiceRegistration> candidateServices = null;

          // Depending on whether this running job is trying to reach out to other services or whether this is an
          // attempt to execute the next operation in a workflow, choose either from a limited or from the full list
          // of services
          Job parentJob = null;
          try {
            if (job.getParentJob() != null)
              parentJob = getJob(job.getParentJob().getId());
          } catch (NotFoundException e) {
            // That's ok
          }

          // When a job A starts a series of child jobs, then those child jobs should only be dispatched at the
          // same time if there is processing capacity available.
          boolean parentHasRunningChildren = false;
          if (parentJob != null) {
            for (Job child : getChildJobs(parentJob.getId())) {
              if (Status.RUNNING.equals(child.getStatus())) {
                parentHasRunningChildren = true;
                break;
              }
            }
          }

          // If this is a root job (a new workflow or a new workflow operation), then only dispatch if there is
          // capacity, i. e. the workflow service is ok dispatching the next workflow or the next workflow operation.
          if (parentJob == null || TYPE_WORKFLOW.equals(jobType) || parentHasRunningChildren) {
            logger.trace("Using available capacity only for dispatching of {} to a service of type '{}'", job,
                    jobType);
            candidateServices = getServiceRegistrationsWithCapacity(jobType, services, hosts, systemLoad);
          } else {
            logger.trace("Using full list of services for dispatching of {} to a service of type '{}'", job, jobType);
            candidateServices = getServiceRegistrationsByLoad(jobType, services, hosts, systemLoad);
          }

          // Try to dispatch the job
          String hostAcceptingJob = null;
          try {
            hostAcceptingJob = dispatchJob(em, job, candidateServices);
            try {
              systemLoad.updateNodeLoad(hostAcceptingJob, job.getJobLoad());
            } catch (NotFoundException e) {
              logger.debug("Host {} not found in load list, this is a bug.", hostAcceptingJob);
            }

            dispatchPriorityList.remove(job.getId());
          } catch (ServiceUnavailableException e) {
            logger.debug("Jobs of type {} currently cannot be dispatched", job.getOperation());
            // Don't mark workflow jobs as undispatchable to not impact worklfow operations
            if (!TYPE_WORKFLOW.equals(jobType))
              undispatchableJobTypes.add(jobSignature);
            continue;
          } catch (UndispatchableJobException e) {
            logger.debug("Job {} currently cannot be dispatched", job.getId());
            continue;
          }

          logger.debug("Job {} dispatched to {}", job.getId(), hostAcceptingJob);
        } catch (ServiceRegistryException e) {
          Throwable cause = (e.getCause() != null) ? e.getCause() : e;
          logger.error("Error dispatching job " + job, cause);
        } finally {
          securityService.setUser(null);
          securityService.setOrganization(null);
        }
      }
    }

    /**
     * Dispatches the job to the least loaded service that will accept the job, or throws a
     * <code>ServiceUnavailableException</code> if there is no such service.
     *
     * @param em
     *          the current entity manager
     * @param job
     *          the job to dispatch
     * @param services
     *          a list of service registrations
     * @return the host that accepted the dispatched job, or <code>null</code> if no services took the job.
     * @throws ServiceRegistryException
     *           if the service registrations are unavailable
     * @throws ServiceUnavailableException
     *           if no service is available or if all available services refuse to take on more work
     * @throws UndispatchableJobException
     *           if the current job cannot be processed
     */
    protected String dispatchJob(EntityManager em, JpaJob job, List<ServiceRegistration> services)
            throws ServiceRegistryException, ServiceUnavailableException, UndispatchableJobException {

      if (services.size() == 0) {
        logger.debug("No service is currently available to handle jobs of type '" + job.getJobType() + "'");
        throw new ServiceUnavailableException("No service of type " + job.getJobType() + " available");
      }

      // Try the service registrations, after the first one finished, we quit;
      job.setStatus(Status.DISPATCHING);

      boolean triedDispatching = false;

      boolean jobLoadExceedsMaximumLoads = false;
      final Float highestMaxLoad = $(services).map(toHostRegistration).map(toMaxLoad).sort(sortFloatValuesDesc).head2();
      if (job.getJobLoad() > highestMaxLoad) {
        // None of the available hosts is able to accept the job because the largest max load value is less than this job's load value
        jobLoadExceedsMaximumLoads = true;
      }

      for (ServiceRegistration registration : services) {
        job.setProcessorServiceRegistration((ServiceRegistrationJpaImpl) registration);

        // Skip registration of host with less max load than highest available max load
        // Note: This service registration may or may not live on a node which is set to accept jobs exceeding its max load
        if (jobLoadExceedsMaximumLoads
                && job.getProcessorServiceRegistration().getHostRegistration().getMaxLoad() != highestMaxLoad) {
          continue;
        }

        try {
          job = updateInternal(em, job);
        } catch (Exception e) {
          // In theory, we should catch javax.persistence.OptimisticLockException. Unfortunately, eclipselink throws
          // org.eclipse.persistence.exceptions.OptimisticLockException. In order to avoid importing the implementation
          // specific APIs, we just catch Exception.
          logger.debug("Unable to dispatch {}.  This is likely caused by another service registry dispatching the job",
                  job);
          throw new UndispatchableJobException("Job " + job.getId() + " is already being dispatched");
        }

        triedDispatching = true;

        String serviceUrl = UrlSupport.concat(registration.getHost(), registration.getPath(), "dispatch");
        HttpPost post = new HttpPost(serviceUrl);

        // Add current organization and user so they can be used during execution at the remote end
        post.addHeader(ORGANIZATION_HEADER, securityService.getOrganization().getId());
        post.addHeader(USER_HEADER, securityService.getUser().getUsername());

        List<BasicNameValuePair> params = new ArrayList<BasicNameValuePair>();
        params.add(new BasicNameValuePair("id", Long.toString(job.getId())));
        params.add(new BasicNameValuePair("operation", job.getOperation()));
        post.setEntity(new UrlEncodedFormEntity(params, UTF_8));

        // Post the request
        HttpResponse response = null;
        int responseStatusCode;
        try {
          logger.debug("Trying to dispatch job {} of type '{}' and load {} to {}",
                  job.getId(), job.getJobType(), job.getJobLoad(), registration.getHost());
          if (!START_WORKFLOW.equals(job.getOperation()))
            setCurrentJob(job.toJob());
          response = client.execute(post);
          responseStatusCode = response.getStatusLine().getStatusCode();
          if (responseStatusCode == HttpStatus.SC_NO_CONTENT) {
            return registration.getHost();
          } else if (responseStatusCode == HttpStatus.SC_SERVICE_UNAVAILABLE) {
            logger.debug("Service {} is currently refusing to accept jobs of type {}", registration,
                    job.getOperation());
            continue;
          } else if (responseStatusCode == HttpStatus.SC_PRECONDITION_FAILED) {
            job.setStatus(Status.FAILED);
            job = updateJob(job);
            logger.debug("Service {} refused to accept {}", registration, job);
            throw new UndispatchableJobException(IOUtils.toString(response.getEntity().getContent()));
          } else if (responseStatusCode == HttpStatus.SC_METHOD_NOT_ALLOWED) {
            logger.debug("Service {} is not yet reachable", registration);
            continue;
          } else {
            logger.warn("Service {} failed ({}) accepting {}", registration, responseStatusCode, job);
            continue;
          }
        } catch (UndispatchableJobException e) {
          throw e;
        } catch (TrustedHttpClientException e) {
          // Will try another node. If no other node, it will be re-queued
          logger.warn("Unable to dispatch job {}", job.getId(), e);
          continue;
        } catch (Exception e) {
          logger.warn("Unable to dispatch job {}", job.getId(), e);
        } finally {
          client.close(response);
          setCurrentJob(null);
        }
      }

      // We've tried dispatching to every online service that can handle this type of job, with no luck.
      if (triedDispatching) {
        // Workflow type jobs are not set to priority list, because they handle accepting jobs not based on the job load
        // If the system don't accepts jobs whose load exceeds the host's max load we can't make use of the priority
        // list
        if (acceptJobLoadsExeedingMaxLoad && !dispatchPriorityList.containsKey(job.getId())
                && !TYPE_WORKFLOW.equals(job.getJobType()) && job.getProcessorServiceRegistration() != null) {
          String host = job.getProcessorServiceRegistration().getHost();
          dispatchPriorityList.put(job.getId(), host);
        }

        try {
          job.setStatus(Status.QUEUED);
          job.setProcessorServiceRegistration(null);
          job = updateJob(job);
        } catch (Exception e) {
          logger.error("Unable to put job back into queue", e);
        }
      }

      logger.debug("Unable to dispatch {}, no service is currently ready to accept the job", job);
      throw new UndispatchableJobException("Job " + job.getId() + " is currently undispatchable");
    }

    private final Fn2<HostRegistration, Long, Boolean> filterOutPriorityHosts = new Fn2<HostRegistration, Long, Boolean>() {
      @Override
      public Boolean apply(HostRegistration host, Long jobId) {
        if (dispatchPriorityList.values().contains(host.getBaseUrl())
                && !host.getBaseUrl().equals(dispatchPriorityList.get(jobId))) {
          return false;
        }
        return true;
      }
    };

    private final Fn<ServiceRegistration, HostRegistration> toHostRegistration = new Fn<ServiceRegistration, HostRegistration>() {
      @Override
      public HostRegistration apply(ServiceRegistration s) {
        return ((ServiceRegistrationJpaImpl) s).getHostRegistration();
      }
    };

    private final Fn<HostRegistration, Float> toMaxLoad = new Fn<HostRegistration, Float>() {
      @Override
      public Float apply(HostRegistration h) {
        return h.getMaxLoad();
      }
    };

    private final Comparator<Float> sortFloatValuesDesc = new Comparator<Float>() {
      @Override
      public int compare(Float o1, Float o2) {
        return o2.compareTo(o1);
      }
    };

  }

  /** A periodic check on each service registration to ensure that it is still alive. */
  class JobProducerHeartbeat implements Runnable {

    /** List of service registrations that have been found unresponsive last time we checked */
    private final List<ServiceRegistration> unresponsive = new ArrayList<ServiceRegistration>();

    /**
     * {@inheritDoc}
     *
     * @see java.lang.Runnable#run()
     */
    @Override
    public void run() {
      logger.debug("Checking for unresponsive services");

      try {
        List<ServiceRegistration> serviceRegistrations = getOnlineServiceRegistrations();

        for (ServiceRegistration service : serviceRegistrations) {
          hostsStatistics.updateHost(((ServiceRegistrationJpaImpl) service).getHostRegistration());
          servicesStatistics.updateService(service);
          if (!service.isJobProducer())
            continue;
          if (service.isInMaintenanceMode())
            continue;

          // We think this service is online and available. Prove it.
          String serviceUrl = UrlSupport.concat(service.getHost(), service.getPath(), "dispatch");

          HttpHead options = new HttpHead(serviceUrl);
          HttpResponse response = null;
          try {
            try {
              response = client.execute(options);
              if (response != null) {
                switch (response.getStatusLine().getStatusCode()) {
                  case HttpStatus.SC_OK:
                    // this service is reachable, continue checking other services
                    logger.trace("Service " + service.toString() + " is responsive: " + response.getStatusLine());
                    if (unresponsive.remove(service)) {
                      logger.info("Service {} is still online", service);
                    } else if (!service.isOnline()) {
                      try {
                        setOnlineStatus(service.getServiceType(), service.getHost(), service.getPath(), true, true);
                        logger.info("Service {} is back online", service);
                      } catch (ServiceRegistryException e) {
                        logger.warn("Error setting online status for {}", service);
                      }
                    }
                    continue;
                  default:
                    if (!service.isOnline())
                      continue;
                    logger.warn("Service {} is not working as expected: {}", service, response.getStatusLine());
                }
              } else {
                logger.warn("Service {} does not respond: {}", service.toString());
              }
            } catch (TrustedHttpClientException e) {
              if (!service.isOnline())
                continue;
              logger.warn("Unable to reach {} : {}", service, e);
            }

            // If we get here, the service did not respond as expected
            try {
              if (unresponsive.contains(service)) {
                unRegisterService(service.getServiceType(), service.getHost());
                unresponsive.remove(service);
                logger.warn("Marking {} as offline", service);
              } else {
                unresponsive.add(service);
                logger.warn("Added {} to the watch list", service);
              }
            } catch (ServiceRegistryException e) {
              logger.warn("Unable to unregister unreachable service: {} : {}", service, e);
            }
          } finally {
            client.close(response);
          }
        }
      } catch (Throwable t) {
        logger.warn("Error while checking for unresponsive services", t);
      }

      logger.debug("Finished checking for unresponsive services");
    }

  }

  /**
   * Comparator that will sort service registrations depending on their capacity, wich is defined by the number of jobs
   * the service's host is already running. The lower that number, the bigger the capacity.
   */
  private static final class LoadComparator implements Comparator<ServiceRegistration> {

    private SystemLoad loadByHost = null;

    /**
     * Creates a new comparator which is using the given map of host names and loads.
     *
     * @param loadByHost
     *          the current work load by host
     */
    LoadComparator(SystemLoad loadByHost) {
      this.loadByHost = loadByHost;
    }

    @Override
    public int compare(ServiceRegistration serviceA, ServiceRegistration serviceB) {
      String hostA = serviceA.getHost();
      String hostB = serviceB.getHost();
      return Float.compare(loadByHost.get(hostA).getLoadFactor(), loadByHost.get(hostB).getLoadFactor());
    }

  }

  /**
   * Comparator that will sort jobs according to their status. Those that were restarted are on top, those that are
   * queued are next.
   */
  static final class DispatchableComparator implements Comparator<JpaJob> {

    @Override
    public int compare(JpaJob jobA, JpaJob jobB) {

      // Jobs that are in "restart" mode should be handled first
      if (Status.RESTART.equals(jobA.getStatus()) && !Status.RESTART.equals(jobB.getStatus())) {
        return -1;
      } else if (Status.RESTART.equals(jobB.getStatus()) && !Status.RESTART.equals(jobA.getStatus())) {
        return 1;
      }

      // Regular jobs should be processed prior to workflow and workflow operation jobs
      if (TYPE_WORKFLOW.equals(jobA.getJobType()) && !TYPE_WORKFLOW.equals(jobB.getJobType())) {
        return 1;
      } else if (TYPE_WORKFLOW.equals(jobB.getJobType()) && !TYPE_WORKFLOW.equals(jobA.getJobType())) {
        return -1;
      }

      // Use created date
      if (jobA.getDateCreated() != null && jobB.getDateCreated() != null) {
        if (jobA.getDateCreated().getTime() < jobB.getDateCreated().getTime())
          return -1;
        else if (jobA.getDateCreated().getTime() > jobB.getDateCreated().getTime())
          return 1;
      }

      // undecided
      return 0;
    }

  }

}<|MERGE_RESOLUTION|>--- conflicted
+++ resolved
@@ -355,13 +355,8 @@
               .getOrElse(DEFAULT_ACCEPT_JOB_LOADS_EXCEEDING);
     }
 
-<<<<<<< HEAD
-    localSystemLoad = getHostLoads(emf.createEntityManager()).get(hostName).getLoadFactor();
-    logger.info("Current system load: {}", format("%.1f", localSystemLoad));
-=======
     localSystemLoad = 0;
     logger.info("Activated");
->>>>>>> 7f33b488
   }
 
   @Override
@@ -952,15 +947,12 @@
               job.getId(), job.getJobType(), job.getStatus());
     }
     logger.debug("Current host load: {}, job load cache size: {}", format("%.1f", localSystemLoad), jobCache.size());
-<<<<<<< HEAD
-=======
 
     if (jobCache.isEmpty() && Math.abs(localSystemLoad) > 0.01f) {
       logger.warn("No jobs in the job load cache, but load is {}: setting job load to 0",
               format("%.2f", localSystemLoad));
       localSystemLoad = 0;
     }
->>>>>>> 7f33b488
   }
 
   private synchronized void removeFromLoadCache(Long jobId) {
