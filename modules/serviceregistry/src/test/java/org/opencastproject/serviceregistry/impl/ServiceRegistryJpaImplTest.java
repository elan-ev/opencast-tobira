--- conflicted
+++ resolved
@@ -408,12 +408,7 @@
     properties.put("dispatchinterval", "1000");
     serviceRegistryJpaImpl.updated(properties);
     registerTestHostAndService();
-<<<<<<< HEAD
-    Job testJob = serviceRegistryJpaImpl.createJob(TEST_HOST, TEST_SERVICE_FAIRNESS, TEST_OPERATION, null, null, true,
-            null,
-=======
     Job testJob = serviceRegistryJpaImpl.createJob(TEST_HOST, TEST_SERVICE_FAIRNESS, TEST_OPERATION, null, null, true, null,
->>>>>>> 07f21cf1
             10.0f);
     JobBarrier barrier = new JobBarrier(null, serviceRegistryJpaImpl, testJob);
     try {
