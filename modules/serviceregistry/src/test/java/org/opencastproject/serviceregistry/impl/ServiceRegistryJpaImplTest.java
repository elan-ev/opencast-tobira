--- conflicted
+++ resolved
@@ -339,11 +339,7 @@
     launchDispatcherOnce(false);
     try {
       barrier.waitForJobs(JOB_BARRIER_TIMEOUT);
-<<<<<<< HEAD
-      Assert.fail("Did not recieve a timeout exception");
-=======
       Assert.fail("Did not receive a timeout exception");
->>>>>>> ca0975f3
     } catch (Exception e) {
       Assert.assertEquals(1, serviceRegistryJpaImpl.dispatchPriorityList.size());
     }
@@ -357,11 +353,7 @@
     launchDispatcherOnce(false);
     try {
       barrier.waitForJobs(JOB_BARRIER_TIMEOUT);
-<<<<<<< HEAD
-      Assert.fail("Did not recieve a timeout exception");
-=======
       Assert.fail("Did not receive a timeout exception");
->>>>>>> ca0975f3
     } catch (Exception e) {
       Assert.assertEquals(0, serviceRegistryJpaImpl.dispatchPriorityList.size());
     } finally {
@@ -378,11 +370,7 @@
     launchDispatcherOnce(false);
     try {
       barrier.waitForJobs(JOB_BARRIER_TIMEOUT);
-<<<<<<< HEAD
-      Assert.fail("Did not recieve a timeout exception");
-=======
       Assert.fail("Did not receive a timeout exception");
->>>>>>> ca0975f3
     } catch (Exception e) {
       Assert.assertEquals(0, serviceRegistryJpaImpl.dispatchPriorityList.size());
     } finally {
@@ -399,11 +387,7 @@
     launchDispatcherOnce(false);
     try {
       barrier.waitForJobs(JOB_BARRIER_TIMEOUT);
-<<<<<<< HEAD
-      Assert.fail("Did not recieve a timeout exception");
-=======
       Assert.fail("Did not receive a timeout exception");
->>>>>>> ca0975f3
     } catch (Exception e) {
       logger.debug("job1: '{}'", serviceRegistryJpaImpl.getJob(testJob.getId()));
       logger.debug("job2: '{}'", serviceRegistryJpaImpl.getJob(testJob2.getId()));
@@ -413,21 +397,13 @@
       // Mock http client always returns 503 for this path so it won't be dispatched anyway
       testJob = serviceRegistryJpaImpl.getJob(testJob.getId());
       Assert.assertTrue("First job should not have a processing host", StringUtils.isBlank(testJob.getProcessingHost()));
-<<<<<<< HEAD
-      Assert.assertEquals("First job is queueued", Job.Status.QUEUED, testJob.getStatus());
-=======
       Assert.assertEquals("First job is queued", Job.Status.QUEUED, testJob.getStatus());
->>>>>>> ca0975f3
 
       // Mock http client always returns 204 for this path, but it should not be dispatched
       // because the host is in the dispatchPriorityList
       testJob2 = serviceRegistryJpaImpl.getJob(testJob2.getId());
       Assert.assertTrue("Second job should not have a processing host", StringUtils.isBlank(testJob2.getProcessingHost()));
-<<<<<<< HEAD
-      Assert.assertEquals("Second job is queueued", Job.Status.QUEUED, testJob2.getStatus());
-=======
       Assert.assertEquals("Second job is queued", Job.Status.QUEUED, testJob2.getStatus());
->>>>>>> ca0975f3
 
       Assert.assertEquals(1, serviceRegistryJpaImpl.dispatchPriorityList.size());
       String blockingHost = serviceRegistryJpaImpl.dispatchPriorityList.get(testJob2.getId());
@@ -488,11 +464,7 @@
     try {
       barrier.waitForJobs(JOB_BARRIER_TIMEOUT);
       // We should never successfully complete the job, so if we get here then something is wrong
-<<<<<<< HEAD
-      Assert.fail("Did not recieve a timeout exception");
-=======
       Assert.fail("Did not receive a timeout exception");
->>>>>>> ca0975f3
     } catch (Exception e) {
       testJob = serviceRegistryJpaImpl.getJob(testJob.getId());
       // Some explanation here: If the load exceeds the global maximum node load (ie, jobLoad > all individual node max
